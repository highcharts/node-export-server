--- conflicted
+++ resolved
@@ -1,11 +1,5 @@
 # 5.0.0
 
-<<<<<<< HEAD
-_Fixes:_
-
-- Fixed the warning message when the the default `resources.json` file is not found.
-- Fixed the problem with the lack of the `instr` value, when the `options` is set instead.
-=======
 _Breaking Changes:_
 
 - Removed `xlink:href` from incoming SVGs in preperation for an upcoming puppeteer update that will remove this option.
@@ -17,7 +11,8 @@
 - Fixed an issue where the chart constructor was sometimes incorrectly set, causing the export to fail
 - Added referrers to CDN cache fetches on first startup/install. 
 - Fixed an issue that would sometimes cause cause a crash due to fail due to `Accept-Ranges` headers
->>>>>>> 72e797b1
+- Fixed the warning message when the the default `resources.json` file is not found.
+- Fixed the problem with the lack of the `instr` value, when the `options` is set instead
 
 # 4.0.2
 
