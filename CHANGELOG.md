# 5.0.0

_Breaking Changes:_

- Removed `xlink:href` from incoming SVGs in preperation for an upcoming puppeteer update that will remove this option.
- Changed the upload file size limit to 3MB, and exposed settings for configuring it (`SERVER_MAX_UPLOAD_SIZE`/`--maxUploadSize`/`maxUploadSize`). The rational behind this change is that in testing that seems like the most balanced limit along with other default values for pool sizing, timeouts and such to avoid attempting to process requests that would likely end up timing out due to its size.

_Fixes:_

- Fixed an issue where clip size for PDFs would on rare occation be invalid, causing the export to fail
- Fixed an issue where the chart constructor was sometimes incorrectly set, causing the export to fail
- Added referrers to CDN cache fetches on first startup/install. 
- Fixed an issue that would sometimes cause cause a crash due to fail due to `Accept-Ranges` headers
<<<<<<< HEAD
- Wrapped the `clearPageResources` function in a try-catch to handle potential page resources errors.
- Secured against errors caused by `dev-tools` protocol data size limitations.
=======
-  Corrected the `Node.js Module` example in the README.
- Fixed the warning message when the the default `resources.json` file is not found.
- Fixed the problem with the lack of the `instr` value, when the `options` is set instead

_New Features:_

- Added proxy authentication [(#631)](https://github.com/highcharts/node-export-server/issues/631).
- Made the temporary Puppeteer directory (`PUPPETEER_TEMP_DIR`) (till now, `'./tmp'`) configurable by the user [(#567)](https://github.com/highcharts/node-export-server/issues/567).

>>>>>>> 69ea56bc

# 4.0.2

_Hotfix_:

- Fixed missing 'msg' and 'public' bundle in 4.0.1 on NPM.

_Fixes:_

- Made chart userOptions available within `customCode` as variable `options` [(#551)](https://github.com/highcharts/node-export-server/issues/551).

# 4.0.1

_Hotfix_:

- Fixed missing 'dist' bundle in 4.0.0 on NPM.

# 4.0.0

_Breaking Changes:_

- Reordered the `error` and `info` arguments in the callback of the `startExport` function.
- Renamed the environment variables for a better representation of their roles (refer to all envs in the README's `Environment Variables` section).
- Renamed the `HIGHCHARTS_MODULES` environment variable to `HIGHCHARTS_MODULE_SCRIPTS`.
- Renamed the `HIGHCHARTS_INDICATORS` environment variables to `HIGHCHARTS_INDICATOR_SCRIPTS`.
- Renamed the `POOL_LISTEN_TO_PROCESS_EXITS` environment variable to `OTHER_LISTEN_TO_PROCESS_EXITS`.
- Renamed the `customCode` section of the options config to the `customLogic` in order to avoid confusion with the existing `customCode` property within.
- Renamed the `scripts` property in the `highcharts` section of the options config to the `customScripts`.
- Renamed the `initPool` function to `initExport` in the main module.
- Renamed the `init` function to `initPool` in the pool module.

_New Features:_

- Implemented debug mode, including new environment variables, a config section, 'console' event listener, and npm script for debugging the headful Puppeteer browser.
- Added the `HIGHCHARTS_CACHE_PATH` option available through `.env` to set a custom directory for the fetched files.
- Added a moving average indicator for the exporting success rate ratio.

_Enhancements:_

- Improved server-related error handling by introducing new centralized error middlewares.
- Improved overall error handling by adding a main try-catch block to correctly capture and log errors occurring throughout the code.
- Introduced two new types of custom errors: `ExportError` for functionality-related errors and `HttpError` for server-related errors.
- Introduced a new error logging mechanism with stack tracing using new function called `logWithStack`.
- Expanded some error logs with request IDs.
- Set headless mode to 'shell' for better performance, utilizing an older yet more efficient headless instance.
- Set the `defaultViewport` to null and optimized code to trigger `setViewport` only once, reducing performance impact during export.
- Removed unnecessary initial page on browser launch using `waitForInitialPage` and the `--no-startup-window` Chrome flag.
- Revised Chromium flags sent to the browser, now located in the args array within the config file.
- Optimized code by reducing evaluate function calls to enhance performance and minimize jumping between NodeJS and browser processes.
- Optimized and moved chart creation initialization scripts from the HTML template to a separate module named `highcharts.js`.
- Optimized the `clearPage` function to ensure content cleaning is only performed once, during resource release.
- Introduced the `hardResetPage` option for resetting the page's content (including Highcharts scripts) each time the page is released to the pool (defaulting to `false`).
- Introduced the `browserShellMode` option for controlling the mode in which the browser runs (new or old, `shell` mode).
- Optimized creating and acquiring pages from the pool.
- Optimized adding and releasing additional JS and CSS resources.
- Made corrections for gracefully shutting down resources, including running servers, ongoing intervals, browser instance, created pages, and workers pool.
- Updated `createImage` and `createPDF` functions with faster execution options including `optimizeForSpeed` and `quality`.
- Set `waitUntil` to 'domcontentloaded' for `setContent` and `goto` functions to improve performance.
- Replaced browser's deprecated `isConnected()` with the `connected` property.
- Added information on all available pool resources.
- Numerous minor improvements for performance and stability.
- Moved the `listenToProcessExits` from the `pool` to the `other` section of the options.
- Replaced the temporary benchmark module with a simpler server benchmark for evaluating export time.
- Removed unnecessary separate `body-parser` package (already implemented in Express v4.16+).
- Added parsing of envs based on `zod` package.
- Added unit tests for certain parts of the code.
- Added the `shutdownCleanUp` function for resource release (ending intervals, closing servers, destroying the pool and browser) on shutdown. It will be called in the process exit handlers.
- Added new environment variables (`HIGHCHARTS_ADMIN_TOKEN`, `SERVER_BENCHMARKING`, and `OTHER_NODE_ENV`) to the `.env.sample` file, along with their descriptions in the README.
- Added a new section to the server configuration options, `proxy`, along with corresponding environment variables.
- Added several new functions to the `highcharts-export-server` module, including `initPool`, `logWithStack`, `setLogLevel`, `enableFileLogging`, `manualConfig`, `printLogo`, and `printUsage`.
- Added a new `initLogging` function where the `setLogLevel` and `enableFileLogging` logic are consolidated into one place.
- Added a new utility function, `isObjectEmpty`.
- Added a new logging level (`5`) for benchmarking logs.
- Added legacy names of options to the `defaultConfig` and `mapToNewConfig` function in order to support the old, PhantomJS-based structure of options.
- Added a new process event handler for the `SIGHUP` signal.
- Added `mapChart` and `ganttChart` constructors in the exporting UI [(#503)](https://github.com/highcharts/node-export-server/issues/503).
- Added the series-on-point module [(#532)](https://github.com/highcharts/node-export-server/issues/532).
- Updates were made to the `config.js` file.
- Updated the `killPool` function.
- The `uncaughtException` handler now kills the pool, browser, and terminates the process with exit code 1, when enabled.
- The browser instance should be correctly closed now when an error occurs during pool creation.
- Corrected error handling and response sending in the `/change_hc_version.js` route.
- Corrected the `handleResources` function.
- Corrected samples, test scenarios, and test runners.
- Bumped versions of most packages, with an updating deprecated `Puppeteer` from `v21.1.1` to latest.
- Added missing Highcharts modules to stay up-to-date with the latest updates.
- Added missing JSDoc descriptions.
- Revamped all log messages, error messages, prompt messages, and info for improved clarity of information.
- README has been revised and corrected by incorporating additional information, improving descriptions, adding missing details, including new API information, and expanding with new sections such as `Debugging`, `Available Endpoints`, `Examples`, and a `Note about Deprecated Options`.
- Updated Wiki pages with a new `Samples` section.

_Fixes:_

- Fixed `multer` related error: 'Field value too long'.
- Fixed the SSL handshake error [(#307)](https://github.com/highcharts/node-export-server/issues/307).
- Fixed missing background color transparency [(#492)](https://github.com/highcharts/node-export-server/issues/492).
- Fixed missing `foreignObject` elements issue.
- Fixed type compatibility issues in the `pairArgumentValue` function, arising from CLI string arguments.
- Fixed the 'httpsProxyAgent is not a constructor' issue with the `https-proxy-agent` module.
- Fixed the issue of being unable to run both HTTP and HTTPS servers simultaneously.
- Fixed the issue with the `multiselect` type of values in prompt functionality triggered by the `--createConfig` option.
- Fixed the error handling in the `postWork` function which resulted in doubled errors.
- Fixed the deprecated description of the pool from the `generic-pool` to `tarn` notation, triggered by the `getPoolInfo` and `getPoolInfoJSON` functions.
- Fixed the issue of not gracefully terminating the process when an error occurs and a pool or browser already exists.
- Fixed the 'Could not clear the content of the page... - Target closed' error.
- Made minor corrections to ESLint and Prettier configuration.
- Other minor stability, linting and text corrections have been implemented.

# 3.1.1

- Version number is now correct in splash and `/health` when running as a node module.
- Fixed an issue with setting `minWorkers` and `maxWorkers` as CLI arguments.
- Fixed issues with page resets between exports causing exceptions.
- Fixed an issue with width settings causing bad exports if set to a percentage or a `px` suffixed width.
- Fixed an issue with SVG exports in the UI.

# 3.1.0

- Fixed an issue with SVG base 64 exports.
- Fixed several bugs with the worker pool.
- Changed name of the `initialWorkers` option to the `minWorkers`.
- Fixed hanging the server on start when initial resources (pages) couldn't be created.
- Fixed clearing page after the export.
- Removed the `queueSize` option, which doesn't have an equivalent in `tarn` resource pool.
- Removed the `timeoutThreshold` option and added the `idleTimeout` option in its place.
- Removed the `reaper` options, as tarn doesn't allow to enable/disable idle resources checking.
- Added `createTimeout` and `destroyTimeout` options for the resource pool.
- Added the `reaperInterval` option to set the interval for checking idle resources to destroy.
- Added the `createRetryInterval` option to set how long to idle after failed resource creation before trying again.
- Added the `rasterizationTimeout` option for setting the wait time for an image to be created.
- Updated the `.env.sample` file with new environment variables corresponding to above options.
- Updated the README file.
- Other small fixes.

# 3.0.5

- Fixed an issue with transparent backgrounds in PNG exports [(#463)](https://github.com/highcharts/node-export-server/issues/463).
- Fixed an issue with missing `filename` property [(#20370)](https://github.com/highcharts/highcharts/issues/20370).

# 3.0.4

- Fixed and issue with reading `resources.json` during exports.

# 3.0.3

- Fixed an issue with height and width for CSS [(#419)](https://github.com/highcharts/node-export-server/issues/419).
- Fixed `globalOptions` [(#434)](https://github.com/highcharts/node-export-server/issues/434).
- Other smaller fixes.

# 3.0.2

- Changed the priority of loading options to: config -> custom JSON -> envs -> CLI.
- Corrected the The unhandledRejection error, message: Protocol error: Connection closed. Most likely the page has been closed, an error related to closing the browser earlier than closing each of an active page.
- Refactored the way options are set (the setOptions function).
- Corrected straight inject with JS functions in chart's options (e.g. formatter), when the allowCodeExecution is set to true.
- Organized code into two separate functions (singleExport and batchExport).
- Corrected reseting global options for Highcharts between each export.
- Corrections for the linter.
- Samples and tests corrections.
- Added sample for the loadConfig option.
- Updated README.
- Other small fixes.

# 3.0.1

- Added missing shebang in `cli.js`.

# 3.0.0

_Fixes and enhancements:_

- Replaced PhantomJS with Puppeteer.
- Updated the config handling system to optionally load JSON files, and improved environment var loading.
- Rewrote the HC caching system: it's now easier to include custom modules/dependency lists in your own deployments.
- The install step no longer requires interaction when installing.
- Replaced the custom worker pool system with `tarn`.
- Error messages are now sent back to the client instead of being displayed in rasterized output.
- Updated NPM dependencies, removed deprecated and uneccessary dependencies.
- Lots of smaller bugfixes and tweaks.
- Transitioned our public server (export.highcharts.com) from HTTP to HTTPS.

_New features:_

- Added `/health` route to server to display basic server information.
- Added a UI served on `/` to perform exports from JSON configurations in browser.

# 2.1.0

This version is not backwards compatible out of the box!

_Breaking changes:_

- Log destinations must now exist before starting file logging
- When running in server mode, the following options are now disabled by default:
  - `callback`
  - `resources`
  - `customCode`

Disabled options can be enabled by adding the `--allowCodeExecution` flag when
starting the server. Using this flag is not recommended, and should not be
done unless the server is sandboxed and not reachable on the public internet.

_Changelog:_

- Added the `--allowCodeExecution` flag which is now required to be set when exporting pure JavaScript, using additional external resources, or using callback when running in server mode.
- Removed the `mkdirp` dependency.
- SVG exporting will now block JavaScript entirely.
- Added the `navigationLocked` flag to the Phantom page, which blocks e.g. `<iframe>` and page redirects.

# 2.0.30

- Fixed compatibility with `mkdirp >=v1.0`.

# 2.0.29

- Added polyfill for `DOMParser` to accommodate Highcharts 9.0.
- Updated some dependencies.

# 2.0.28

- Fixed UUID and mkdirp versions in package.json.

# 2.0.27

- Added `venn` module to build script.

# 2.0.26

- Added `coloraxis` module to build script.

# 2.0.25

- Fixed issue with optional scripts when using env variables to accept prompts.

# 2.0.23

- Fixed issue with optional dependencies when installing headless.

# 2.0.20-2.0.22

- Fixed pathing issue with NPM build when installing globally.

# 2.0.19

- Added support for fetching sources through `npm` for automated builds. To use, set `HIGHCHARTS_CDN` to `npm`.
- Added support for `pareto` charts.
- Fixed issue with script concatination causing exporting errors when including certain modules.

# 2.0.18

- Added HIGHCHARTS_CDN variable support for build process.

# 2.0.17

- Added support for 7.1 charts.
- Updated dependencies.

# 2.0.16

- Added support for bullet charts.
- Added support for Gantt charts.
- Added configuration option for chart generation timeout (`--timeoutThreshold`).
- Gracefull failing of 404 map collections now working properly.
- Increased max configuration size from 5MB to 50MB.
- Updated express version.
- Updated docs.

# 2.0.15

- Added `queueSize` option to `initPool` to set the request overfow queue size.
- Added option to supply `cdnURL` to build script [(#133)](https://github.com/highcharts/node-export-server/issues/133).
- Added `;` between included scripts. Fixes map collections [(#128)](https://github.com/highcharts/node-export-server/issues/128).
- Added `--skipKey` and `--skipToken` CLI options to configure the rate limiter.
- Added `--queueSize` switch to the CLI options to set the overflow queue size.
- Fixed issue with silent installs and default values.

# 2.0.14

- Fixed issue with CDN pull failing when using Highcharts < 6.0.

# 2.0.13

- Fixed an issue that caused a comma to appear when exporting charts.

# 2.0.12

- Build.js now uses cached respones when building styled mode to speed things up.
- `historgram-bellcurve` is now included by default.
- Added optional inclusion system to build.js.
  - Will now prompt for inclusion of `wordcloud` and `annotations`.

# 2.0.11

- Fixed another issue with `globalOptions` in CLI/Server mode.

# 2.0.10

- Fixed issue with injecting some resources when they weren't strings (e.g. `globalOptions`).

# 2.0.9

- Added build config for including moment.js support.

# 2.0.8

- Fixed `tmpdir` when starting in server mode.

# 2.0.7

- Now including sunburst/xrange/streamgraph/tilemap when baking with a supported version.
- Added package-lock.json.

# 2.0.6

- Fixed issue potentially causing SVG exports to hang.

# 2.0.5

- Increased timeout for rendering by 1 second.
- Fixed port numbers for stress test.

# 2.0.4

- Fixed bug causing unpredictable export results if one or more exported.
  charts contain bundled images.

# 2.0.3

- Server will now wait for bundled images to load.

# 2.0.2

- Server now respects `host` option.
- Added promise sample/test for batch export.

# 2.0.1

- Fixed `tmpdir` when running as server.

# 2.0.0

- Fixed Phantom cleanup: instead of reaping every 2.5s, workers are checked for timeout when other work is posted.
- Added additional error handlers to:
  - `hhtp(s)Server`, `process`.
- Worker busy check before restarting.
- Now checking if the client connection is still open before sending returns.
- Changed return codes for error conditions.
- Misc stability fixes.

# 1.0.15

- Fixed an issue with SVG export.

# 1.0.12

- Fixed an issue with `--batch` exporting.

# 1.0.11

- Fixed an issue with `themeOptions` when using CLI mode.
- Added `listenToProcessExits` option to pool.init(..).
- Exposed `listenToProcessExits` in CLI mode.
- Fixed issue with `--callback` when the callback was a file.

# 1.0.10

- Fixed an issue with batch exporting.
- Fixed `uuid` dependency version (thanks to @tonylukasavage).

# 1.0.9

- Set minimum node version to 5.10.0.

# 1.0.8

- Fixed `phantomjs-prebuilt` dependency version.<|MERGE_RESOLUTION|>--- conflicted
+++ resolved
@@ -11,11 +11,9 @@
 - Fixed an issue where the chart constructor was sometimes incorrectly set, causing the export to fail
 - Added referrers to CDN cache fetches on first startup/install. 
 - Fixed an issue that would sometimes cause cause a crash due to fail due to `Accept-Ranges` headers
-<<<<<<< HEAD
 - Wrapped the `clearPageResources` function in a try-catch to handle potential page resources errors.
 - Secured against errors caused by `dev-tools` protocol data size limitations.
-=======
--  Corrected the `Node.js Module` example in the README.
+- Corrected the `Node.js Module` example in the README.
 - Fixed the warning message when the the default `resources.json` file is not found.
 - Fixed the problem with the lack of the `instr` value, when the `options` is set instead
 
@@ -23,8 +21,6 @@
 
 - Added proxy authentication [(#631)](https://github.com/highcharts/node-export-server/issues/631).
 - Made the temporary Puppeteer directory (`PUPPETEER_TEMP_DIR`) (till now, `'./tmp'`) configurable by the user [(#567)](https://github.com/highcharts/node-export-server/issues/567).
-
->>>>>>> 69ea56bc
 
 # 4.0.2
 
