# 4.0.2

_Fixes:_

- Made chart userOptions available within `customCode` as variable `options` [(#551)](https://github.com/highcharts/node-export-server/issues/551).

# 4.0.1

_Hotfix_:

- Fixed missing 'dist' bundle in 4.0.0 on NPM.

# 4.0.0

_Breaking Changes:_

- Reordered the `error` and `info` arguments in the callback of the `startExport` function.
- Renamed the environment variables for a better representation of their roles (refer to all envs in the README's `Environment Variables` section).
- Renamed the `HIGHCHARTS_MODULES` environment variable to `HIGHCHARTS_MODULE_SCRIPTS`.
- Renamed the `HIGHCHARTS_INDICATORS` environment variables to `HIGHCHARTS_INDICATOR_SCRIPTS`.
- Renamed the `POOL_LISTEN_TO_PROCESS_EXITS` environment variable to `OTHER_LISTEN_TO_PROCESS_EXITS`.
- Renamed the `customCode` section of the options config to the `customLogic` in order to avoid confusion with the existing `customCode` property within.
- Renamed the `scripts` property in the `highcharts` section of the options config to the `customScripts`.
- Renamed the `initPool` function to `initExport` in the main module.
- Renamed the `init` function to `initPool` in the pool module.

_New Features:_

- Implemented debug mode, including new environment variables, a config section, 'console' event listener, and npm script for debugging the headful Puppeteer browser.
- Implemented the possibility of establishing a WebSocket connection between the Export Server and a user-configured WebSocket server.
- Added the `HIGHCHARTS_CACHE_PATH` option available through `.env` to set a custom directory for the fetched files.
- Added a moving average indicator for the exporting success rate ratio.

_Enhancements:_

- Improved server-related error handling by introducing new centralized error middlewares.
- Improved overall error handling by adding a main try-catch block to correctly capture and log errors occurring throughout the code.
- Introduced two new types of custom errors: `ExportError` for functionality-related errors and `HttpError` for server-related errors.
- Introduced a new error logging mechanism with stack tracing using new function called `logWithStack`.
- Expanded some error logs with request IDs.
- Set headless mode to 'shell' for better performance, utilizing an older yet more efficient headless instance.
- Set the `defaultViewport` to null and optimized code to trigger `setViewport` only once, reducing performance impact during export.
- Removed unnecessary initial page on browser launch using `waitForInitialPage` and the `--no-startup-window` Chrome flag.
- Revised Chromium flags sent to the browser, now located in the args array within the config file.
- Optimized code by reducing evaluate function calls to enhance performance and minimize jumping between NodeJS and browser processes.
- Optimized and moved chart creation initialization scripts from the HTML template to a separate module named `highcharts.js`.
- Optimized the `clearPage` function to ensure content cleaning is only performed once, during resource release.
- Introduced the `hardResetPage` option for resetting the page's content (including Highcharts scripts) each time the page is released to the pool (defaulting to `false`).
- Introduced the `browserShellMode` option for controlling the mode in which the browser runs (new or old, `shell` mode).
- Optimized creating and acquiring pages from the pool.
- Optimized adding and releasing additional JS and CSS resources.
- Made corrections for gracefully shutting down resources, including running servers, ongoing intervals, browser instance, created pages, and workers pool.
- Updated `createImage` and `createPDF` functions with faster execution options including `optimizeForSpeed` and `quality`.
- Set `waitUntil` to 'domcontentloaded' for `setContent` and `goto` functions to improve performance.
- Replaced browser's deprecated `isConnected()` with the `connected` property.
- Added information on all available pool resources.
- Numerous minor improvements for performance and stability.
- Moved the `listenToProcessExits` from the `pool` to the `other` section of the options.
- Replaced the temporary benchmark module with a simpler server benchmark for evaluating export time.
- Removed unnecessary separate `body-parser` package (already implemented in Express v4.16+).
- Added parsing of envs based on `zod` package.
- Added unit tests for certain parts of the code.
- Added the `shutdownCleanUp` function for resource release (ending intervals, closing servers, destroying the pool and browser) on shutdown. It will be called in the process exit handlers.
- Added new environment variables (`HIGHCHARTS_ADMIN_TOKEN`, `SERVER_BENCHMARKING`, and `OTHER_NODE_ENV`) to the `.env.sample` file, along with their descriptions in the README.
- Added a new section to the server configuration options, `proxy`, along with corresponding environment variables.
- Added several new functions to the `highcharts-export-server` module, including `initPool`, `logWithStack`, `setLogLevel`, `enableFileLogging`, `manualConfig`, `printLogo`, `printUsage` and `printVersion`.
- Added a new `initLogging` function where the `setLogLevel` and `enableFileLogging` logic are consolidated into one place.
- Added a new utility function, `isObjectEmpty`.
- Added two new logging options, `--logToConsole` and `--logToFile`, to explicitly set where log messages are sent.
- Added a new logging level (`5`) for benchmarking logs.
- Added support for commands displaying version and help information explicitly.
- Added legacy names of options to the `defaultConfig` and `mapToNewConfig` function in order to support the old, PhantomJS-based structure of options.
- Added a new process event handler for the `SIGHUP` signal.
- Added `mapChart` and `ganttChart` constructors in the exporting UI [(#503)](https://github.com/highcharts/node-export-server/issues/503).
<<<<<<< HEAD
- Added the `series-on-point` module [(#532)](https://github.com/highcharts/node-export-server/issues/532).
- Added other missing modules (`navigator` and `textpath`).
- Reordered the `error` and `info` arguments in the callback of the `startExport` function.
=======
- Added the series-on-point module [(#532)](https://github.com/highcharts/node-export-server/issues/532).
>>>>>>> 7a2ad0e8
- Updates were made to the `config.js` file.
- Updated the `killPool` function.
- The `uncaughtException` handler now kills the pool, browser, and terminates the process with exit code 1, when enabled.
- The browser instance should be correctly closed now when an error occurs during pool creation.
- Corrected error handling and response sending in the `/change_hc_version.js` route.
- Corrected the `handleResources` function and moved to the `chart.js` module.
- Corrected samples, test scenarios, and test runners.
- Bumped versions of most packages, with an updating deprecated `Puppeteer` from `v21.1.1` to latest.
- Added missing Highcharts modules to stay up-to-date with the latest updates.
- Added missing JSDoc descriptions.
- Revamped all log messages, error messages, prompt messages, and info for improved clarity of information.
- README has been revised and corrected by incorporating additional information, improving descriptions, adding missing details, including new API information, and expanding with new sections such as `Debugging`, `Available Endpoints`, `Examples`, and a `Note about Deprecated Options`.
- Updated Wiki pages with a new `Samples` section.

_Fixes:_

- Fixed `multer` related error: 'Field value too long'.
- Fixed the SSL handshake error [(#307)](https://github.com/highcharts/node-export-server/issues/307).
- Fixed missing background color transparency [(#492)](https://github.com/highcharts/node-export-server/issues/492).
- Fixed missing `foreignObject` elements issue.
- Fixed type compatibility issues in the `pairArgumentValue` function, arising from CLI string arguments.
- Fixed the 'httpsProxyAgent is not a constructor' issue with the `https-proxy-agent` module.
- Fixed the issue of being unable to run both HTTP and HTTPS servers simultaneously.
- Fixed the issue with the `multiselect` type of values in prompt functionality triggered by the `--createConfig` option.
- Fixed the error handling in the `postWork` function which resulted in doubled errors.
- Fixed the deprecated description of the pool from the `generic-pool` to `tarn` notation, triggered by the `getPoolInfo` and `getPoolInfoJSON` functions.
- Fixed the issue of not gracefully terminating the process when an error occurs and a pool or browser already exists.
- Fixed the 'Could not clear the content of the page... - Target closed' error.
- Made minor corrections to ESLint and Prettier configuration.
- Other minor stability, linting and text corrections have been implemented.

# 3.1.1

- Version number is now correct in splash and `/health` when running as a node module.
- Fixed an issue with setting `minWorkers` and `maxWorkers` as CLI arguments.
- Fixed issues with page resets between exports causing exceptions.
- Fixed an issue with width settings causing bad exports if set to a percentage or a `px` suffixed width.
- Fixed an issue with SVG exports in the UI.

# 3.1.0

- Fixed an issue with SVG base 64 exports.
- Fixed several bugs with the worker pool.
- Changed name of the `initialWorkers` option to the `minWorkers`.
- Fixed hanging the server on start when initial resources (pages) couldn't be created.
- Fixed clearing page after the export.
- Removed the `queueSize` option, which doesn't have an equivalent in `tarn` resource pool.
- Removed the `timeoutThreshold` option and added the `idleTimeout` option in its place.
- Removed the `reaper` options, as tarn doesn't allow to enable/disable idle resources checking.
- Added `createTimeout` and `destroyTimeout` options for the resource pool.
- Added the `reaperInterval` option to set the interval for checking idle resources to destroy.
- Added the `createRetryInterval` option to set how long to idle after failed resource creation before trying again.
- Added the `rasterizationTimeout` option for setting the wait time for an image to be created.
- Updated the `.env.sample` file with new environment variables corresponding to above options.
- Updated the README file.
- Other small fixes.

# 3.0.5

- Fixed an issue with transparent backgrounds in PNG exports [(#463)](https://github.com/highcharts/node-export-server/issues/463).
- Fixed an issue with missing `filename` property [(#20370)](https://github.com/highcharts/highcharts/issues/20370).

# 3.0.4

- Fixed and issue with reading `resources.json` during exports.

# 3.0.3

- Fixed an issue with height and width for CSS [(#419)](https://github.com/highcharts/node-export-server/issues/419).
- Fixed `globalOptions` [(#434)](https://github.com/highcharts/node-export-server/issues/434).
- Other smaller fixes.

# 3.0.2

- Changed the priority of loading options to: config -> custom JSON -> envs -> CLI.
- Corrected the The unhandledRejection error, message: Protocol error: Connection closed. Most likely the page has been closed, an error related to closing the browser earlier than closing each of an active page.
- Refactored the way options are set (the setOptions function).
- Corrected straight inject with JS functions in chart's options (e.g. formatter), when the allowCodeExecution is set to true.
- Organized code into two separate functions (singleExport and batchExport).
- Corrected reseting global options for Highcharts between each export.
- Corrections for the linter.
- Samples and tests corrections.
- Added sample for the loadConfig option.
- Updated README.
- Other small fixes.

# 3.0.1

- Added missing shebang in `cli.js`.

# 3.0.0

_Fixes and enhancements:_

- Replaced PhantomJS with Puppeteer.
- Updated the config handling system to optionally load JSON files, and improved environment var loading.
- Rewrote the HC caching system: it's now easier to include custom modules/dependency lists in your own deployments.
- The install step no longer requires interaction when installing.
- Replaced the custom worker pool system with `tarn`.
- Error messages are now sent back to the client instead of being displayed in rasterized output.
- Updated NPM dependencies, removed deprecated and uneccessary dependencies.
- Lots of smaller bugfixes and tweaks.
- Transitioned our public server (export.highcharts.com) from HTTP to HTTPS.

_New features:_

- Added `/health` route to server to display basic server information.
- Added a UI served on `/` to perform exports from JSON configurations in browser.

# 2.1.0

This version is not backwards compatible out of the box!

_Breaking changes:_

- Log destinations must now exist before starting file logging
- When running in server mode, the following options are now disabled by default:
  - `callback`
  - `resources`
  - `customCode`

Disabled options can be enabled by adding the `--allowCodeExecution` flag when
starting the server. Using this flag is not recommended, and should not be
done unless the server is sandboxed and not reachable on the public internet.

_Changelog:_

- Added the `--allowCodeExecution` flag which is now required to be set when exporting pure JavaScript, using additional external resources, or using callback when running in server mode.
- Removed the `mkdirp` dependency.
- SVG exporting will now block JavaScript entirely.
- Added the `navigationLocked` flag to the Phantom page, which blocks e.g. `<iframe>` and page redirects.

# 2.0.30

- Fixed compatibility with `mkdirp >=v1.0`.

# 2.0.29

- Added polyfill for `DOMParser` to accommodate Highcharts 9.0.
- Updated some dependencies.

# 2.0.28

- Fixed UUID and mkdirp versions in package.json.

# 2.0.27

- Added `venn` module to build script.

# 2.0.26

- Added `coloraxis` module to build script.

# 2.0.25

- Fixed issue with optional scripts when using env variables to accept prompts.

# 2.0.23

- Fixed issue with optional dependencies when installing headless.

# 2.0.20-2.0.22

- Fixed pathing issue with NPM build when installing globally.

# 2.0.19

- Added support for fetching sources through `npm` for automated builds. To use, set `HIGHCHARTS_CDN` to `npm`.
- Added support for `pareto` charts.
- Fixed issue with script concatination causing exporting errors when including certain modules.

# 2.0.18

- Added HIGHCHARTS_CDN variable support for build process.

# 2.0.17

- Added support for 7.1 charts.
- Updated dependencies.

# 2.0.16

- Added support for bullet charts.
- Added support for Gantt charts.
- Added configuration option for chart generation timeout (`--timeoutThreshold`).
- Gracefull failing of 404 map collections now working properly.
- Increased max configuration size from 5MB to 50MB.
- Updated express version.
- Updated docs.

# 2.0.15

- Added `queueSize` option to `initPool` to set the request overfow queue size.
- Added option to supply `cdnURL` to build script [(#133)](https://github.com/highcharts/node-export-server/issues/133).
- Added `;` between included scripts. Fixes map collections [(#128)](https://github.com/highcharts/node-export-server/issues/128).
- Added `--skipKey` and `--skipToken` CLI options to configure the rate limiter.
- Added `--queueSize` switch to the CLI options to set the overflow queue size.
- Fixed issue with silent installs and default values.

# 2.0.14

- Fixed issue with CDN pull failing when using Highcharts < 6.0.

# 2.0.13

- Fixed an issue that caused a comma to appear when exporting charts.

# 2.0.12

- Build.js now uses cached respones when building styled mode to speed things up.
- `historgram-bellcurve` is now included by default.
- Added optional inclusion system to build.js.
  - Will now prompt for inclusion of `wordcloud` and `annotations`.

# 2.0.11

- Fixed another issue with `globalOptions` in CLI/Server mode.

# 2.0.10

- Fixed issue with injecting some resources when they weren't strings (e.g. `globalOptions`).

# 2.0.9

- Added build config for including moment.js support.

# 2.0.8

- Fixed `tmpdir` when starting in server mode.

# 2.0.7

- Now including sunburst/xrange/streamgraph/tilemap when baking with a supported version.
- Added package-lock.json.

# 2.0.6

- Fixed issue potentially causing SVG exports to hang.

# 2.0.5

- Increased timeout for rendering by 1 second.
- Fixed port numbers for stress test.

# 2.0.4

- Fixed bug causing unpredictable export results if one or more exported.
  charts contain bundled images.

# 2.0.3

- Server will now wait for bundled images to load.

# 2.0.2

- Server now respects `host` option.
- Added promise sample/test for batch export.

# 2.0.1

- Fixed `tmpdir` when running as server.

# 2.0.0

- Fixed Phantom cleanup: instead of reaping every 2.5s, workers are checked for timeout when other work is posted.
- Added additional error handlers to:
  - `hhtp(s)Server`, `process`.
- Worker busy check before restarting.
- Now checking if the client connection is still open before sending returns.
- Changed return codes for error conditions.
- Misc stability fixes.

# 1.0.15

- Fixed an issue with SVG export.

# 1.0.12

- Fixed an issue with `--batch` exporting.

# 1.0.11

- Fixed an issue with `themeOptions` when using CLI mode.
- Added `listenToProcessExits` option to pool.init(..).
- Exposed `listenToProcessExits` in CLI mode.
- Fixed issue with `--callback` when the callback was a file.

# 1.0.10

- Fixed an issue with batch exporting.
- Fixed `uuid` dependency version (thanks to @tonylukasavage).

# 1.0.9

- Set minimum node version to 5.10.0.

# 1.0.8

- Fixed `phantomjs-prebuilt` dependency version.<|MERGE_RESOLUTION|>--- conflicted
+++ resolved
@@ -72,13 +72,8 @@
 - Added legacy names of options to the `defaultConfig` and `mapToNewConfig` function in order to support the old, PhantomJS-based structure of options.
 - Added a new process event handler for the `SIGHUP` signal.
 - Added `mapChart` and `ganttChart` constructors in the exporting UI [(#503)](https://github.com/highcharts/node-export-server/issues/503).
-<<<<<<< HEAD
 - Added the `series-on-point` module [(#532)](https://github.com/highcharts/node-export-server/issues/532).
 - Added other missing modules (`navigator` and `textpath`).
-- Reordered the `error` and `info` arguments in the callback of the `startExport` function.
-=======
-- Added the series-on-point module [(#532)](https://github.com/highcharts/node-export-server/issues/532).
->>>>>>> 7a2ad0e8
 - Updates were made to the `config.js` file.
 - Updated the `killPool` function.
 - The `uncaughtException` handler now kills the pool, browser, and terminates the process with exit code 1, when enabled.
