<<<<<<< HEAD
# 4.0.1

_Fixes_:
- Fix the base64 images not working in exported SVGs (Namespace prefix xlink for href on image is not defined, [#547](https://github.com/highcharts/node-export-server/issues/547)).
=======
# 4.0.2

_Fixes:_

- Made chart userOptions available within `customCode` as variable `options` [(#551)](https://github.com/highcharts/node-export-server/issues/551).

# 4.0.1

_Hotfix_:

- Fixed missing 'dist' bundle in 4.0.0 on NPM.
>>>>>>> 7a2ad0e8

# 4.0.0

_Breaking Changes:_

- Reordered the `error` and `info` arguments in the callback of the `startExport` function.
- Renamed the environment variables for a better representation of their roles (refer to all envs in the README's `Environment Variables` section).
- Renamed the `HIGHCHARTS_MODULES` environment variable to `HIGHCHARTS_MODULE_SCRIPTS`.
- Renamed the `HIGHCHARTS_INDICATORS` environment variables to `HIGHCHARTS_INDICATOR_SCRIPTS`.
- Renamed the `POOL_LISTEN_TO_PROCESS_EXITS` environment variable to `OTHER_LISTEN_TO_PROCESS_EXITS`.
- Renamed the `customCode` section of the options config to the `customLogic` in order to avoid confusion with the existing `customCode` property within.
- Renamed the `scripts` property in the `highcharts` section of the options config to the `customScripts`.
- Renamed the `initPool` function to `initExport` in the main module.
- Renamed the `init` function to `initPool` in the pool module.

_New Features:_

- Implemented debug mode, including new environment variables, a config section, 'console' event listener, and npm script for debugging the headful Puppeteer browser.
- Added the `HIGHCHARTS_CACHE_PATH` option available through `.env` to set a custom directory for the fetched files.
- Added a moving average indicator for the exporting success rate ratio.

_Enhancements:_

- Improved server-related error handling by introducing new centralized error middlewares.
- Improved overall error handling by adding a main try-catch block to correctly capture and log errors occurring throughout the code.
- Introduced two new types of custom errors: `ExportError` for functionality-related errors and `HttpError` for server-related errors.
- Introduced a new error logging mechanism with stack tracing using new function called `logWithStack`.
- Expanded some error logs with request IDs.
- Set headless mode to 'shell' for better performance, utilizing an older yet more efficient headless instance.
- Set the `defaultViewport` to null and optimized code to trigger `setViewport` only once, reducing performance impact during export.
- Removed unnecessary initial page on browser launch using `waitForInitialPage` and the `--no-startup-window` Chrome flag.
- Revised Chromium flags sent to the browser, now located in the args array within the config file.
- Optimized code by reducing evaluate function calls to enhance performance and minimize jumping between NodeJS and browser processes.
- Optimized and moved chart creation initialization scripts from the HTML template to a separate module named `highcharts.js`.
- Optimized the `clearPage` function to ensure content cleaning is only performed once, during resource release.
- Introduced the `hardResetPage` option for resetting the page's content (including Highcharts scripts) each time the page is released to the pool (defaulting to `false`).
- Introduced the `browserShellMode` option for controlling the mode in which the browser runs (new or old, `shell` mode).
- Optimized creating and acquiring pages from the pool.
- Optimized adding and releasing additional JS and CSS resources.
- Made corrections for gracefully shutting down resources, including running servers, ongoing intervals, browser instance, created pages, and workers pool.
- Updated `createImage` and `createPDF` functions with faster execution options including `optimizeForSpeed` and `quality`.
- Set `waitUntil` to 'domcontentloaded' for `setContent` and `goto` functions to improve performance.
- Replaced browser's deprecated `isConnected()` with the `connected` property.
- Added information on all available pool resources.
- Numerous minor improvements for performance and stability.
- Moved the `listenToProcessExits` from the `pool` to the `other` section of the options.
- Replaced the temporary benchmark module with a simpler server benchmark for evaluating export time.
- Removed unnecessary separate `body-parser` package (already implemented in Express v4.16+).
- Added parsing of envs based on `zod` package.
- Added unit tests for certain parts of the code.
- Added the `shutdownCleanUp` function for resource release (ending intervals, closing servers, destroying the pool and browser) on shutdown. It will be called in the process exit handlers.
- Added new environment variables (`HIGHCHARTS_ADMIN_TOKEN`, `SERVER_BENCHMARKING`, and `OTHER_NODE_ENV`) to the `.env.sample` file, along with their descriptions in the README.
- Added a new section to the server configuration options, `proxy`, along with corresponding environment variables.
- Added several new functions to the `highcharts-export-server` module, including `initPool`, `logWithStack`, `setLogLevel`, `enableFileLogging`, `manualConfig`, `printLogo`, and `printUsage`.
- Added a new `initLogging` function where the `setLogLevel` and `enableFileLogging` logic are consolidated into one place.
- Added a new utility function, `isObjectEmpty`.
- Added a new logging level (`5`) for benchmarking logs.
- Added legacy names of options to the `defaultConfig` and `mapToNewConfig` function in order to support the old, PhantomJS-based structure of options.
- Added a new process event handler for the `SIGHUP` signal.
- Added `mapChart` and `ganttChart` constructors in the exporting UI [(#503)](https://github.com/highcharts/node-export-server/issues/503).
- Added the series-on-point module [(#532)](https://github.com/highcharts/node-export-server/issues/532).
- Updates were made to the `config.js` file.
- Updated the `killPool` function.
- The `uncaughtException` handler now kills the pool, browser, and terminates the process with exit code 1, when enabled.
- The browser instance should be correctly closed now when an error occurs during pool creation.
- Corrected error handling and response sending in the `/change_hc_version.js` route.
- Corrected the `handleResources` function.
- Corrected samples, test scenarios, and test runners.
- Bumped versions of most packages, with an updating deprecated `Puppeteer` from `v21.1.1` to latest.
- Added missing Highcharts modules to stay up-to-date with the latest updates.
- Added missing JSDoc descriptions.
- Revamped all log messages, error messages, prompt messages, and info for improved clarity of information.
- README has been revised and corrected by incorporating additional information, improving descriptions, adding missing details, including new API information, and expanding with new sections such as `Debugging`, `Available Endpoints`, `Examples`, and a `Note about Deprecated Options`.
- Updated Wiki pages with a new `Samples` section.

_Fixes:_

- Fixed `multer` related error: 'Field value too long'.
- Fixed the SSL handshake error [(#307)](https://github.com/highcharts/node-export-server/issues/307).
- Fixed missing background color transparency [(#492)](https://github.com/highcharts/node-export-server/issues/492).
- Fixed missing `foreignObject` elements issue.
- Fixed type compatibility issues in the `pairArgumentValue` function, arising from CLI string arguments.
- Fixed the 'httpsProxyAgent is not a constructor' issue with the `https-proxy-agent` module.
- Fixed the issue of being unable to run both HTTP and HTTPS servers simultaneously.
- Fixed the issue with the `multiselect` type of values in prompt functionality triggered by the `--createConfig` option.
- Fixed the error handling in the `postWork` function which resulted in doubled errors.
- Fixed the deprecated description of the pool from the `generic-pool` to `tarn` notation, triggered by the `getPoolInfo` and `getPoolInfoJSON` functions.
- Fixed the issue of not gracefully terminating the process when an error occurs and a pool or browser already exists.
- Fixed the 'Could not clear the content of the page... - Target closed' error.
- Made minor corrections to ESLint and Prettier configuration.
- Other minor stability, linting and text corrections have been implemented.

# 3.1.1

- Version number is now correct in splash and `/health` when running as a node module.
- Fixed an issue with setting `minWorkers` and `maxWorkers` as CLI arguments.
- Fixed issues with page resets between exports causing exceptions.
- Fixed an issue with width settings causing bad exports if set to a percentage or a `px` suffixed width.
- Fixed an issue with SVG exports in the UI.

# 3.1.0

- Fixed an issue with SVG base 64 exports.
- Fixed several bugs with the worker pool.
- Changed name of the `initialWorkers` option to the `minWorkers`.
- Fixed hanging the server on start when initial resources (pages) couldn't be created.
- Fixed clearing page after the export.
- Removed the `queueSize` option, which doesn't have an equivalent in `tarn` resource pool.
- Removed the `timeoutThreshold` option and added the `idleTimeout` option in its place.
- Removed the `reaper` options, as tarn doesn't allow to enable/disable idle resources checking.
- Added `createTimeout` and `destroyTimeout` options for the resource pool.
- Added the `reaperInterval` option to set the interval for checking idle resources to destroy.
- Added the `createRetryInterval` option to set how long to idle after failed resource creation before trying again.
- Added the `rasterizationTimeout` option for setting the wait time for an image to be created.
- Updated the `.env.sample` file with new environment variables corresponding to above options.
- Updated the README file.
- Other small fixes.

# 3.0.5

- Fixed an issue with transparent backgrounds in PNG exports [(#463)](https://github.com/highcharts/node-export-server/issues/463).
- Fixed an issue with missing `filename` property [(#20370)](https://github.com/highcharts/highcharts/issues/20370).

# 3.0.4

- Fixed and issue with reading `resources.json` during exports.

# 3.0.3

- Fixed an issue with height and width for CSS [(#419)](https://github.com/highcharts/node-export-server/issues/419).
- Fixed `globalOptions` [(#434)](https://github.com/highcharts/node-export-server/issues/434).
- Other smaller fixes.

# 3.0.2

- Changed the priority of loading options to: config -> custom JSON -> envs -> CLI.
- Corrected the The unhandledRejection error, message: Protocol error: Connection closed. Most likely the page has been closed, an error related to closing the browser earlier than closing each of an active page.
- Refactored the way options are set (the setOptions function).
- Corrected straight inject with JS functions in chart's options (e.g. formatter), when the allowCodeExecution is set to true.
- Organized code into two separate functions (singleExport and batchExport).
- Corrected reseting global options for Highcharts between each export.
- Corrections for the linter.
- Samples and tests corrections.
- Added sample for the loadConfig option.
- Updated README.
- Other small fixes.

# 3.0.1

- Added missing shebang in `cli.js`.

# 3.0.0

_Fixes and enhancements:_

- Replaced PhantomJS with Puppeteer.
- Updated the config handling system to optionally load JSON files, and improved environment var loading.
- Rewrote the HC caching system: it's now easier to include custom modules/dependency lists in your own deployments.
- The install step no longer requires interaction when installing.
- Replaced the custom worker pool system with `tarn`.
- Error messages are now sent back to the client instead of being displayed in rasterized output.
- Updated NPM dependencies, removed deprecated and uneccessary dependencies.
- Lots of smaller bugfixes and tweaks.
- Transitioned our public server (export.highcharts.com) from HTTP to HTTPS.

_New features:_

- Added `/health` route to server to display basic server information.
- Added a UI served on `/` to perform exports from JSON configurations in browser.

# 2.1.0

This version is not backwards compatible out of the box!

_Breaking changes:_

- Log destinations must now exist before starting file logging
- When running in server mode, the following options are now disabled by default:
  - `callback`
  - `resources`
  - `customCode`

Disabled options can be enabled by adding the `--allowCodeExecution` flag when
starting the server. Using this flag is not recommended, and should not be
done unless the server is sandboxed and not reachable on the public internet.

_Changelog:_

- Added the `--allowCodeExecution` flag which is now required to be set when exporting pure JavaScript, using additional external resources, or using callback when running in server mode.
- Removed the `mkdirp` dependency.
- SVG exporting will now block JavaScript entirely.
- Added the `navigationLocked` flag to the Phantom page, which blocks e.g. `<iframe>` and page redirects.

# 2.0.30

- Fixed compatibility with `mkdirp >=v1.0`.

# 2.0.29

- Added polyfill for `DOMParser` to accommodate Highcharts 9.0.
- Updated some dependencies.

# 2.0.28

- Fixed UUID and mkdirp versions in package.json.

# 2.0.27

- Added `venn` module to build script.

# 2.0.26

- Added `coloraxis` module to build script.

# 2.0.25

- Fixed issue with optional scripts when using env variables to accept prompts.

# 2.0.23

- Fixed issue with optional dependencies when installing headless.

# 2.0.20-2.0.22

- Fixed pathing issue with NPM build when installing globally.

# 2.0.19

- Added support for fetching sources through `npm` for automated builds. To use, set `HIGHCHARTS_CDN` to `npm`.
- Added support for `pareto` charts.
- Fixed issue with script concatination causing exporting errors when including certain modules.

# 2.0.18

- Added HIGHCHARTS_CDN variable support for build process.

# 2.0.17

- Added support for 7.1 charts.
- Updated dependencies.

# 2.0.16

- Added support for bullet charts.
- Added support for Gantt charts.
- Added configuration option for chart generation timeout (`--timeoutThreshold`).
- Gracefull failing of 404 map collections now working properly.
- Increased max configuration size from 5MB to 50MB.
- Updated express version.
- Updated docs.

# 2.0.15

- Added `queueSize` option to `initPool` to set the request overfow queue size.
- Added option to supply `cdnURL` to build script [(#133)](https://github.com/highcharts/node-export-server/issues/133).
- Added `;` between included scripts. Fixes map collections [(#128)](https://github.com/highcharts/node-export-server/issues/128).
- Added `--skipKey` and `--skipToken` CLI options to configure the rate limiter.
- Added `--queueSize` switch to the CLI options to set the overflow queue size.
- Fixed issue with silent installs and default values.

# 2.0.14

- Fixed issue with CDN pull failing when using Highcharts < 6.0.

# 2.0.13

- Fixed an issue that caused a comma to appear when exporting charts.

# 2.0.12

- Build.js now uses cached respones when building styled mode to speed things up.
- `historgram-bellcurve` is now included by default.
- Added optional inclusion system to build.js.
  - Will now prompt for inclusion of `wordcloud` and `annotations`.

# 2.0.11

- Fixed another issue with `globalOptions` in CLI/Server mode.

# 2.0.10

- Fixed issue with injecting some resources when they weren't strings (e.g. `globalOptions`).

# 2.0.9

- Added build config for including moment.js support.

# 2.0.8

- Fixed `tmpdir` when starting in server mode.

# 2.0.7

- Now including sunburst/xrange/streamgraph/tilemap when baking with a supported version.
- Added package-lock.json.

# 2.0.6

- Fixed issue potentially causing SVG exports to hang.

# 2.0.5

- Increased timeout for rendering by 1 second.
- Fixed port numbers for stress test.

# 2.0.4

- Fixed bug causing unpredictable export results if one or more exported.
  charts contain bundled images.

# 2.0.3

- Server will now wait for bundled images to load.

# 2.0.2

- Server now respects `host` option.
- Added promise sample/test for batch export.

# 2.0.1

- Fixed `tmpdir` when running as server.

# 2.0.0

- Fixed Phantom cleanup: instead of reaping every 2.5s, workers are checked for timeout when other work is posted.
- Added additional error handlers to:
  - `hhtp(s)Server`, `process`.
- Worker busy check before restarting.
- Now checking if the client connection is still open before sending returns.
- Changed return codes for error conditions.
- Misc stability fixes.

# 1.0.15

- Fixed an issue with SVG export.

# 1.0.12

- Fixed an issue with `--batch` exporting.

# 1.0.11

- Fixed an issue with `themeOptions` when using CLI mode.
- Added `listenToProcessExits` option to pool.init(..).
- Exposed `listenToProcessExits` in CLI mode.
- Fixed issue with `--callback` when the callback was a file.

# 1.0.10

- Fixed an issue with batch exporting.
- Fixed `uuid` dependency version (thanks to @tonylukasavage).

# 1.0.9

- Set minimum node version to 5.10.0.

# 1.0.8

- Fixed `phantomjs-prebuilt` dependency version.<|MERGE_RESOLUTION|>--- conflicted
+++ resolved
@@ -1,21 +1,15 @@
-<<<<<<< HEAD
+# 4.0.2
+
+_Fixes:_
+
+- Made chart userOptions available within `customCode` as variable `options` [(#551)](https://github.com/highcharts/node-export-server/issues/551).
+- Fix the base64 images not working in exported SVGs (Namespace prefix xlink for href on image is not defined, [#547](https://github.com/highcharts/node-export-server/issues/547)).
+
 # 4.0.1
 
-_Fixes_:
-- Fix the base64 images not working in exported SVGs (Namespace prefix xlink for href on image is not defined, [#547](https://github.com/highcharts/node-export-server/issues/547)).
-=======
-# 4.0.2
-
-_Fixes:_
-
-- Made chart userOptions available within `customCode` as variable `options` [(#551)](https://github.com/highcharts/node-export-server/issues/551).
-
-# 4.0.1
-
 _Hotfix_:
 
 - Fixed missing 'dist' bundle in 4.0.0 on NPM.
->>>>>>> 7a2ad0e8
 
 # 4.0.0
 
