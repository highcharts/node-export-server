--- conflicted
+++ resolved
@@ -1,11 +1,5 @@
 # 5.0.0
 
-<<<<<<< HEAD
-_Fixes:_
-
-- Wrapped the `clearPageResources` function in a try-catch to handle potential page resources errors.
-- Secured against errors caused by `dev-tools` protocol data size limitations.
-=======
 _Breaking Changes:_
 
 - Removed `xlink:href` from incoming SVGs in preperation for an upcoming puppeteer update that will remove this option.
@@ -17,7 +11,8 @@
 - Fixed an issue where the chart constructor was sometimes incorrectly set, causing the export to fail
 - Added referrers to CDN cache fetches on first startup/install. 
 - Fixed an issue that would sometimes cause cause a crash due to fail due to `Accept-Ranges` headers
->>>>>>> 72e797b1
+- Wrapped the `clearPageResources` function in a try-catch to handle potential page resources errors.
+- Secured against errors caused by `dev-tools` protocol data size limitations.
 
 # 4.0.2
 
