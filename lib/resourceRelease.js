/*******************************************************************************

Highcharts Export Server

Copyright (c) 2016-2025, Highsoft

Licenced under the MIT licence.

Additionally a valid Highcharts license is required for use.

See LICENSE file in root for details.

*******************************************************************************/

/**
 * @overview Handles graceful shutdown of the Highcharts Export Server, ensuring
 * proper cleanup of resources such as browser, pages, servers, and timers.
 */

import { getBrowser } from './browser.js';
import { killPool } from './pool.js';
import { clearAllTimers } from './timer.js';

import { closeServers } from './server/server.js';
import { terminateClients } from './server/webSocket.js';

/**
 * Performs cleanup operations to ensure a graceful shutdown of the process.
 * This includes clearing all registered timeouts/intervals, closing active
 * servers, terminating resources (pages) of the pool, pool itself, and closing
 * the browser.
 *
 * @function shutdownCleanUp
 *
 * @param {number} [exitCode=0] - The exit code to use with `process.exit()`.
 * The default value is `0`.
 */
<<<<<<< HEAD
export async function shutdownCleanUp(exitCode) {
  // Remove all attached event listeners from the browser
  getBrowser().removeAllListeners('disconnected');

=======
export async function shutdownCleanUp(exitCode = 0) {
>>>>>>> b260d43e
  // Await freeing all resources
  await Promise.allSettled([
    // Clear all ongoing intervals
    clearAllTimers(),

    // Terminate all connected WebSocket clients
    terminateClients(),

    // Get available server instances (HTTP/HTTPS) and close them
    closeServers(),

    // Close an active pool along with its workers and the browser instance
    killPool()
  ]);

  // Exit process with a correct code
  process.exit(exitCode);
}

export default {
  shutdownCleanUp
};<|MERGE_RESOLUTION|>--- conflicted
+++ resolved
@@ -35,14 +35,10 @@
  * @param {number} [exitCode=0] - The exit code to use with `process.exit()`.
  * The default value is `0`.
  */
-<<<<<<< HEAD
-export async function shutdownCleanUp(exitCode) {
+export async function shutdownCleanUp(exitCode = 0) {
   // Remove all attached event listeners from the browser
   getBrowser().removeAllListeners('disconnected');
 
-=======
-export async function shutdownCleanUp(exitCode = 0) {
->>>>>>> b260d43e
   // Await freeing all resources
   await Promise.allSettled([
     // Clear all ongoing intervals
