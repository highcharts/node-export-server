/*******************************************************************************

Highcharts Export Server

Copyright (c) 2016-2024, Highsoft

Licenced under the MIT licence.

Additionally a valid Highcharts license is required for use.

See LICENSE file in root for details.

*******************************************************************************/

// The cache manager manages the Highcharts library and its dependencies.
// The cache itself is stored in .cache, and is checked by the config system
// before starting the service

import { existsSync, mkdirSync, readFileSync, writeFileSync } from 'fs';
import { isAbsolute, join } from 'path';

import { HttpsProxyAgent } from 'https-proxy-agent';

import { getOptions } from './config.js';
import { fetch } from './fetch.js';
import { log } from './logger.js';
import { __dirname } from './utils.js';

import ExportError from './errors/ExportError.js';

const cache = {
  cdnURL: 'https://code.highcharts.com/',
  activeManifest: {},
  sources: '',
  hcVersion: ''
};

/**
 * Extracts and caches the Highcharts version from the sources string.
 *
 * @returns {string} The extracted Highcharts version.
 */
export const extractVersion = (cache) => {
  return cache.sources
    .substring(0, cache.sources.indexOf('*/'))
    .replace('/*', '')
    .replace('*/', '')
    .replace(/\n/g, '')
    .trim();
};

/**
 * Extracts the Highcharts module name based on the scriptPath.
 */
export const extractModuleName = (scriptPath) => {
  return scriptPath.replace(
    /(.*)\/|(.*)modules\/|stock\/(.*)indicators\/|maps\/(.*)modules\//gi,
    ''
  );
};

/**
 * Saves the provided configuration and fetched modules to the cache manifest
 * file.
 *
 * @param {object} config - Highcharts-related configuration object.
 * @param {object} fetchedModules - An object that contains mapped names of
 * fetched Highcharts modules to use.
 *
 * @throws {ExportError} Throws an ExportError if an error occurs while writing
 * the cache manifest.
 */
export const saveConfigToManifest = async (config, fetchedModules) => {
  const newManifest = {
    version: config.version,
    modules: fetchedModules || {}
  };

  // Update cache object with the current modules
  cache.activeManifest = newManifest;

  log(3, '[cache] Writing a new manifest.');
  try {
    writeFileSync(
      join(getCachePath(), 'manifest.json'),
      JSON.stringify(newManifest),
      'utf8'
    );
  } catch (error) {
    throw new ExportError(
      '[cache] Error writing the cache manifest.',
      400
    ).setError(error);
  }
};

/**
 * Fetches a single script and updates the fetchedModules accordingly.
 *
 * @param {string} script - A path to script to get.
 * @param {Object} requestOptions - Additional options for the proxy agent
 * to use for a request.
 * @param {Object} fetchedModules - An object which tracks which Highcharts
 * modules have been fetched.
 * @param {boolean} shouldThrowError - A flag to indicate if the error should be
 * thrown. This should be used only for the core scripts.
 *
 * @returns {Promise<string>} A Promise resolving to the text representation
 * of the fetched script.
 *
 * @throws {ExportError} Throws an ExportError if there is a problem with
 * fetching the script.
 */
export const fetchAndProcessScript = async (
  script,
  requestOptions,
  fetchedModules,
  shouldThrowError = false
) => {
  // Get rid of the .js from the custom strings
  if (script.endsWith('.js')) {
    script = script.substring(0, script.length - 3);
  }

  log(4, `[cache] Fetching script - ${script}.js`);

  // Fetch the script
  const response = await fetch(`${script}.js`, requestOptions);

  // If OK, return its text representation
  if (response.statusCode === 200 && typeof response.text == 'string') {
    if (fetchedModules) {
      const moduleName = extractModuleName(script);
      fetchedModules[moduleName] = 1;
    }

    return response.text;
  }

  if (shouldThrowError) {
    throw new ExportError(
      `Could not fetch the ${script}.js. The script might not exist in the requested version (status code: ${response.statusCode}).`,
      500
    ).setError(response);
  } else {
    log(
      2,
      `[cache] Could not fetch the ${script}.js. The script might not exist in the requested version.`
    );
  }

  return '';
};

/**
 * Fetches Highcharts scripts and customScripts from the given CDNs.
 *
 * @param {string} coreScripts - Array of Highcharts core scripts to fetch.
 * @param {string} moduleScripts - Array of Highcharts modules to fetch.
 * @param {string} customScripts - Array of custom script paths to fetch
 * (full URLs).
 * @param {object} proxyOptions - Options for the proxy agent to use for
 * a request.
 * @param {object} fetchedModules - An object which tracks which Highcharts
 * modules have been fetched.
 *
 * @returns {Promise<string>} The fetched scripts content joined.
 */
export const fetchScripts = async (
  coreScripts,
  moduleScripts,
  customScripts,
  proxyOptions,
  fetchedModules
) => {
  // Configure proxy if exists
  let proxyAgent;
  const proxyHost = proxyOptions.host;
  const proxyPort = proxyOptions.port;

  // Try to create a Proxy Agent
  if (proxyHost && proxyPort) {
    try {
      proxyAgent = new HttpsProxyAgent({
        host: proxyHost,
        port: proxyPort
      });
    } catch (error) {
      throw new ExportError(
        '[cache] Could not create a Proxy Agent.',
        500
      ).setError(error);
    }
  }

  // If exists, add proxy agent to request options
  const requestOptions = proxyAgent
    ? {
        agent: proxyAgent,
        timeout: getOptions().server.proxy.timeout
      }
    : {};

  const allFetchPromises = [
    ...coreScripts.map((script) =>
      fetchAndProcessScript(`${script}`, requestOptions, fetchedModules, true)
    ),
    ...moduleScripts.map((script) =>
      fetchAndProcessScript(`${script}`, requestOptions, fetchedModules)
    ),
    ...customScripts.map((script) =>
      fetchAndProcessScript(`${script}`, requestOptions)
    )
  ];

  const fetchedScripts = await Promise.all(allFetchPromises);
  return fetchedScripts.join(';\n');
};

/**
 * Updates the local cache with Highcharts scripts and their versions.
 *
 * @param {Object} options - Object containing all options.
 * @param {string} sourcePath - The path to the source file in the cache.
 *
 * @returns {Promise<object>} A Promise resolving to an object representing
 * the fetched modules.
 *
 * @throws {ExportError} Throws an ExportError if there is an issue updating
 * the local Highcharts cache.
 */
export const updateCache = async (
  highchartsOptions,
  proxyOptions,
  sourcePath
) => {
  const version = highchartsOptions.version;
  const hcVersion = version === 'latest' || !version ? '' : `${version}/`;
  const cdnURL = highchartsOptions.cdnURL || cache.cdnURL;

  log(
    3,
    `[cache] Updating cache version to Highcharts: ${hcVersion || 'latest'}.`
  );

  const fetchedModules = {};
  try {
    cache.sources = await fetchScripts(
      [
        ...highchartsOptions.coreScripts.map((c) => `${cdnURL}${hcVersion}${c}`)
      ],
      [
        ...highchartsOptions.moduleScripts.map((m) =>
          m === 'map'
            ? `${cdnURL}maps/${hcVersion}modules/${m}`
            : `${cdnURL}${hcVersion}modules/${m}`
        ),
        ...highchartsOptions.indicatorScripts.map(
          (i) => `${cdnURL}stock/${hcVersion}indicators/${i}`
        )
      ],
      highchartsOptions.customScripts,
      proxyOptions,
      fetchedModules
    );

    cache.hcVersion = extractVersion(cache);

    // Save the fetched modules into caches' source JSON
    writeFileSync(sourcePath, cache.sources);
    return fetchedModules;
  } catch (error) {
    throw new ExportError(
      '[cache] Unable to update the local Highcharts cache.',
      500
    ).setError(error);
  }
};

/**
 * Updates the Highcharts version in the applied configuration and checks
 * the cache for the new version.
 *
 * @param {string} newVersion - The new Highcharts version to be applied.
 *
 * @returns {Promise<(object|boolean)>} A Promise resolving to the updated
 * configuration with the new version, or false if no applied configuration
 * exists.
 */
export const updateVersion = async (newVersion) => {
  const options = getOptions();
  if (options?.highcharts) {
    options.highcharts.version = newVersion;
  }
  await checkAndUpdateCache(options);
};

/**
 * Checks the cache for Highcharts dependencies, updates the cache if needed,
 * and loads the sources.
 *
 * @param {Object} options - Object containing all options.
 *
 * @returns {Promise<void>} A Promise that resolves once the cache is checked
 * and updated.
 *
 * @throws {ExportError} Throws an ExportError if there is an issue updating
 * or reading the cache.
 */
export const checkAndUpdateCache = async (options) => {
  const { highcharts, server } = options;

<<<<<<< HEAD
  const cachePath = join(__dirname, highcharts.cachePath);
=======
  const cachePath = getCachePath();
>>>>>>> d61b4622

  let fetchedModules;

  // Prepare paths to manifest and sources from the .cache folder
  const manifestPath = join(cachePath, 'manifest.json');
  const sourcePath = join(cachePath, 'sources.js');

  // Create the cache destination if it doesn't exist already
  !existsSync(cachePath) && mkdirSync(cachePath, { recursive: true });

  // Fetch all the scripts either if manifest.json does not exist
  // or if the forceFetch option is enabled
  if (!existsSync(manifestPath) || highcharts.forceFetch) {
    log(3, '[cache] Fetching and caching Highcharts dependencies.');
    fetchedModules = await updateCache(highcharts, server.proxy, sourcePath);
  } else {
    let requestUpdate = false;

    // Read the manifest JSON
    const manifest = JSON.parse(readFileSync(manifestPath));

    // Check if the modules is an array, if so, we rewrite it to a map to make
    // it easier to resolve modules.
    if (manifest.modules && Array.isArray(manifest.modules)) {
      const moduleMap = {};
      manifest.modules.forEach((m) => (moduleMap[m] = 1));
      manifest.modules = moduleMap;
    }

    const { coreScripts, moduleScripts, indicatorScripts } = highcharts;
    const numberOfModules =
      coreScripts.length + moduleScripts.length + indicatorScripts.length;

    // Compare the loaded highcharts config with the contents in cache.
    // If there are changes, fetch requested modules and products,
    // and bake them into a giant blob. Save the blob.
    if (manifest.version !== highcharts.version) {
      log(
        2,
        '[cache] A Highcharts version mismatch in the cache, need to re-fetch.'
      );
      requestUpdate = true;
    } else if (Object.keys(manifest.modules || {}).length !== numberOfModules) {
      log(
        2,
        '[cache] The cache and the requested modules do not match, need to re-fetch.'
      );
      requestUpdate = true;
    } else {
      // Check each module, if anything is missing refetch everything
      requestUpdate = (moduleScripts || []).some((moduleName) => {
        if (!manifest.modules[moduleName]) {
          log(
            2,
            `[cache] The ${moduleName} is missing in the cache, need to re-fetch.`
          );
          return true;
        }
      });
    }

    if (requestUpdate) {
      fetchedModules = await updateCache(highcharts, server.proxy, sourcePath);
    } else {
      log(3, '[cache] Dependency cache is up to date, proceeding.');

      // Load the sources
      cache.sources = readFileSync(sourcePath, 'utf8');

      // Get current modules map
      fetchedModules = manifest.modules;

      cache.hcVersion = extractVersion(cache);
    }
  }

  // Finally, save the new manifest, which is basically our current config
  // in a slightly different format
  await saveConfigToManifest(highcharts, fetchedModules);
};

/**
 * Returns the path to the cache folder.
 * @returns {string} The path to the cache folder.
 */
export const getCachePath = () => {
  const cachePathOption = getOptions().highcharts.cachePath;

  // issue #562: support for absolute paths
  return isAbsolute(cachePathOption)
    ? cachePathOption
    : join(__dirname, cachePathOption);
};

export const getCache = () => cache;

export const highcharts = () => cache.sources;

export const version = () => cache.hcVersion;

export default {
  checkAndUpdateCache,
  getCachePath,
  updateVersion,
  getCache,
  highcharts,
  version
};<|MERGE_RESOLUTION|>--- conflicted
+++ resolved
@@ -310,11 +310,7 @@
 export const checkAndUpdateCache = async (options) => {
   const { highcharts, server } = options;
 
-<<<<<<< HEAD
-  const cachePath = join(__dirname, highcharts.cachePath);
-=======
   const cachePath = getCachePath();
->>>>>>> d61b4622
 
   let fetchedModules;
 
