/*******************************************************************************

Highcharts Export Server

Copyright (c) 2016-2022, Highsoft

Licenced under the MIT licence.

Additionally a valid Highcharts license is required for use.

See LICENSE file in root for details.

*******************************************************************************/

// @format

/*
 * The cache manager manages the Highcharts library and its dependencies.
 *
 * The cache itself is stored in .cache, and is checked by the config system
 * before starting the service (should be refactored, but need to find the best
 * way to remain backwards compatible: one option is to let the pool init
 * deal with it)
 *
 */
const fetch = require('node-fetch');
const { join } = require('path');
const { existsSync, mkdirSync, readFileSync, writeFileSync } = require('fs');

const { log } = require('./logger.js');

const cachePath = join(__basedir, '.cache');

const cache = {
  cdnURL: 'https://code.highcharts.com/',
  activeManifest: {},
  sources: '',
  hcVersion: ''
};

/** Extract the highcharts version from the cache */
const extractVersion = () =>
  (cache.hcVersion = cache.sources
    .substr(0, cache.sources.indexOf('*/'))
    .replace('/*', '')
    .replace('*/', '')
    .replace(/\n/g, '')
    .trim());

/** Save the Highcharts part of a config to a manifest file in the cache */
const saveConfigToManifest = async (config, fetchedModules) => {
  const newManifest = {
    version: config.version,
    modules: fetchedModules || {}
  };

  // Update cache object with the current modules
  cache.activeManifest = newManifest;

  try {
    writeFileSync(
      join(cachePath, 'manifest.json'),
      JSON.stringify(newManifest),
      'utf8'
    );
  } catch (error) {
    log(1, `[cache] Error writing cache manifest: ${error}.`);
  }
};

/** Fetch a single script */
const fetchScript = async (script) => {
  try {
<<<<<<< HEAD
    log(4, `[cache] Fetching Highcharts module ${name}.`);
=======
    log(4, `[cache] - Fetching script ${script}.`);
>>>>>>> 03b947b2

    // Get rid of the .js from the custom strings
    if (script.endsWith('.js')) {
      script = script.substring(0, script.length - 3);
    }

    // Fetch the script
    const response = await fetch(`${script}.js`);

    // If OK, return its text representation
    if (response.status === 200) {
      return response.text();
    }

    throw `${response.status}`;
  } catch (error) {
<<<<<<< HEAD
    log(1, `[cache] Error fetching module ${name}: ${error}.`);
=======
    log(1, `[cache] - Error fetching script ${script}: ${error}.`);
>>>>>>> 03b947b2
    throw error;
  }
};

/** Update the Highcharts cache */
const updateCache = async (config, sourcePath) => {
  const { coreScripts, modules, indicators, scripts: customScripts } = config;
  const hcVersion =
    config.version === 'latest' || !config.version ? '' : `${config.version}/`;

  // Gather all scripts to fetch
  const allScripts = [
    ...coreScripts.map((c) => `${hcVersion}${c}`),
    ...modules.map((m) =>
      m === 'map' ? `maps/${hcVersion}modules/${m}` : `${hcVersion}modules/${m}`
    ),
    ...indicators.map((i) => `stock/${hcVersion}indicators/${i}`)
  ];

  const fetchedModules = {};
  try {
    cache.sources = (
      await Promise.all([
        ...allScripts.map(async (script) => {
          const text = await fetchScript(
            `${config.cdnURL || cache.cdnURL}${script}`
          );

          // If fetched correctly, set it
          if (typeof text === 'string') {
            fetchedModules[
              script.replace(
                /(.*)\/|(.*)modules\/|stock\/(.*)indicators\/|maps\/(.*)modules\//gi,
                ''
              )
            ] = 1;
          }

          return text;
        }),
        ...customScripts.map((script) => fetchScript(script))
      ])
    ).join(';\n');
    extractVersion();

    // Save the fetched modules into caches' source JSON
    writeFileSync(sourcePath, cache.sources);
<<<<<<< HEAD
  } catch (e) {
    log(1, '[cache] Unable to update local Highcharts cache.');
=======

    return fetchedModules;
  } catch (error) {
    log(1, '[cache] - Unable to update local Highcharts cache.');
>>>>>>> 03b947b2
  }
};

/** Fetch any missing Highcharts and dependencies */
const checkCache = async (config) => {
  let fetchedModules;
  // Prepare paths to manifest and sources from the .cache folder
  const manifestPath = join(cachePath, 'manifest.json');
  const sourcePath = join(cachePath, 'sources.js');

  // Create the .cache destination if it doesn't exist already
  !existsSync(cachePath) && mkdirSync(cachePath);

  // Load the .cache manifest
  if (existsSync(manifestPath)) {
    let requestUpdate = false;

    // Read the manifest JSON
    const manifest = require(manifestPath);

    // Check if the modules is an array, if so, we rewrite it to a map to make
    // it easier to resolve modules.
    if (manifest.modules && Array.isArray(manifest.modules)) {
      const moduleMap = {};
      manifest.modules.forEach((m) => (moduleMap[m] = 1));
      manifest.modules = moduleMap;
    }

    const { modules, coreScripts, indicators } = config;
    const numberOfModules =
      modules.length + coreScripts.length + indicators.length;

    // Compare the loaded config with the contents in .cache.
    // If there are changes, fetch requested modules and products,
    // and bake them into a giant blob. Save the blob.
    if (manifest.version !== config.version) {
      log(3, '[cache] Highcharts version mismatch in cache, need to re-fetch.');
      requestUpdate = true;
    } else if (Object.keys(manifest.modules || {}).length !== numberOfModules) {
      log(
        3,
        '[cache] Cache and requested modules does not match, need to re-fetch.'
      );
      requestUpdate = true;
    } else {
      // Check each module, if anything is missing refetch everything
      requestUpdate = (config.modules || []).some((moduleName) => {
        if (!manifest.modules[moduleName]) {
          log(
            3,
            `[cache] The ${moduleName} missing in cache, need to re-fetch.`
          );
          return true;
        }
      });
    }

    if (requestUpdate) {
      fetchedModules = await updateCache(config, sourcePath);
    } else {
      log(3, '[cache] Dependency cache is up to date, proceeding.');

      // Load the sources
      cache.sources = readFileSync(sourcePath, 'utf8');
      extractVersion();
    }
  } else {
    // So we don't have one yet, which means we need to fetch everything
<<<<<<< HEAD
    log(3, '[cache] Fetching and caching Highcharts dependencies.');
    await updateCache(config, sourcePath);
=======
    log(3, '[cache] - Fetching and caching Highcharts dependencies.');
    fetchedModules = await updateCache(config, sourcePath);
>>>>>>> 03b947b2
  }

  // Finally, save the new manifest, which is basically our current config
  // in a slightly different format
  await saveConfigToManifest(config, fetchedModules);
};

module.exports = {
  checkCache,
  highcharts: () => cache.sources,
  version: () => cache.hcVersion
};<|MERGE_RESOLUTION|>--- conflicted
+++ resolved
@@ -71,11 +71,7 @@
 /** Fetch a single script */
 const fetchScript = async (script) => {
   try {
-<<<<<<< HEAD
-    log(4, `[cache] Fetching Highcharts module ${name}.`);
-=======
-    log(4, `[cache] - Fetching script ${script}.`);
->>>>>>> 03b947b2
+    log(4, `[cache] Fetching script ${script}.`);
 
     // Get rid of the .js from the custom strings
     if (script.endsWith('.js')) {
@@ -92,11 +88,7 @@
 
     throw `${response.status}`;
   } catch (error) {
-<<<<<<< HEAD
-    log(1, `[cache] Error fetching module ${name}: ${error}.`);
-=======
-    log(1, `[cache] - Error fetching script ${script}: ${error}.`);
->>>>>>> 03b947b2
+    log(1, `[cache] Error fetching script ${script}: ${error}.`);
     throw error;
   }
 };
@@ -144,15 +136,9 @@
 
     // Save the fetched modules into caches' source JSON
     writeFileSync(sourcePath, cache.sources);
-<<<<<<< HEAD
-  } catch (e) {
-    log(1, '[cache] Unable to update local Highcharts cache.');
-=======
-
     return fetchedModules;
   } catch (error) {
-    log(1, '[cache] - Unable to update local Highcharts cache.');
->>>>>>> 03b947b2
+    log(1, '[cache] Unable to update local Highcharts cache.');
   }
 };
 
@@ -221,13 +207,8 @@
     }
   } else {
     // So we don't have one yet, which means we need to fetch everything
-<<<<<<< HEAD
     log(3, '[cache] Fetching and caching Highcharts dependencies.');
-    await updateCache(config, sourcePath);
-=======
-    log(3, '[cache] - Fetching and caching Highcharts dependencies.');
     fetchedModules = await updateCache(config, sourcePath);
->>>>>>> 03b947b2
   }
 
   // Finally, save the new manifest, which is basically our current config
