/*******************************************************************************

Highcharts Export Server

Copyright (c) 2016-2024, Highsoft

Licenced under the MIT licence.

Additionally a valid Highcharts license is required for use.

See LICENSE file in root for details.

*******************************************************************************/

import { clearAllTimers } from './timers.js';
import { killPool } from './pool.js';
import { closeServers } from './server/server.js';
<<<<<<< HEAD
import { terminateClients } from './server/web_socket.js';
=======
import { get as getBrowser } from './browser.js';
>>>>>>> d61b4622

/**
 * Clean up function to trigger before ending process for the graceful shutdown.
 *
 * @param {number} exitCode - An exit code for the process.exit() function.
 */
export const shutdownCleanUp = async (exitCode) => {
  // Remove all attached event listeners from the browser
  getBrowser().removeAllListeners('disconnected');

  // Await freeing all resources
  await Promise.allSettled([
    // Clear all ongoing timers
    clearAllTimers(),

    // Terminate all connected WebSocket clients
    terminateClients(),

    // Get available server instances (HTTP/HTTPS) and close them
    closeServers(),

    // Close pool along with its workers and the browser instance, if exists
    killPool()
  ]);

  // Exit process with a correct code
  process.exit(exitCode);
};

export default {
  shutdownCleanUp
};<|MERGE_RESOLUTION|>--- conflicted
+++ resolved
@@ -12,14 +12,11 @@
 
 *******************************************************************************/
 
+import { get as getBrowser } from './browser.js';
 import { clearAllTimers } from './timers.js';
 import { killPool } from './pool.js';
 import { closeServers } from './server/server.js';
-<<<<<<< HEAD
 import { terminateClients } from './server/web_socket.js';
-=======
-import { get as getBrowser } from './browser.js';
->>>>>>> d61b4622
 
 /**
  * Clean up function to trigger before ending process for the graceful shutdown.
