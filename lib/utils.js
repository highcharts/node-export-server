/*******************************************************************************

Highcharts Export Server

Copyright (c) 2016-2024, Highsoft

Licenced under the MIT licence.

Additionally a valid Highcharts license is required for use.

See LICENSE file in root for details.

*******************************************************************************/

import { readFileSync } from 'fs';
import { join } from 'path';
import { fileURLToPath } from 'url';

const MAX_BACKOFF_ATTEMPTS = 6;
const readme = 'https://github.com/highcharts/node-export-server#readme';

export const __dirname = fileURLToPath(new URL('../.', import.meta.url));

/**
 * Clears and standardizes text by replacing multiple consecutive whitespace
 * characters with a single space and trimming any leading or trailing
 * whitespace.
 *
 * @param {string} text - The input text to be cleared.
 * @param {RegExp} [rule=/\s\s+/g] - The regular expression rule to match
 * multiple consecutive whitespace characters.
 * @param {string} [replacer=' '] - The string used to replace multiple
 * consecutive whitespace characters.
 *
 * @returns {string} - The cleared and standardized text.
 */
export function clearText(text, rule = /\s\s+/g, replacer = ' ') {
  return text.replaceAll(rule, replacer).trim();
}

/**
 * Creates a deep copy of the given object or array.
 *
 * @param {Object|Array} obj - The object or array to be deeply copied.
 *
 * @returns {Object|Array} - The deep copy of the provided object or array.
 */
export function deepCopy(obj) {
  if (obj === null || typeof obj !== 'object') {
    return obj;
  }

  const copy = Array.isArray(obj) ? [] : {};

  for (const key in obj) {
    if (Object.prototype.hasOwnProperty.call(obj, key)) {
      copy[key] = deepCopy(obj[key]);
    }
  }

  return copy;
}

/**
 * Implements an exponential backoff strategy for retrying a function until
 * a certain number of attempts are reached.
 *
 * @param {Function} fn - The function to be retried.
 * @param {number} [attempt=0] - The current attempt number.
 * @param {...any} args - Arguments to be passed to the function.
 *
 * @returns {Promise} - A promise that resolves to the result of the function
 * if successful.
 *
 * @throws {Error} - Throws an error if the maximum number of attempts
 * is reached.
 */
export async function expBackoff(fn, attempt = 0, ...args) {
  try {
    // Try to call the function
    return await fn(...args);
  } catch (error) {
    // Calculate delay in ms
    const delayInMs = 2 ** attempt * 1000;

    // If the attempt exceeds the maximum attempts of reapeat, throw an error
    if (++attempt >= MAX_BACKOFF_ATTEMPTS) {
      throw error;
    }

    // Wait given amount of time
    await new Promise((response) => setTimeout(response, delayInMs));
<<<<<<< HEAD
=======
    log(
      3,
      `[pool] Waited ${delayInMs}ms until next call for the resource of ID: ${args[0]}.`
    );
>>>>>>> d61b4622

    // Try again
    return expBackoff(fn, attempt, ...args);
  }
}

/**
 * Fixes the export type based on MIME types and file extensions.
 *
 * @param {string} type - The original export type.
 * @param {string} outfile - The file path or name.
 *
 * @returns {string} - The corrected export type.
 */
export function fixType(type, outfile) {
  // MIME types
  const mimeTypes = {
    'image/png': 'png',
    'image/jpeg': 'jpeg',
    'application/pdf': 'pdf',
    'image/svg+xml': 'svg'
  };

  // Formats
  const formats = ['png', 'jpeg', 'pdf', 'svg'];

  // Check if type and outfile's extensions are the same
  if (outfile) {
    const outType = outfile.split('.').pop();

    if (outType === 'jpg') {
      type = 'jpeg';
    } else if (formats.includes(outType) && type !== outType) {
      type = outType;
    }
  }

  // Return a correct type
  return mimeTypes[type] || formats.find((t) => t === type) || 'png';
}

/**
 * Returns stringified date without the GMT text information.
 */
export function getNewDate() {
  // Get rid of the GMT text information
  return new Date().toString().split('(')[0].trim();
}

/**
 * Returns the stored time value in milliseconds.
 */
export function getNewDateTime() {
  return new Date().getTime();
}

/**
 * Validates and parses JSON data. Checks if provided data is or can
 * be a correct JSON. If a primitive is provided, it is stringified and returned.
 *
 * @param {Object|string} data - The JSON data to be validated and parsed.
 * @param {boolean} toString - Whether to return a stringified representation
 * of the parsed JSON.
 *
 * @returns {Object|string|boolean} - The parsed JSON object, stringified JSON,
 * or false if validation fails.
 */
export function isCorrectJSON(data, toString) {
  try {
    // Get the string representation if not already before parsing
    const parsedData = JSON.parse(
      typeof data !== 'string' ? JSON.stringify(data) : data
    );

    // Return a stringified representation of a JSON if required
    if (typeof parsedData !== 'string' && toString) {
      return JSON.stringify(parsedData);
    }

    // Return a JSON
    return parsedData;
  } catch {
    return false;
  }
}

/**
 * Checks if the given item is an object.
 *
 * @param {any} item - The item to be checked.
 *
 * @returns {boolean} - True if the item is an object, false otherwise.
 */
export function isObject(item) {
  return typeof item === 'object' && !Array.isArray(item) && item !== null;
}

/**
 * Checks if the given object is empty.
 *
 * @param {Object} item - The object to be checked.
 *
 * @returns {boolean} - True if the object is empty, false otherwise.
 */
export function isObjectEmpty(item) {
  return (
    typeof item === 'object' &&
    !Array.isArray(item) &&
    item !== null &&
    Object.keys(item).length === 0
  );
}

/**
 * Checks if a private IP range URL is found in the given string.
 *
 * @param {string} item - The string to be checked for a private IP range URL.
 *
 * @returns {boolean} - True if a private IP range URL is found, false
 * otherwise.
 */
export function isPrivateRangeUrlFound(item) {
  const regexPatterns = [
    /xlink:href="(?:http:\/\/|https:\/\/)?localhost\b/,
    /xlink:href="(?:http:\/\/|https:\/\/)?10\.\d{1,3}\.\d{1,3}\.\d{1,3}\b/,
    /xlink:href="(?:http:\/\/|https:\/\/)?127\.\d{1,3}\.\d{1,3}\.\d{1,3}\b/,
    /xlink:href="(?:http:\/\/|https:\/\/)?172\.(1[6-9]|2[0-9]|3[0-1])\.\d{1,3}\.\d{1,3}\b/,
    /xlink:href="(?:http:\/\/|https:\/\/)?192\.168\.\d{1,3}\.\d{1,3}\b/
  ];

  return regexPatterns.some((pattern) => pattern.test(item));
}

/**
 * Utility to measure elapsed time using the Node.js process.hrtime() method.
 *
 * @returns {function(): number} - A function to calculate the elapsed time
 * in milliseconds.
 */
export function measureTime() {
  const start = process.hrtime.bigint();
  return () => Number(process.hrtime.bigint() - start) / 1000000;
}

/**
 * Converts the provided options object to a JSON-formatted string with the
 * option to preserve functions.
 *
 * @param {Object} options - The options object to be converted to a string.
 * @param {boolean} allowFunctions - If set to true, functions are preserved
 * in the output.
 *
 * @returns {string} - The JSON-formatted string representing the options.
 */
export function optionsStringify(options, allowFunctions) {
  const replacerCallback = (name, value) => {
    if (typeof value === 'string') {
      value = value.trim();

      // If allowFunctions is set to true, preserve functions
      if (
        (value.startsWith('function(') || value.startsWith('function (')) &&
        value.endsWith('}')
      ) {
        value = allowFunctions
          ? `EXP_FUN${(value + '').replaceAll(/\n|\t|\r/g, ' ')}EXP_FUN`
          : undefined;
      }
    }

    return typeof value === 'function'
      ? `EXP_FUN${(value + '').replaceAll(/\n|\t|\r/g, ' ')}EXP_FUN`
      : value;
  };

  // Stringify options and if required, replace special functions marks
  return JSON.stringify(options, replacerCallback).replaceAll(
    /"EXP_FUN|EXP_FUN"/g,
    ''
  );
}

/**
 * Prints the Highcharts Export Server logo and version information.
 *
 * @param {boolean} noLogo - If true, only prints version information without
 * the logo.
 */
export function printLogo(noLogo) {
  // Get package version either from env or from package.json
  const packageVersion = JSON.parse(
    readFileSync(join(__dirname, 'package.json'))
  ).version;

  // Print text only
  if (noLogo) {
    console.log(`Highcharts Export Server v${packageVersion}`);
    return;
  }

  // Print the logo
  console.log(
    readFileSync(__dirname + '/msg/startup.msg').toString().bold.yellow,
    `v${packageVersion}\n`.bold
  );
}

/**
 * Prints the usage information for CLI arguments. If required, it can list
 * properties recursively.
 *
 * @param {Object} defaultConfig - Default configuration object for reference.
 * @param {boolean} noLogo - If true, only prints version information without
 * the logo.
 */
export function printUsage(defaultConfig, noLogo) {
  const pad = 48;

  // Print the logo and version information
  printLogo(noLogo);

  // Display readme information
  console.log(
    '\nUsage of CLI arguments:'.bold,
    '\n-----',
    `\nFor more detailed information, visit the README file at: ${readme.green}`
  );

  const cycleCategories = (options) => {
    for (const [name, option] of Object.entries(options)) {
      // If category has more levels, go further
      if (!Object.prototype.hasOwnProperty.call(option, 'value')) {
        cycleCategories(option);
      } else {
        let descName = `  --${option.cliName || name} ${
          ('<' + option.type + '>').green
        } `;
        if (descName.length < pad) {
          for (let i = descName.length; i < pad; i++) {
            descName += '.';
          }
        }

        // Display correctly aligned messages
        console.log(
          descName,
          option.description,
          `[Default: ${option.value.toString().bold}]`.blue
        );
      }
    }
  };

  // Cycle through options of each categories and display the usage info
  Object.keys(defaultConfig).forEach((category) => {
    // Only puppeteer and highcharts categories cannot be configured through CLI
    if (!['puppeteer', 'highcharts'].includes(category)) {
      console.log(`\n${category.toUpperCase()}`.red);
      cycleCategories(defaultConfig[category]);
    }
  });
  console.log('\n');
}

/**
 * Prints the Highcharts Export Server logo, version and license information.
 */
export function printVersion() {
  // Print the logo and version information
  printLogo();

  // Print the license information
  console.log(
    'This software requires a valid Highcharts license for commercial use.\n'
      .yellow,
    '\nFor a full list of CLI options, type:',
    '\nhighcharts-export-server --help\n'.green,
    '\nIf you do not have a license, one can be obtained here:',
    '\nhttps://shop.highsoft.com/\n'.green,
    '\nTo customize your installation, please refer to the README file at:',
    `\n${readme}\n`.green
  );
}

/**
 * Rounds a number to the specified precision.
 *
 * @param {number} value - The number to be rounded.
 * @param {number} precision - The number of decimal places to round to.
 *
 * @returns {number} - The rounded number.
 */
export function roundNumber(value, precision = 1) {
  const multiplier = Math.pow(10, precision || 0);
  return Math.round(+value * multiplier) / multiplier;
}

/**
 * Converts a value to a boolean.
 *
 * @param {any} item - The value to be converted to a boolean.
 *
 * @returns {boolean} - The boolean representation of the input value.
 */
export function toBoolean(item) {
  return ['false', 'undefined', 'null', 'NaN', '0', ''].includes(item)
    ? false
    : !!item;
}

/**
 * Wraps custom code to execute it safely.
 *
 * @param {string} customCode - The custom code to be wrapped.
 * @param {boolean} allowFileResources - Flag to allow loading code from a file.
 *
 * @returns {string|boolean} - The wrapped custom code or false if wrapping
 * fails.
 */
export function wrapAround(customCode, allowFileResources) {
  if (customCode && typeof customCode === 'string') {
    customCode = customCode.trim();

    if (customCode.endsWith('.js')) {
      return allowFileResources
        ? wrapAround(readFileSync(customCode, 'utf8'))
        : false;
    } else if (
      customCode.startsWith('function()') ||
      customCode.startsWith('function ()') ||
      customCode.startsWith('()=>') ||
      customCode.startsWith('() =>')
    ) {
      return `(${customCode})()`;
    }
    return customCode.replace(/;$/, '');
  }
}

export default {
  __dirname,
  clearText,
  deepCopy,
  expBackoff,
  fixType,
  getNewDate,
  getNewDateTime,
  isCorrectJSON,
  isObject,
  isObjectEmpty,
  isPrivateRangeUrlFound,
  measureTime,
  optionsStringify,
  printLogo,
  printUsage,
  printVersion,
  roundNumber,
  toBoolean,
  wrapAround
};<|MERGE_RESOLUTION|>--- conflicted
+++ resolved
@@ -90,13 +90,10 @@
 
     // Wait given amount of time
     await new Promise((response) => setTimeout(response, delayInMs));
-<<<<<<< HEAD
-=======
     log(
       3,
       `[pool] Waited ${delayInMs}ms until next call for the resource of ID: ${args[0]}.`
     );
->>>>>>> d61b4622
 
     // Try again
     return expBackoff(fn, attempt, ...args);
