--- conflicted
+++ resolved
@@ -89,13 +89,13 @@
 
     // Wait given amount of time
     await new Promise((response) => setTimeout(response, delayInMs));
-<<<<<<< HEAD
-=======
-    log(
-      3,
-      `[pool] Waited ${delayInMs}ms until next call for the resource of ID: ${args[0]}.`
-    );
->>>>>>> 4688a0ab
+
+    /// TO DO: Correct
+    // // Information about the resource timeout
+    // log(
+    //   3,
+    //   `[utils] Waited ${delayInMs}ms until next call for the resource of ID: ${args[0]}.`
+    // );
 
     // Try again
     return expBackoff(fn, attempt, ...args);
