--- conflicted
+++ resolved
@@ -55,31 +55,13 @@
    * page.
    */
   create: async () => {
-<<<<<<< HEAD
-    let page = false;
-
-    const id = uuid();
-    const startDate = getNewDateTime();
-
-=======
->>>>>>> d61b4622
     try {
       const poolResource = {
         id: uuid(),
         // Try to distribute the initial work count
         workCount: Math.round(Math.random() * (poolConfig.workLimit / 2))
       };
-
-<<<<<<< HEAD
-      log(
-        3,
-        `[pool] Successfully created a worker ${id} - took ${
-          getNewDateTime() - startDate
-        } ms.`
-      );
-=======
       return await newPage(poolResource);
->>>>>>> d61b4622
     } catch (error) {
       throw new ExportError(
         'Error encountered when creating a new page.',
