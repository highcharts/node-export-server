/*******************************************************************************

Highcharts Export Server

Copyright (c) 2016-2025, Highsoft

Licenced under the MIT licence.

Additionally a valid Highcharts license is required for use.

See LICENSE file in root for details.

*******************************************************************************/

/**
 * @overview Manages configuration for the Highcharts Export Server by loading
 * and merging options from multiple sources, such as default settings,
 * environment variables, user-provided options, and command-line arguments.
 * Ensures the global options are up-to-date with the highest priority values.
 * Provides functions for accessing and updating configuration.
 */

import { readFileSync } from 'fs';
import { join } from 'path';

<<<<<<< HEAD
import { log, logWithStack, logZodIssues } from './logger.js';
import { __dirname, isObject, deepCopy, getAbsolutePath } from './utils.js';
import { envs, looseValidate, strictValidate } from './validation.js';
import { defaultConfig, nestedProps, absoluteProps } from './schemas/config.js';
=======
import { log, logWithStack } from './logger.js';
import { envs } from './envs.js';
import { __dirname, deepCopy, getAbsolutePath, isObject } from './utils.js';

import { absoluteProps, nestedProps, defaultConfig } from './schemas/config.js';

import ExportError from './errors/ExportError.js';
>>>>>>> b663fe7d

// Sets the global options with initial values from the default config
const globalOptions = _initGlobalOptions(defaultConfig);

// An object for the instance options, created each time the `initExport` occurs
const instanceOptions = deepCopy(globalOptions);

/**
 * Retrieves a reference to the options object. Depending on the `getInstance`
 * parameter, it returns either the global options or the instance-specific
 * options object.
 *
 * @function getOptions
 *
 * @param {boolean} [getInstance=true] - Optional parameter that decides whether
 * to return the instance-specific options (when `true`) or the global options
 * (when `false`). The default value is `true`.
 *
 * @returns {Object} A reference to either the global options
 * or the instance-specific options, based on the `getInstance` parameter.
 */
export function getOptions(getInstance = true) {
  return getInstance ? instanceOptions : globalOptions;
}

/**
 * Sets the global options of the export server, keeping the principle
 * of the options load priority from all available sources. It accepts optional
 * `customOptions` object and `cliArgs` array with arguments from the CLI. These
 * options will be validated and applied if provided.
 *
 * The priority order of setting values is:
 *
 * 1. Options from the `lib/schemas/config.js` file (default values).
 * 2. Options from a custom JSON file (loaded by the `loadConfig` option).
 * 3. Options from the environment variables (the `.env` file).
 * 4. Options from the command line interface (CLI).
 * 5. Options from the first parameter (the `customOptions` is by default
 * an empty object).
 *
 * @function setGlobalOptions
 *
 * @param {Object} [customOptions={}] - Optional custom options for additional
 * configuration. The default value is an empty object.
 * @param {Array.<string>} [cliArgs=[]] - Optional command line arguments
 * for additional configuration. The default value is an empty array.
 *
 * @returns {Object} The updated global options object, reflecting the merged
 * configuration from all available sources.
 */
export function setGlobalOptions(customOptions = {}, cliArgs = []) {
  // Object for options loaded via the `loadConfig` option
  let configOptions = {};

  // Object for options from the CLI
  let cliOptions = {};

  // Only for the CLI usage
<<<<<<< HEAD
  if (cliArgs.length) {
    try {
      // Validate options from the custom JSON loaded via the `loadConfig`
      configOptions = strictValidate(_loadConfigFile(cliArgs));
    } catch (error) {
      logZodIssues(
        1,
        error.issues,
        '[config] Custom JSON options validation error'
      );
    }
  }
=======
  if (cliArgs && Array.isArray(cliArgs) && cliArgs.length) {
    // Get options from the custom JSON loaded via the `loadConfig`
    configOptions = _loadConfigFile(cliArgs, globalOptions.customLogic);
>>>>>>> b663fe7d

  // Apply custom options if there are any
  if (customOptions && Object.keys(customOptions).length !== 0) {
    try {
      // Validate custom options provided by the user
      customOptions = strictValidate(customOptions);
    } catch (error) {
      logZodIssues(1, error.issues, '[config] Custom options validation error');
    }
  }

  // Only for the CLI usage
  if (cliArgs.length) {
    try {
      // Validate options from the CLI
      cliOptions = looseValidate(_pairArgumentValue(nestedProps, cliArgs));
    } catch (error) {
      logZodIssues(1, error.issues, '[config] CLI options validation error');
    }
  }

  // Update values of the global options with values from each source possible
  _updateGlobalOptions(
    defaultConfig,
    globalOptions,
    configOptions,
    cliOptions,
    customOptions
  );

  // Return updated global options
  return globalOptions;
}

/**
 * Updates the instance options with additional options. It optionally allows
 * to reinitialize the instance options with the values of a current global
 * options object.
 *
 * @param {Object} updateOptions - The update options to merge into the instance
 * options.
 * @param {boolean} [newInstance=false] - A flag to indicate whether to init
 * options for a new instance. If `true`, the existing instance options will
 * be cleared and reinitialized based on the global options.
 *
 * @returns {Object} - The updated instance options.
 */
export function updateOptions(updateOptions, newInstance = false) {
  // Check if options need to be created for a new instance
  if (newInstance) {
    // Get rid of the old instance options
    Object.keys(instanceOptions).forEach((key) => {
      delete instanceOptions[key];
    });

    // Init the new instance options based on the global options
    mergeOptions(instanceOptions, deepCopy(globalOptions));
  }

  // Merge additional options to the instance options
  mergeOptions(instanceOptions, updateOptions);

  // Return the reference to the instance options object
  return instanceOptions;
}

/**
 * Merges two sets of configuration options, considering absolute properties.
 *
 * @function mergeOptions
 *
 * @param {Object} originalOptions - Original configuration options.
 * @param {Object} newOptions - New configuration options to be merged.
 *
 * @returns {Object} Merged configuration options.
 */
export function mergeOptions(originalOptions, newOptions) {
  // Check if the `originalOptions` and `newOptions` are correct objects
  if (isObject(originalOptions) && isObject(newOptions)) {
    for (const [key, value] of Object.entries(newOptions)) {
      originalOptions[key] =
        isObject(value) &&
        !absoluteProps.includes(key) &&
        originalOptions[key] !== undefined
          ? mergeOptions(originalOptions[key], value)
          : value !== undefined
            ? value
            : originalOptions[key] || null;
    }
  }

  // Return the original (modified or not) options
  return originalOptions;
}

/**
 * Maps old-structured configuration options (PhantomJS) to a new format
 * (Puppeteer). This function converts flat, old-structured options into
 * a new, nested configuration format based on a predefined mapping
 * (`nestedProps`). The new format is used for Puppeteer, while the old format
 * was used for PhantomJS.
 *
 * @function mapToNewOptions
 *
 * @param {Object} oldOptions - The old, flat configuration options
 * to be converted.
 *
 * @returns {Object} A new object containing options structured according
 * to the mapping defined in `nestedProps` or an empty object if the provided
 * `oldOptions` is not a correct object.
 */
export function mapToNewOptions(oldOptions) {
  // An object for the new structured options
  const newOptions = {};

  // Check if provided value is a correct object
  if (isObject(oldOptions)) {
    // Iterate over each key-value pair in the old-structured options
    for (const [key, value] of Object.entries(oldOptions)) {
      // If there is a nested mapping, split it into a properties chain
      const propertiesChain = nestedProps[key]
        ? nestedProps[key].split('.')
        : [];

      // If it is the last property in the chain, assign the value, otherwise,
      // create or reuse the nested object
      propertiesChain.reduce(
        (obj, prop, index) =>
          (obj[prop] =
            propertiesChain.length - 1 === index ? value : obj[prop] || {}),
        newOptions
      );
    }
  } else {
    log(
      2,
      '[config] No correct object with options was provided. Returning an empty array.'
    );
  }

  // Return the new, structured options object
  return newOptions;
}

/**
 * Validates, parses, and checks if the provided config is allowed set
 * of options.
 *
 * @function isAllowedConfig
 *
 * @param {unknown} config - The config to be validated and parsed as a set
 * of options. Must be either an object or a string.
 * @param {boolean} [toString=false] - Whether to return a stringified version
 * of the parsed config. The default value is `false`.
 * @param {boolean} [allowFunctions=false] - Whether to allow functions
 * in the parsed config. If true, functions are preserved. Otherwise, when
 * a function is found, null is returned. The default value is `false`.
 *
 * @returns {(Object|string|null)} Returns a parsed set of options object,
 * a stringified set of options object if the `toString` is true, and null
 * if the config is not a valid set of options or parsing fails.
 */
export function isAllowedConfig(
  config,
  toString = false,
  allowFunctions = false
) {
  try {
    // Accept only objects and strings
    if (!isObject(config) && typeof config !== 'string') {
      // Return null if any other type
      return null;
    }

    // Get the object representation of the original config
    const objectConfig =
      typeof config === 'string'
        ? allowFunctions
          ? eval(`(${config})`)
          : JSON.parse(config)
        : config;

    // Preserve or remove potential functions based on the `allowFunctions` flag
    const stringifiedOptions = _optionsStringify(
      objectConfig,
      allowFunctions,
      false
    );

    // Parse the config to check if it is valid set of options
    const parsedOptions = allowFunctions
      ? JSON.parse(
          _optionsStringify(objectConfig, allowFunctions, true),
          (_, value) =>
            typeof value === 'string' && value.startsWith('function')
              ? eval(`(${value})`)
              : value
        )
      : JSON.parse(stringifiedOptions);

    // Return stringified or object options based on the `toString` flag
    return toString ? stringifiedOptions : parsedOptions;
  } catch (error) {
    // Return null if parsing fails
    return null;
  }
}

/**
 * Prints the Highcharts Export Server logo, version, and license information.
 *
 * @function printLicense
 */
export function printLicense() {
  // Print the logo and version information
  printVersion();

  // Print the license information
  console.log(
    'This software requires a valid Highcharts license for commercial use.\n'
      .yellow,
    '\nFor a full list of CLI options, type:',
    '\nhighcharts-export-server --help\n'.green,
    '\nIf you do not have a license, one can be obtained here:',
    '\nhttps://shop.highsoft.com/\n'.green,
    '\nTo customize your installation, please refer to the README file at:',
    '\nhttps://github.com/highcharts/node-export-server#readme\n'.green
  );
}

/**
 * Prints usage information for CLI arguments, displaying available options
 * and their descriptions. It can list properties recursively if categories
 * contain nested options.
 *
 * @function printUsage
 */
export function printUsage() {
  // Display README and general usage information
  console.log(
    '\nUsage of CLI arguments:'.bold,
    '\n-----------------------',
    `\nFor more detailed information, visit the README file at: ${'https://github.com/highcharts/node-export-server#readme'.green}.\n`
  );

  // Iterate through each category in the `defaultConfig` and display usage info
  Object.keys(defaultConfig).forEach((category) => {
    console.log(`${category.toUpperCase()}`.bold.red);
    _cycleCategories(defaultConfig[category]);
    console.log('');
  });
}

/**
 * Prints the Highcharts Export Server logo or text with the version
 * information.
 *
 * @function printVersion
 *
 * @param {boolean} [noLogo=false] - If true, only prints text with the version
 * information, without the logo. The default value is `false`.
 */
export function printVersion(noLogo = false) {
  // Get package version either from `.env` or from `package.json`
  const packageVersion = JSON.parse(
    readFileSync(join(__dirname, 'package.json'), 'utf8')
  ).version;

  // Print text only
  if (noLogo) {
    console.log(`Highcharts Export Server v${packageVersion}`);
  } else {
    // Print the logo
    console.log(
      readFileSync(join(__dirname, 'msg', 'startup.msg'), 'utf8').toString()
        .bold.yellow,
      `v${packageVersion}\n`.bold
    );
  }
}

/**
 * Initializes and returns global options object based on provided
 * configuration, setting values from nested properties recursively.
 *
 * @function _initGlobalOptions
 *
 * @param {Object} config - The configuration object to be used for initializing
 * options.
 *
 * @returns {Object} Initialized options object.
 */
function _initGlobalOptions(config) {
  const options = {};

  // Start initializing the `options` object recursively
  for (const [name, item] of Object.entries(config)) {
    if (Object.prototype.hasOwnProperty.call(item, 'value')) {
      // If a value from environment variables exists, it takes precedence
      const envVal = envs[item.envLink];
      if (envVal !== undefined && envVal !== null) {
        options[name] = envVal;
      } else {
        options[name] = item.value;
      }
    } else {
      options[name] = _initGlobalOptions(item);
    }
  }

  // Return the created `options` object
  return options;
}

/**
 * Updates global options object with values from various sources, following
 * a specific prioritization order. The function checks for values in the order
 * of precedence: the `loadConfig` configuration options, environment variables,
 * custom options, and CLI options.
 *
 * @function _updateGlobalOptions
 *
 * @param {Object} config - The configuration object, which includes the initial
 * settings and metadata for each option. This object is used to determine
 * the structure and default values for the options.
 * @param {Object} options - The global options object that will be updated
 * with values from other sources.
 * @param {Object} configOpt - The configuration options object, loaded with
 * the `loadConfig` option, which may provide values to override defaults.
 * @param {Object} cliOpt - The CLI options object, which may include values
 * provided through command-line arguments and may override configuration
 * options.
 * @param {Object} customOpt - The custom options object, typically containing
 * additional and user-defined values, which has the highest precedence among
 * options.
 */
function _updateGlobalOptions(config, options, configOpt, cliOpt, customOpt) {
  Object.keys(config).forEach((key) => {
    // Get the config entry of a specific option
    const entry = config[key];

    // Gather values for the options from every possible source, if exists
    const configVal = configOpt && configOpt[key];
    const cliVal = cliOpt && cliOpt[key];
    const customVal = customOpt && customOpt[key];

    // If the value not found, need to go deeper
    if (typeof entry.value === 'undefined') {
      _updateGlobalOptions(entry, options[key], configVal, cliVal, customVal);
    } else {
      // If a value from custom JSON options exists, it takes precedence
      if (configVal !== undefined && configVal !== null) {
        options[key] = configVal;
      }

      // If a value from environment variables exists, it takes precedence
      const envVal = envs[entry.envLink];
      if (entry.envLink in envs && envVal !== undefined && envVal !== null) {
        options[key] = envVal;
      }

      // If a value from CLI options exists, it takes precedence
      if (cliVal !== undefined && cliVal !== null) {
        options[key] = cliVal;
      }

      // If a value from user options exists, it takes precedence
      if (customVal !== undefined && customVal !== null) {
        options[key] = customVal;
      }
    }
  });
}

/**
 * Converts the provided options object to a JSON-formatted string
 * with the option to preserve functions. In order for a function
 * to be preserved, it needs to follow the format `function (...) {...}`.
 * Such a function can also be stringified.
 *
 * @function _optionsStringify
 *
 * @param {Object} options - The options object to be converted to a string.
 * @param {boolean} allowFunctions - If set to true, functions are preserved
 * in the output. Otherwise an error is thrown.
 * @param {boolean} stringifyFunctions - If set to true, functions are saved
 * as strings. The `allowFunctions` must be set to true as well for this to take
 * an effect.
 *
 * @returns {string} The JSON-formatted string representing the options.
 *
 * @throws {Error} Throws an `Error` when functions are not allowed but are
 * found in provided options object.
 */
export function _optionsStringify(options, allowFunctions, stringifyFunctions) {
  const replacerCallback = (_, value) => {
    // Trim string values
    if (typeof value === 'string') {
      value = value.trim();
    }

    // If value is a function or stringified function
    if (
      typeof value === 'function' ||
      (typeof value === 'string' &&
        value.startsWith('function') &&
        value.endsWith('}'))
    ) {
      // If allowFunctions is set to true, preserve functions
      if (allowFunctions) {
        // Based on the `stringifyFunctions` options, set function values
        return stringifyFunctions
          ? // As stringified functions
            `"EXP_FUN${(value + '').replaceAll(/\s+/g, ' ')}EXP_FUN"`
          : // As functions
            `EXP_FUN${(value + '').replaceAll(/\s+/g, ' ')}EXP_FUN`;
      } else {
        // Throw an error otherwise
        throw new Error();
      }
    }

    // In all other cases, simply return the value
    return value;
  };

  // Stringify options and if required, replace special functions marks
  return JSON.stringify(options, replacerCallback).replaceAll(
    stringifyFunctions ? /\\"EXP_FUN|EXP_FUN\\"/g : /"EXP_FUN|EXP_FUN"/g,
    ''
  );
}

/**
 * Loads additional configuration from a specified file provided via
 * the `loadConfig` option in the command-line arguments.
 *
 * @function _loadConfigFile
 *
 * @param {Array.<string>} cliArgs - Command-line arguments to search
 * for the `loadConfig` option and the corresponding file path.
 * @param {Object} customLogicOptions - The configuration object containing
 * `customLogic` options.
 *
 * @returns {Object} The additional configuration loaded from the specified
 * file, or an empty object if the file is not found, invalid, or an error
 * occurs.
 */
function _loadConfigFile(cliArgs, customLogicOptions) {
  // Check if the `loadConfig` option was used
  const configIndex = cliArgs.findIndex(
    (arg) => arg.replace(/-/g, '') === 'loadConfig'
  );

  // Get the `loadConfig` option value
  const configFileName = configIndex > -1 && cliArgs[configIndex + 1];

  // Check if the `loadConfig` is present and has a correct value
  if (configFileName && customLogicOptions.allowFileResources) {
    try {
      // Load an optional custom JSON config file
      return isAllowedConfig(
        readFileSync(getAbsolutePath(configFileName), 'utf8'),
        false,
        customLogicOptions.allowCodeExecution
      );
    } catch (error) {
      logWithStack(
        2,
        error,
        `[config] Unable to load the configuration from the ${configFileName} file.`
      );
    }
  }

  // No additional options to return
  return {};
}

/**
 * Parses command-line arguments and pairs each argument with its corresponding
 * option in the configuration. The values are structured into a nested options
 * object, based on predefined mappings.
 *
 * @function _pairArgumentValue
 *
 * @param {Array.<string>} nestedProps - An array of nesting level for all
 * options.
 * @param {Array.<string>} cliArgs - An array of command-line arguments
 * containing options and their associated values.
 *
 * @returns {Object} An updated options object where each option from
 * the command-line is paired with its value, structured into nested objects
 * as defined.
 */
function _pairArgumentValue(nestedProps, cliArgs) {
  // An empty object to collect and structurize data from the args
  const cliOptions = {};

  // Cycle through all CLI args and filter them
  for (let i = 0; i < cliArgs.length; i++) {
    const option = cliArgs[i].replace(/-/g, '');

    // Find the right place for property's value
    const propertiesChain = nestedProps[option]
      ? nestedProps[option].split('.')
      : [];

    // Create options object with values from CLI for later parsing and merging
    propertiesChain.reduce((obj, prop, index) => {
      if (propertiesChain.length - 1 === index) {
        const value = cliArgs[++i];
        if (!value) {
          log(
            2,
            `[config] Missing value for the CLI '--${option}' argument. Using the default value.`
          );
        }
        obj[prop] = value || null;
      } else if (obj[prop] === undefined) {
        obj[prop] = {};
      }
      return obj[prop];
    }, cliOptions);
  }

  // Return parsed CLI options
  return cliOptions;
}

/**
 * Recursively traverses the options object to print the usage information
 * for each option category and individual option.
 *
 * @function _cycleCategories
 *
 * @param {Object} options - The options object containing CLI options. It may
 * include nested categories and individual options.
 */
function _cycleCategories(options) {
  for (const [name, option] of Object.entries(options)) {
    // If the current entry is a category and not a leaf option, recurse into it
    if (!Object.prototype.hasOwnProperty.call(option, 'value')) {
      _cycleCategories(option);
    } else {
      // Prepare description
      const descName = ` --${option.cliName || name}`;

      // Get the value
      let optionValue = option.value;

      // Prepare value for option that is not null and is array of strings
      if (optionValue !== null && option.types.includes('string[]')) {
        optionValue =
          '[' + optionValue.map((item) => `'${item}'`).join(', ') + ']';
      }

      // Prepare value for option that is not null and is a string
      if (optionValue !== null && option.types.includes('string')) {
        optionValue = `'${optionValue}'`;
      }

      // Display correctly aligned messages
      console.log(
        descName.green,
        `${('<' + option.types.join('|') + '>').yellow}`,
        `${String(optionValue).bold}`.blue,
        `- ${option.description}.`
      );
    }
  }
}

export default {
  getOptions,
  setGlobalOptions,
  updateOptions,
  mergeOptions,
  mapToNewOptions,
  isAllowedConfig,
  printLicense,
  printUsage,
  printVersion
};<|MERGE_RESOLUTION|>--- conflicted
+++ resolved
@@ -23,20 +23,10 @@
 import { readFileSync } from 'fs';
 import { join } from 'path';
 
-<<<<<<< HEAD
 import { log, logWithStack, logZodIssues } from './logger.js';
 import { __dirname, isObject, deepCopy, getAbsolutePath } from './utils.js';
 import { envs, looseValidate, strictValidate } from './validation.js';
 import { defaultConfig, nestedProps, absoluteProps } from './schemas/config.js';
-=======
-import { log, logWithStack } from './logger.js';
-import { envs } from './envs.js';
-import { __dirname, deepCopy, getAbsolutePath, isObject } from './utils.js';
-
-import { absoluteProps, nestedProps, defaultConfig } from './schemas/config.js';
-
-import ExportError from './errors/ExportError.js';
->>>>>>> b663fe7d
 
 // Sets the global options with initial values from the default config
 const globalOptions = _initGlobalOptions(defaultConfig);
@@ -95,7 +85,6 @@
   let cliOptions = {};
 
   // Only for the CLI usage
-<<<<<<< HEAD
   if (cliArgs.length) {
     try {
       // Validate options from the custom JSON loaded via the `loadConfig`
@@ -108,11 +97,6 @@
       );
     }
   }
-=======
-  if (cliArgs && Array.isArray(cliArgs) && cliArgs.length) {
-    // Get options from the custom JSON loaded via the `loadConfig`
-    configOptions = _loadConfigFile(cliArgs, globalOptions.customLogic);
->>>>>>> b663fe7d
 
   // Apply custom options if there are any
   if (customOptions && Object.keys(customOptions).length !== 0) {
