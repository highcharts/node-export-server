/*******************************************************************************

Highcharts Export Server

Copyright (c) 2016-2025, Highsoft

Licenced under the MIT licence.

Additionally a valid Highcharts license is required for use.

See LICENSE file in root for details.

*******************************************************************************/

/**
 * @overview This module manages configuration for the Highcharts Export Server
 * by loading and merging options from multiple sources, such as the default
 * settings, environment variables, user-provided options, and command-line
 * arguments. Ensures the global options are up-to-date with the highest
 * priority values. Provides functions for accessing and updating configuration.
 */

import { readFileSync } from 'fs';

<<<<<<< HEAD
import { log, logWithStack, logZodIssues } from './logger.js';
import { __dirname, deepCopy, getAbsolutePath, isObject } from './utils.js';
import {
  envs,
  looseValidate,
  strictValidate,
  validators
} from './validation.js';

import { defaultConfig, absoluteProps, nestedProps } from './schemas/config.js';

import ExportError from './errors/ExportError.js';
=======
import { envs } from './envs.js';
import { log, logWithStack } from './logger.js';
import { deepCopy, getAbsolutePath, isObject } from './utils.js';

import defaultConfig from './schemas/config.js';
>>>>>>> cce01a66

// Sets the global options with initial values from the default config
const globalOptions = _initOptions(defaultConfig);

// Properties nesting level of all options
const nestedProps = _createNestedProps(defaultConfig);

// Properties names that should not be recursively merged
const absoluteProps = _createAbsoluteProps(defaultConfig);

/**
 * Retrieves a copy of the global options object or an original global options
 * object, based on the `getCopy` flag.
 *
 * @function getOptions
 *
 * @param {boolean} [getCopy=true] - Specifies whether to return a copied
 * object of the global options (`true`) or a reference to the global options
 * object (`false`). The default value is `true`.
 *
 * @returns {Object} A copy of the global options object, or a reference
 * to the global options object.
 */
export function getOptions(getCopy = true) {
  // Return a copy or an original global options object
  return getCopy ? deepCopy(globalOptions) : globalOptions;
}

/**
<<<<<<< HEAD
 * Updates either a copy of the global options object or a reference
 * to the global options object, depending on the getCopy flag, using
 * the provided newOptions, which may or may not be validated.
=======
 * Updates and returns the global options object or a copy of the global options
 * object, based on the `getCopy` flag.
>>>>>>> cce01a66
 *
 * @function updateOptions
 *
 * @param {Object} newOptions - An object containing the new options to be
 * merged into the global options.
 * @param {boolean} [getCopy=false] - Determines whether to merge the new
 * options into a copy of the global options object (`true`) or directly into
 * the global options object (`false`). The default value is `false`.
 * @param {boolean} [strictCheck=true] - Determines if stricter validation
 * should be applied. The default value is `true`.
 *
 * @returns {Object} The updated options object, either the modified global
 * options or a modified copy, based on the value of `getCopy`.
 */
export function updateOptions(newOptions, getCopy = false, strictCheck = true) {
  // Merge new options to the global options or its copy and return the result
  return _mergeOptions(
    // First, get the options
    getOptions(getCopy),
    // Next, validate the new options
    validateOptions(newOptions, strictCheck)
  );
}

/**
 * Updates and returns the global options object with values provided through
 * the CLI, keeping the principle of options load priority. The function accepts
 * a `cliArgs` array containing arguments from the CLI, which will be validated
 * and applied if provided.
 *
 * The function prioritizes values in the following order:
 *
 * 1. Values from the command line interface (CLI).
 * 2. Values from a custom JSON file (loaded by the `--loadConfig` option).
 *
 * @function setCliOptions
 *
 * @param {Array<string>} cliArgs - An array of command line arguments used
 * for additional configuration.
 *
 * @returns {Object} The updated global options object, reflecting the merged
 * configuration from sources provided through the CLI.
 */
export function setCliOptions(cliArgs) {
  // Only for the CLI usage
  if (cliArgs && Array.isArray(cliArgs) && cliArgs.length) {
    try {
      // Get options from the custom JSON loaded via the `--loadConfig`
      const configOptions = _loadConfigFile(cliArgs);

<<<<<<< HEAD
      // Update global options with validated values from the `configOptions`
      updateOptions(configOptions);
    } catch (error) {
      log(2, '[validation] No options added from the `--loadConfig` option.');
    }

    try {
      // Get options from the CLI
      const cliOptions = _pairArgumentValue(nestedProps, cliArgs);

      // Update global options with validated values from the `cliOptions`
      updateOptions(cliOptions, false, false);
    } catch (error) {
      log(2, '[validation] No options added from the CLI arguments.');
    }
=======
    // Update global options with the values from the `configOptions` object
    updateOptions(configOptions);

    // Get options from the CLI
    const cliOptions = _pairArgumentValue(cliArgs);

    // Update global options with the values from the `cliOptions` object
    updateOptions(cliOptions);
>>>>>>> cce01a66
  }

  // Return reference to the global options
  return getOptions(false);
}

/**
 * Maps old-structured configuration options (PhantomJS-based) to a new format
 * (Puppeteer-based). This function converts flat, old-structured options into
 * a new, nested configuration format based on a predefined mapping provided
 * in the `nestedProps` object. The new format is used for Puppeteer, while
 * the old format was used for PhantomJS.
 *
 * @function mapToNewOptions
 *
 * @param {Object} oldOptions - The old, flat configuration options
 * to be converted.
 *
 * @returns {Object} A new object containing options structured according
 * to the mapping defined in the `nestedProps` object or an empty object
 * if the provided `oldOptions` is not a correct object.
 */
export function mapToNewOptions(oldOptions) {
  // An object for the new structured options
  const newOptions = {};

  // Check if provided value is a correct object
  if (isObject(oldOptions)) {
    // Iterate over each key-value pair in the old-structured options
    for (const [key, value] of Object.entries(oldOptions)) {
      // If there is a nested mapping, split it into a properties chain
      const propertiesChain = nestedProps[key]
        ? nestedProps[key].split('.')
        : [];

      // If it is the last property in the chain, assign the value, otherwise,
      // create or reuse the nested object
      propertiesChain.reduce(
        (obj, prop, index) =>
          (obj[prop] =
            propertiesChain.length - 1 === index ? value : obj[prop] || {}),
        newOptions
      );
    }
  } else {
    log(
      2,
      '[config] No correct object with options was provided. Returning an empty object.'
    );
  }

  // Return the new, structured options object
  return newOptions;
}

/**
 * Validates a specified option using the corresponding validator from the
 * configuration object. Returns the original option if the validation
 * is disabled globally.
 *
 * @function validateOption
 *
 * @param {string} name - The name of the option to validate.
 * @param {any} configOption - The value of the option to validate.
 * @param {boolean} [strictCheck=true] - Determines if stricter validation
 * should be applied. The default value is `true`.
 *
 * @returns {any} The parsed and validated value of the option.
 */
export function validateOption(name, configOption, strictCheck = true) {
  // Return the original option if the validation is disabled
  if (!getOptions().other.validation) {
    return configOption;
  }

  try {
    // Return validated option
    return validators[name](strictCheck).parse(configOption);
  } catch (error) {
    // Log Zod issues
    logZodIssues(
      1,
      error.issues,
      `[validation] The ${name} option validation error`
    );

    // Throw validation error
    throw new ExportError(
      `[validation] The ${name} option validation error`,
      400
    );
  }
}

/**
 * Validates the provided configuration options for the exporting process.
 * Returns the original option if the validation is disabled globally.
 *
 * @function validateOptions
 *
 * @param {Object} configOptions - The configuration options to be validated.
 * @param {boolean} [strictCheck=true] - Determines if stricter validation
 * should be applied. The default value is `true`.
 *
 * @returns {Object} The parsed and validated configuration options object.
 */
export function validateOptions(configOptions, strictCheck = true) {
  // Return the original config if the validation is disabled
  if (!getOptions().other.validation) {
    return configOptions;
  }

  try {
    // Return validated options
    return strictCheck
      ? strictValidate(configOptions)
      : looseValidate(configOptions);
  } catch (error) {
    // Log Zod issues
    logZodIssues(1, error.issues, '[validation] Options validation error');

    // Throw validation error
    throw new ExportError('[validation] Options validation error', 400);
  }
}

/**
 * Validates, parses, and checks if the provided config is allowed set
 * of options.
 *
 * @function isAllowedConfig
 *
 * @param {unknown} config - The config to be validated and parsed as a set
 * of options. Must be either an object or a string.
 * @param {boolean} [toString=false] - Whether to return a stringified version
 * of the parsed config. The default value is `false`.
 * @param {boolean} [allowFunctions=false] - Whether to allow functions
 * in the parsed config. If `true`, functions are preserved. Otherwise, when
 * a function is found, `null` is returned. The default value is `false`.
 *
 * @returns {(Object|string|null)} Returns a parsed set of options object,
 * a stringified set of options object if the `toString` is `true`, and `null`
 * if the config is not a valid set of options or parsing fails.
 */
export function isAllowedConfig(
  config,
  toString = false,
  allowFunctions = false
) {
  try {
    // Accept only objects and strings
    if (!isObject(config) && typeof config !== 'string') {
      // Return `null` if any other type
      return null;
    }

    // Get the object representation of the original config
    const objectConfig =
      typeof config === 'string'
        ? allowFunctions
          ? eval(`(${config})`)
          : JSON.parse(config)
        : config;

    // Preserve or remove potential functions based on the `allowFunctions` flag
    const stringifiedOptions = _optionsStringify(
      objectConfig,
      allowFunctions,
      false
    );

    // Parse the config to check if it is valid set of options
    const parsedOptions = allowFunctions
      ? JSON.parse(
          _optionsStringify(objectConfig, allowFunctions, true),
          (_, value) =>
            typeof value === 'string' && value.startsWith('function')
              ? eval(`(${value})`)
              : value
        )
      : JSON.parse(stringifiedOptions);

    // Return stringified or object options based on the `toString` flag
    return toString ? stringifiedOptions : parsedOptions;
  } catch (error) {
    // Return `null` if parsing fails
    return null;
  }
}

/**
 * Initializes and returns the global options object based on the provided
 * configuration, setting values from nested properties recursively.
 *
 * The function prioritizes values in the following order:
 *
 * 1. Values from environment variables (specified in the `.env` file).
 * 2. Values from the `./lib/schemas/config.js` file (defaults).
 *
 * @function _initOptions
 *
 * @param {Object} config - The configuration object used for initializing
 * the global options. It should include nested properties with a `value`
 * and an `envLink` for linking to environment variables.
 *
 * @returns {Object} The initialized global options object, populated with
 * values based on the provided configuration and the established priority
 * order.
 */
function _initOptions(config) {
  // Init the object for options
  const options = {};

  // Start initializing the `options` object recursively
  for (const [name, item] of Object.entries(config)) {
    if (Object.prototype.hasOwnProperty.call(item, 'value')) {
      // Set the correct value based on the established priority order
      if (envs[item.envLink] !== undefined && envs[item.envLink] !== null) {
        // The environment variables value
        options[name] = envs[item.envLink];
      } else {
        // The value from the config file
        options[name] = item.value;
      }
    } else {
      // Create a category of options in the `options` object
      options[name] = _initOptions(item);
    }
  }

  // Return the created `options` object
  return options;
}

/**
 * Recursively merges two sets of configuration options, taking into account
 * properties specified in the `absoluteProps` array that require absolute
 * merging. The `originalOptions` object will be extended with options from
 * the `newOptions` object.
 *
 * @function _mergeOptions
 *
 * @param {Object} originalOptions - The original configuration options object
 * to be extended.
 * @param {Object} newOptions - The new configuration options object to merge.
 *
 * @returns {Object} The extended `originalOptions` object.
 */
function _mergeOptions(originalOptions, newOptions) {
  // Check if the `originalOptions` and `newOptions` are correct objects
  if (isObject(originalOptions) && isObject(newOptions)) {
    for (const [key, value] of Object.entries(newOptions)) {
      originalOptions[key] =
        isObject(value) &&
        !absoluteProps.includes(key) &&
        originalOptions[key] !== undefined
          ? _mergeOptions(originalOptions[key], value)
          : value !== undefined
            ? value
            : originalOptions[key] || null;
    }
  }

  // Return the original (modified or not) options
  return originalOptions;
}

/**
 * Converts the provided options object to a JSON string with the option
 * to preserve functions. In order for a function to be preserved, it needs
 * to follow the format `function (...) {...}`. Such a function can also
 * be stringified.
 *
 * @function _optionsStringify
 *
 * @param {Object} options - The options object to be converted to a string.
 * @param {boolean} allowFunctions - If set to `true`, functions are preserved
 * in the output. Otherwise an error is thrown.
 * @param {boolean} stringifyFunctions - If set to `true`, functions are saved
 * as strings. The `allowFunctions` must be set to `true` as well for this
 * to take an effect.
 *
 * @returns {string} The JSON-formatted string representing the options.
 *
 * @throws {Error} Throws an `Error` when functions are not allowed but are
 * found in provided options object.
 */
function _optionsStringify(options, allowFunctions, stringifyFunctions) {
  const replacerCallback = (_, value) => {
    // Trim string values
    if (typeof value === 'string') {
      value = value.trim();
    }

    // If `value` is a function or stringified function
    if (
      typeof value === 'function' ||
      (typeof value === 'string' &&
        value.startsWith('function') &&
        value.endsWith('}'))
    ) {
      // If the `allowFunctions` is set to `true`, preserve functions
      if (allowFunctions) {
        // Based on the `stringifyFunctions` options, set function values
        return stringifyFunctions
          ? // As stringified functions
            `"EXP_FUN${(value + '').replaceAll(/\s+/g, ' ')}EXP_FUN"`
          : // As functions
            `EXP_FUN${(value + '').replaceAll(/\s+/g, ' ')}EXP_FUN`;
      } else {
        // Throw an error otherwise
        throw new Error();
      }
    }

    // In all other cases, simply return the value
    return value;
  };

  // Stringify options and if required, replace special functions marks
  return JSON.stringify(options, replacerCallback).replaceAll(
    stringifyFunctions ? /\\"EXP_FUN|EXP_FUN\\"/g : /"EXP_FUN|EXP_FUN"/g,
    ''
  );
}

/**
 * Loads additional configuration from a specified file provided via
 * the `--loadConfig` option in the command-line arguments.
 *
 * @function _loadConfigFile
 *
 * @param {Array<string>} cliArgs - Command-line arguments to search
 * for the `--loadConfig` option and the corresponding file path.
 *
 * @returns {Object} The additional configuration loaded from the specified
 * file, or an empty object if the file is not found, invalid, or an error
 * occurs.
 */
function _loadConfigFile(cliArgs) {
  // Get the allow flags for the custom logic check
  const { allowCodeExecution, allowFileResources } = getOptions().customLogic;

  // Check if the `--loadConfig` option was used
  const configIndex = cliArgs.findIndex(
    (arg) => arg.replace(/-/g, '') === 'loadConfig'
  );

  // Get the `--loadConfig` option value
  const configFileName = configIndex > -1 && cliArgs[configIndex + 1];

  // Check if the `--loadConfig` is present and has a correct value
  if (configFileName && allowFileResources) {
    try {
      // Load an optional custom JSON config file
      return isAllowedConfig(
        readFileSync(getAbsolutePath(configFileName), 'utf8'),
        false,
        allowCodeExecution
      );
    } catch (error) {
      logWithStack(
        2,
        error,
        `[config] Unable to load the configuration from the ${configFileName} file.`
      );
    }
  }

  // No additional options to return
  return {};
}

/**
 * Parses command-line arguments and pairs each argument with its corresponding
 * option in the configuration. The values are structured into a nested options
 * object, based on predefined mappings in the `nestedProps` object.
 *
 * @function _pairArgumentValue
 *
 * @param {Array<string>} cliArgs - An array of command-line arguments
 * containing options and their associated values.
 *
 * @returns {Object} An updated options object where each option from
 * the command-line is paired with its value, structured into nested objects
 * as defined.
 */
function _pairArgumentValue(cliArgs) {
  // An empty object to collect and structurize data from the args
  const cliOptions = {};

  // Cycle through all CLI args and filter them
  for (let i = 0; i < cliArgs.length; i++) {
    const option = cliArgs[i].replace(/-/g, '');

    // Find the right place for property's value
    const propertiesChain = nestedProps[option]
      ? nestedProps[option].split('.')
      : [];

    // Create options object with values from CLI for later parsing and merging
    propertiesChain.reduce((obj, prop, index) => {
      if (propertiesChain.length - 1 === index) {
        const value = cliArgs[++i];
        if (!value) {
          log(
            2,
            `[config] Missing value for the CLI '--${option}' argument. Using the default value.`
          );
        }
        obj[prop] = value || null;
      } else if (obj[prop] === undefined) {
        obj[prop] = {};
      }
      return obj[prop];
    }, cliOptions);
  }

  // Return parsed CLI options
  return cliOptions;
}

/**
 * Recursively generates a mapping of nested argument chains from a nested
 * config object. This function traverses a nested object and creates a mapping
 * where each key is an argument name (either from `cliName`, `legacyName`,
 * or the original key) and each value is a string representing the chain
 * of nested properties leading to that argument.
 *
 * @function _createNestedProps
 *
 * @param {Object} config - The configuration object.
 * @param {Object} [nestedProps={}] - The accumulator object for storing
 * the resulting arguments chains. The default value is an empty object.
 * @param {string} [propChain=''] - The current chain of nested properties,
 * used internally during recursion. The default value is an empty string.
 *
 * @returns {Object} An object mapping argument names to their corresponding
 * nested property chains.
 */
function _createNestedProps(config, nestedProps = {}, propChain = '') {
  Object.keys(config).forEach((key) => {
    // Get the specific section
    const entry = config[key];

    // Check if there is still more depth to traverse
    if (typeof entry.value === 'undefined') {
      // Recurse into deeper levels of nested arguments
      _createNestedProps(entry, nestedProps, `${propChain}.${key}`);
    } else {
      // Create the chain of nested arguments
      nestedProps[entry.cliName || key] = `${propChain}.${key}`.substring(1);

      // Support for the legacy, PhantomJS properties names
      if (entry.legacyName !== undefined) {
        nestedProps[entry.legacyName] = `${propChain}.${key}`.substring(1);
      }
    }
  });

  // Return the object with nested argument chains
  return nestedProps;
}

/**
 * Recursively gathers the names of properties from a configuration object that
 * should be treated as absolute properties. These properties have values that
 * are objects and do not contain further nested depth when merging an object
 * containing these options.
 *
 * @function _createAbsoluteProps
 *
 * @param {Object} config - The configuration object.
 * @param {Array<string>} [absoluteProps=[]] - An array to collect the names
 * of absolute properties. The default value is an empty array.
 *
 * @returns {Array<string>} An array containing the names of absolute
 * properties.
 */
function _createAbsoluteProps(config, absoluteProps = []) {
  Object.keys(config).forEach((key) => {
    // Get the specific section
    const entry = config[key];

    // Check if there is still more depth to traverse
    if (typeof entry.types === 'undefined') {
      // Recurse into deeper levels
      _createAbsoluteProps(entry, absoluteProps);
    } else {
      // If the option can be an object, save its type in the array
      if (entry.types.includes('Object')) {
        absoluteProps.push(key);
      }
    }
  });

  // Return the array with the names of absolute properties
  return absoluteProps;
}

export default {
  getOptions,
  updateOptions,
  setCliOptions,
  mapToNewOptions,
<<<<<<< HEAD
  validateOption,
  validateOptions,
  isAllowedConfig,
  printLicense,
  printUsage,
  printVersion
=======
  isAllowedConfig
>>>>>>> cce01a66
};<|MERGE_RESOLUTION|>--- conflicted
+++ resolved
@@ -22,9 +22,8 @@
 
 import { readFileSync } from 'fs';
 
-<<<<<<< HEAD
 import { log, logWithStack, logZodIssues } from './logger.js';
-import { __dirname, deepCopy, getAbsolutePath, isObject } from './utils.js';
+import { deepCopy, getAbsolutePath, isObject } from './utils.js';
 import {
   envs,
   looseValidate,
@@ -32,16 +31,9 @@
   validators
 } from './validation.js';
 
-import { defaultConfig, absoluteProps, nestedProps } from './schemas/config.js';
+import defaultConfig from './schemas/config.js';
 
 import ExportError from './errors/ExportError.js';
-=======
-import { envs } from './envs.js';
-import { log, logWithStack } from './logger.js';
-import { deepCopy, getAbsolutePath, isObject } from './utils.js';
-
-import defaultConfig from './schemas/config.js';
->>>>>>> cce01a66
 
 // Sets the global options with initial values from the default config
 const globalOptions = _initOptions(defaultConfig);
@@ -71,14 +63,9 @@
 }
 
 /**
-<<<<<<< HEAD
- * Updates either a copy of the global options object or a reference
- * to the global options object, depending on the getCopy flag, using
- * the provided newOptions, which may or may not be validated.
-=======
  * Updates and returns the global options object or a copy of the global options
- * object, based on the `getCopy` flag.
->>>>>>> cce01a66
+ * object, based on the `getCopy` flag. The `newOptions` object can be
+ * strictly validated depending on the `strictCheck` flag.
  *
  * @function updateOptions
  *
@@ -129,7 +116,6 @@
       // Get options from the custom JSON loaded via the `--loadConfig`
       const configOptions = _loadConfigFile(cliArgs);
 
-<<<<<<< HEAD
       // Update global options with validated values from the `configOptions`
       updateOptions(configOptions);
     } catch (error) {
@@ -138,23 +124,13 @@
 
     try {
       // Get options from the CLI
-      const cliOptions = _pairArgumentValue(nestedProps, cliArgs);
+      const cliOptions = _pairArgumentValue(cliArgs);
 
       // Update global options with validated values from the `cliOptions`
       updateOptions(cliOptions, false, false);
     } catch (error) {
       log(2, '[validation] No options added from the CLI arguments.');
     }
-=======
-    // Update global options with the values from the `configOptions` object
-    updateOptions(configOptions);
-
-    // Get options from the CLI
-    const cliOptions = _pairArgumentValue(cliArgs);
-
-    // Update global options with the values from the `cliOptions` object
-    updateOptions(cliOptions);
->>>>>>> cce01a66
   }
 
   // Return reference to the global options
@@ -660,14 +636,7 @@
   updateOptions,
   setCliOptions,
   mapToNewOptions,
-<<<<<<< HEAD
   validateOption,
   validateOptions,
-  isAllowedConfig,
-  printLicense,
-  printUsage,
-  printVersion
-=======
   isAllowedConfig
->>>>>>> cce01a66
 };