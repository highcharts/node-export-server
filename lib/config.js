/*******************************************************************************

Highcharts Export Server

Copyright (c) 2016-2025, Highsoft

Licenced under the MIT licence.

Additionally a valid Highcharts license is required for use.

See LICENSE file in root for details.

*******************************************************************************/

/**
 * @overview Manages configuration for the Highcharts Export Server by loading
 * and merging options from multiple sources, such as default settings,
 * environment variables, user-provided options, and command-line arguments.
 * Ensures the global options are up-to-date with the highest priority values.
 * Provides functions for accessing and updating configuration.
 */

import { readFileSync } from 'fs';
import { join } from 'path';

<<<<<<< HEAD
import { log, logWithStack, logZodIssues } from './logger.js';
import { deepCopy } from './utils.js';
import { envs, looseValidate, strictValidate } from './validation.js';
import { defaultConfig, nestedArgs } from './schemas/config.js';
=======
import { log, logWithStack } from './logger.js';
import { envs } from './envs.js';
import { __dirname, isObject, deepCopy, getAbsolutePath } from './utils.js';
import { defaultConfig, nestedProps, absoluteProps } from './schemas/config.js';
>>>>>>> 14231663

// Sets the global options with initial values from the default config
const globalOptions = _initGlobalOptions(defaultConfig);

/**
 * Gets the reference to the global options of the server instance object
 * or its copy.
 *
 * @function getOptions
 *
 * @param {boolean} [getReference=true] - Optional parameter to decide whether
 * to return the reference to the global options of the server instance object
 * or return a copy of it. The default value is true.
 *
 * @returns {Object} The reference to the global options of the server instance
 * object or its copy.
 */
export function getOptions(getReference = true) {
  return getReference ? globalOptions : deepCopy(globalOptions);
}

/**
 * Sets the global options of the export server instance, keeping the principle
 * of the options load priority from all available sources. It accepts optional
 * `customOptions` object and `cliArgs` array with arguments from the CLI. These
 * options will be validated and applied if provided.
 *
 * The priority order of setting values is:
 *
 * 1. Options from the `lib/schemas/config.js` file (default values).
 * 2. Options from a custom JSON file (loaded by the `loadConfig` option).
 * 3. Options from the environment variables (the `.env` file).
 * 4. Options from the first parameter (by default an empty object).
 * 5. Options from the CLI.
 *
 * @function setOptions
 *
 * @param {Object} [customOptions={}] - Optional custom options for additional
 * configuration. The default value is an empty object.
 * @param {Array.<string>} [cliArgs=[]] - Optional command line arguments
 * for additional configuration. The default value is an empty array.
 * @param {boolean} [modifyGlobal=false] - Optional parameter to decide
 * whether to update and return the reference to the global options
 * of the server instance object or return a copy of it. The default value
 * is false.
 *
 * @returns {Object} The updated general options object, reflecting the merged
 * configuration from all available sources.
 */
export function setOptions(
  customOptions = {},
  cliArgs = [],
  modifyGlobal = false
) {
  // Object for options loaded via the `loadConfig` option
  let configOptions = {};

  // Object for options from the CLI
  let cliOptions = {};

  // Only for the CLI usage
  if (cliArgs.length) {
<<<<<<< HEAD
    try {
      // Validate options from the custom JSON loaded via the `loadConfig`
      configOptions = strictValidate(_loadConfigFile(cliArgs));
    } catch (error) {
      logZodIssues(
        1,
        error.issues,
        '[config] Custom JSON options validation error'
      );
    }
  }

  // Apply custom options if there are any
  if (customOptions && Object.keys(customOptions).length !== 0) {
    try {
      // Validate custom options provided by the user
      customOptions = strictValidate(customOptions);
    } catch (error) {
      logZodIssues(1, error.issues, '[config] Custom options validation error');
    }
  }

  // Only for the CLI usage
  if (cliArgs.length) {
    try {
      // Validate options from the CLI
      cliOptions = looseValidate(_pairArgumentValue(nestedArgs, cliArgs));
    } catch (error) {
      logZodIssues(1, error.issues, '[config] CLI options validation error');
    }
=======
    // Get options from the custom JSON loaded via the `loadConfig`
    configOptions = _loadConfigFile(cliArgs);

    // Get options from the CLI
    cliOptions = _pairArgumentValue(nestedProps, cliArgs);
>>>>>>> 14231663
  }

  // Get the reference to the global options object or a copy of the object
  const generalOptions = getOptions(modifyGlobal);

  // Update values of the general options with values from each source possible
  _updateOptions(
    defaultConfig,
    generalOptions,
    configOptions,
    customOptions,
    cliOptions
  );

  // Return options
  return generalOptions;
}

/**
 * Merges two sets of configuration options, considering absolute properties.
 *
 * @function mergeOptions
 *
 * @param {Object} originalOptions - Original configuration options.
 * @param {Object} newOptions - New configuration options to be merged.
 *
 * @returns {Object} Merged configuration options.
 */
export function mergeOptions(originalOptions, newOptions) {
  // Check if the `newOptions` is a correct object
  if (isObject(newOptions)) {
    for (const [key, value] of Object.entries(newOptions)) {
      originalOptions[key] =
        isObject(value) &&
        !absoluteProps.includes(key) &&
        originalOptions[key] !== undefined
          ? mergeOptions(originalOptions[key], value)
          : value !== undefined
            ? value
            : originalOptions[key];
    }
  }

  // Return the result options
  return originalOptions;
}

/**
 * Maps old-structured configuration options (PhantomJS) to a new format
 * (Puppeteer). This function converts flat, old-structured options into
 * a new, nested configuration format based on a predefined mapping
 * (`nestedProps`). The new format is used for Puppeteer, while the old format
 * was used for PhantomJS.
 *
 * @function mapToNewOptions
 *
 * @param {Object} oldOptions - The old, flat configuration options
 * to be converted.
 *
 * @returns {Object} A new object containing options structured according
 * to the mapping defined in `nestedProps` or an empty object if the provided
 * `oldOptions` is not a correct object.
 */
export function mapToNewOptions(oldOptions) {
  // An object for the new structured options
  const newOptions = {};

  // Check if provided value is a correct object
  if (Object.prototype.toString.call(oldOptions) === '[object Object]') {
    // Iterate over each key-value pair in the old-structured options
    for (const [key, value] of Object.entries(oldOptions)) {
      // If there is a nested mapping, split it into a properties chain
      const propertiesChain = nestedProps[key]
        ? nestedProps[key].split('.')
        : [];

      // If it is the last property in the chain, assign the value, otherwise,
      // create or reuse the nested object
      propertiesChain.reduce(
        (obj, prop, index) =>
          (obj[prop] =
            propertiesChain.length - 1 === index ? value : obj[prop] || {}),
        newOptions
      );
    }
  }

  // Return the new, structured options object
  return newOptions;
}

/**
 * Validates, parses, and checks if the provided config is allowed set
 * of options.
 *
 * @function isAllowedConfig
 *
 * @param {unknown} config - The config to be validated and parsed as a set
 * of options. Must be either an object or a string.
 * @param {boolean} [toString=false] - Whether to return a stringified version
 * of the parsed config. The default value is false.
 * @param {boolean} [allowFunctions=false] - Whether to allow functions
 * in the parsed config. If true, functions are preserved. Otherwise, when
 * a function is found, null is returned. The default value is false.
 *
 * @returns {(Object|string|null)} Returns a parsed set of options object,
 * a stringified set of options object if the `toString` is true, and null
 * if the config is not a valid set of options or parsing fails.
 */
export function isAllowedConfig(
  config,
  toString = false,
  allowFunctions = false
) {
  try {
    // Accept only objects and strings
    if (!isObject(config) && typeof config !== 'string') {
      // Return null if any other type
      return null;
    }

    // Get the object representation of the original config
    const objectConfig =
      typeof config === 'string'
        ? allowFunctions
          ? eval(`(${config})`)
          : JSON.parse(config)
        : config;

    // Preserve or remove potential functions based on the `allowFunctions` flag
    const stringifiedOptions = _optionsStringify(
      objectConfig,
      allowFunctions,
      false
    );

    // Parse the config to check if it is valid set of options
    const parsedOptions = allowFunctions
      ? JSON.parse(
          _optionsStringify(objectConfig, allowFunctions, true),
          (_, value) =>
            typeof value === 'string' && value.startsWith('function')
              ? eval(`(${value})`)
              : value
        )
      : JSON.parse(stringifiedOptions);

    // Return stringified or object options based on the `toString` flag
    return toString ? stringifiedOptions : parsedOptions;
  } catch (error) {
    // Return null if parsing fails
    return null;
  }
}

/**
 * Prints the Highcharts Export Server logo, version, and license information.
 *
 * @function printLicense
 */
export function printLicense() {
  // Print the logo and version information
  printVersion();

  // Print the license information
  console.log(
    'This software requires a valid Highcharts license for commercial use.\n'
      .yellow,
    '\nFor a full list of CLI options, type:',
    '\nhighcharts-export-server --help\n'.green,
    '\nIf you do not have a license, one can be obtained here:',
    '\nhttps://shop.highsoft.com/\n'.green,
    '\nTo customize your installation, please refer to the README file at:',
    '\nhttps://github.com/highcharts/node-export-server#readme\n'.green
  );
}

/**
 * Prints usage information for CLI arguments, displaying available options
 * and their descriptions. It can list properties recursively if categories
 * contain nested options.
 *
 * @function printUsage
 */
export function printUsage() {
  // Display README and general usage information
  console.log(
    '\nUsage of CLI arguments:'.bold,
    '\n-----------------------',
    `\nFor more detailed information, visit the README file at: ${'https://github.com/highcharts/node-export-server#readme'.green}.\n`
  );

  // Iterate through each category in the `defaultConfig` and display usage info
  Object.keys(defaultConfig).forEach((category) => {
    console.log(`${category.toUpperCase()}`.bold.red);
    _cycleCategories(defaultConfig[category]);
    console.log('');
  });
}

/**
 * Prints the Highcharts Export Server logo or text with the version
 * information.
 *
 * @function printVersion
 *
 * @param {boolean} [noLogo=false] - If true, only prints text with the version
 * information, without the logo. The default value is false.
 */
export function printVersion(noLogo = false) {
  // Get package version either from `.env` or from `package.json`
  const packageVersion = JSON.parse(
    readFileSync(join(__dirname, 'package.json'))
  ).version;

  // Print text only
  if (noLogo) {
    console.log(`Highcharts Export Server v${packageVersion}`);
  } else {
    // Print the logo
    console.log(
      readFileSync(join(__dirname, 'msg', 'startup.msg')).toString().bold
        .yellow,
      `v${packageVersion}\n`.bold
    );
  }
}

/**
 * Initializes and returns global options object based on provided
 * configuration, setting values from nested properties recursively.
 *
 * @function _initGlobalOptions
 *
 * @param {Object} config - The configuration object to be used for initializing
 * options.
 *
 * @returns {Object} Initialized options object.
 */
function _initGlobalOptions(config) {
  const options = {};

  // Start initializing the `options` object recursively
  for (const [name, item] of Object.entries(config)) {
    options[name] = Object.prototype.hasOwnProperty.call(item, 'value')
      ? item.value
      : _initGlobalOptions(item);
  }

  // Return the created `options` object
  return options;
}

/**
 * Updates options object with values from various sources, following a specific
 * prioritization order. The function checks for values in the following order
 * of precedence: the `loadConfig` configuration options, environment variables,
 * custom options, and CLI options.
 *
 * @function _updateOptions
 *
 * @param {Object} config - The configuration object, which includes the initial
 * settings and metadata for each option. This object is used to determine
 * the structure and default values for the options.
 * @param {Object} options - The options object that will be updated with values
 * from other sources.
 * @param {Object} configOpt - The configuration options object, loaded with
 * the `loadConfig` option, which may provide values to override defaults.
 * @param {Object} customOpt - The custom options object, typically containing
 * additional and user-defined values, which may override configuration options.
 * @param {Object} cliOpt - The CLI options object, which may include values
 * provided through command-line arguments and has the highest precedence among
 * options.
 */
function _updateOptions(config, options, configOpt, customOpt, cliOpt) {
  Object.keys(config).forEach((key) => {
    // Get the config entry of a specific option
    const entry = config[key];

    // Gather values for the options from every possible source, if exists
    const configVal = configOpt && configOpt[key];
    const customVal = customOpt && customOpt[key];
    const cliVal = cliOpt && cliOpt[key];

    // If the value not found, need to go deeper
    if (typeof entry.value === 'undefined') {
      _updateOptions(entry, options[key], configVal, customVal, cliVal);
    } else {
      // If a value from custom JSON options exists, it take precedence
      if (configVal !== undefined && configVal !== null) {
        options[key] = configVal;
      }

      // If a value from environment variables exists, it take precedence
      const envVal = envs[entry.envLink];
      if (entry.envLink in envs && envVal !== undefined && envVal !== null) {
        options[key] = envVal;
      }

      // If a value from user options exists, it take precedence
      if (customVal !== undefined && customVal !== null) {
        options[key] = customVal;
      }

      // If a value from CLI options exists, it take precedence
      if (cliVal !== undefined && cliVal !== null) {
        options[key] = cliVal;
      }
    }
  });
}

/**
 * Converts the provided options object to a JSON-formatted string
 * with the option to preserve functions. In order for a function
 * to be preserved, it needs to follow the format `function (...) {...}`.
 * Such a function can also be stringified.
 *
 * @function _optionsStringify
 *
 * @param {Object} options - The options object to be converted to a string.
 * @param {boolean} allowFunctions - If set to true, functions are preserved
 * in the output. Otherwise an error is thrown.
 * @param {boolean} stringifyFunctions - If set to true, functions are saved
 * as strings. The `allowFunctions` must be set to true as well for this to take
 * an effect.
 *
 * @returns {string} The JSON-formatted string representing the options.
 *
 * @throws {Error} Throws an `Error` when functions are not allowed but are
 * found in provided options object.
 */
export function _optionsStringify(options, allowFunctions, stringifyFunctions) {
  const replacerCallback = (_, value) => {
    // Trim string values
    if (typeof value === 'string') {
      value = value.trim();
    }

    // If value is a function or stringified function
    if (
      typeof value === 'function' ||
      (typeof value === 'string' &&
        value.startsWith('function') &&
        value.endsWith('}'))
    ) {
      // If allowFunctions is set to true, preserve functions
      if (allowFunctions) {
        // Based on the `stringifyFunctions` options, set function values
        return stringifyFunctions
          ? // As stringified functions
            `"EXP_FUN${(value + '').replaceAll(/\s+/g, ' ')}EXP_FUN"`
          : // As functions
            `EXP_FUN${(value + '').replaceAll(/\s+/g, ' ')}EXP_FUN`;
      } else {
        // Throw an error otherwise
        throw new Error();
      }
    }

    // In all other cases, simply return the value
    return value;
  };

  // Stringify options and if required, replace special functions marks
  return JSON.stringify(options, replacerCallback).replaceAll(
    stringifyFunctions ? /\\"EXP_FUN|EXP_FUN\\"/g : /"EXP_FUN|EXP_FUN"/g,
    ''
  );
}

/**
 * Loads additional configuration from a specified file provided via
 * the `loadConfig` option in the command-line arguments.
 *
 * @function _loadConfigFile
 *
 * @param {Array.<string>} cliArgs - Command-line arguments to search
 * for the `loadConfig` option and the corresponding file path.
 *
 * @returns {Object} The additional configuration loaded from the specified
 * file, or an empty object if the file is not found, invalid, or an error
 * occurs.
 */
function _loadConfigFile(cliArgs) {
  // Check if the `loadConfig` option was used
  const configIndex = cliArgs.findIndex(
    (arg) => arg.replace(/-/g, '') === 'loadConfig'
  );

  // Get the `loadConfig` option value
  const configFileName = configIndex > -1 && cliArgs[configIndex + 1];

  // Check if the `loadConfig` is present and has a correct value
  if (configFileName) {
    try {
      // Load an optional custom JSON config file
      return JSON.parse(readFileSync(getAbsolutePath(configFileName)));
    } catch (error) {
      logWithStack(
        2,
        error,
        `[config] Unable to load the configuration from the ${configFileName} file.`
      );
    }
  }

  // No additional options to return
  return {};
}

/**
 * Parses command-line arguments and pairs each argument with its corresponding
 * option in the configuration. The values are structured into a nested options
 * object, based on predefined mappings.
 *
 * @function _pairArgumentValue
 *
 * @param {Array.<string>} nestedProps - An array of nesting level for all
 * options.
 * @param {Array.<string>} cliArgs - An array of command-line arguments
 * containing options and their associated values.
 *
 * @returns {Object} An updated options object where each option from
 * the command-line is paired with its value, structured into nested objects
 * as defined.
 */
function _pairArgumentValue(nestedProps, cliArgs) {
  // An empty object to collect and structurize data from the args
  const cliOptions = {};

  // Cycle through all CLI args and filter them
  for (let i = 0; i < cliArgs.length; i++) {
    const option = cliArgs[i].replace(/-/g, '');

    // Find the right place for property's value
    const propertiesChain = nestedProps[option]
      ? nestedProps[option].split('.')
      : [];

    // Create options object with values from CLI for later parsing and merging
    propertiesChain.reduce((obj, prop, index) => {
      if (propertiesChain.length - 1 === index) {
        const value = cliArgs[++i];
        if (!value) {
          log(
            2,
            `[config] Missing value for the CLI '--${option}' argument. Using the default value.`
          );
        }
        obj[prop] = value || null;
      } else if (obj[prop] === undefined) {
        obj[prop] = {};
      }
      return obj[prop];
    }, cliOptions);
  }

  // Return parsed CLI options
  return cliOptions;
}

/**
 * Recursively traverses the options object to print the usage information
 * for each option category and individual option.
 *
 * @function _cycleCategories
 *
 * @param {Object} options - The options object containing CLI options.
 * It may include nested categories and individual options.
 */
function _cycleCategories(options) {
  for (const [name, option] of Object.entries(options)) {
    // If the current entry is a category and not a leaf option, recurse into it
    if (!Object.prototype.hasOwnProperty.call(option, 'value')) {
      _cycleCategories(option);
    } else {
      // Prepare description
      const descName = ` --${option.cliName || name}`;

      // Get the value
      let optionValue = option.value;

      // Prepare value for option that is not null and is array of strings
      if (optionValue !== null && option.types.includes('string[]')) {
        optionValue =
          '[' + optionValue.map((item) => `'${item}'`).join(', ') + ']';
      }

      // Prepare value for option that is not null and is a string
      if (optionValue !== null && option.types.includes('string')) {
        optionValue = `'${optionValue}'`;
      }

      // Display correctly aligned messages
      console.log(
        descName.green,
        `${('<' + option.types.join('|') + '>').yellow}`,
        `${String(optionValue).bold}`.blue,
        `- ${option.description}.`
      );
    }
  }
}

export default {
  getOptions,
  setOptions,
  mergeOptions,
  mapToNewOptions,
  isAllowedConfig,
  printLicense,
  printUsage,
  printVersion
};<|MERGE_RESOLUTION|>--- conflicted
+++ resolved
@@ -23,17 +23,10 @@
 import { readFileSync } from 'fs';
 import { join } from 'path';
 
-<<<<<<< HEAD
 import { log, logWithStack, logZodIssues } from './logger.js';
-import { deepCopy } from './utils.js';
+import { __dirname, isObject, deepCopy, getAbsolutePath } from './utils.js';
 import { envs, looseValidate, strictValidate } from './validation.js';
-import { defaultConfig, nestedArgs } from './schemas/config.js';
-=======
-import { log, logWithStack } from './logger.js';
-import { envs } from './envs.js';
-import { __dirname, isObject, deepCopy, getAbsolutePath } from './utils.js';
 import { defaultConfig, nestedProps, absoluteProps } from './schemas/config.js';
->>>>>>> 14231663
 
 // Sets the global options with initial values from the default config
 const globalOptions = _initGlobalOptions(defaultConfig);
@@ -96,7 +89,6 @@
 
   // Only for the CLI usage
   if (cliArgs.length) {
-<<<<<<< HEAD
     try {
       // Validate options from the custom JSON loaded via the `loadConfig`
       configOptions = strictValidate(_loadConfigFile(cliArgs));
@@ -123,17 +115,10 @@
   if (cliArgs.length) {
     try {
       // Validate options from the CLI
-      cliOptions = looseValidate(_pairArgumentValue(nestedArgs, cliArgs));
+      cliOptions = looseValidate(_pairArgumentValue(nestedProps, cliArgs));
     } catch (error) {
       logZodIssues(1, error.issues, '[config] CLI options validation error');
     }
-=======
-    // Get options from the custom JSON loaded via the `loadConfig`
-    configOptions = _loadConfigFile(cliArgs);
-
-    // Get options from the CLI
-    cliOptions = _pairArgumentValue(nestedProps, cliArgs);
->>>>>>> 14231663
   }
 
   // Get the reference to the global options object or a copy of the object
