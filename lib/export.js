/*******************************************************************************

Highcharts Export Server

Copyright (c) 2016-2024, Highsoft

Licenced under the MIT licence.

Additionally a valid Highcharts license is required for use.

See LICENSE file in root for details.

*******************************************************************************/

import { addPageResources, clearPageResources } from './browser.js';
import { getCache } from './cache.js';
import { triggerExport } from './highcharts.js';
import { log } from './logger.js';

import svgTemplate from '../templates/svgExport/svgExport.js';

import ExportError from './errors/ExportError.js';

/**
<<<<<<< HEAD
=======
 * Retrieves the clipping region coordinates of the specified page element with
 * the id 'chart-container'.
 *
 * @param {Object} page - Puppeteer page object.
 *
 * @returns {Promise<Object>} Promise resolving to an object containing
 * x, y, width, and height properties.
 */
const getClipRegion = (page) =>
  page.$eval('#chart-container', (element) => {
    const { x, y, width, height } = element.getBoundingClientRect();
    return {
      x,
      y,
      width,
      height: Math.trunc(height > 1 ? height : 500)
    };
  });

/**
 * Creates an image using Puppeteer's page screenshot functionality with
 * specified options.
 *
 * @param {Object} page - Puppeteer page object.
 * @param {string} type - Image type.
 * @param {string} encoding - Image encoding.
 * @param {Object} clip - Clipping region coordinates.
 * @param {number} rasterizationTimeout - Timeout for rasterization
 * in milliseconds.
 *
 * @returns {Promise<Buffer>} Promise resolving to the image buffer or rejecting
 * with an ExportError for timeout.
 */
const createImage = (page, type, encoding, clip, rasterizationTimeout) =>
  Promise.race([
    page.screenshot({
      type,
      encoding,
      clip,
      captureBeyondViewport: true,
      fullPage: false,
      optimizeForSpeed: true,
      ...(type !== 'png' ? { quality: 80 } : {}),

      // #447, #463 - always render on a transparent page if the expected type
      // format is PNG
      omitBackground: type == 'png'
    }),
    new Promise((_resolve, reject) =>
      setTimeout(
        () => reject(new ExportError('Rasterization timeout', 408)),
        rasterizationTimeout || 1500
      )
    )
  ]);

/**
 * Creates a PDF using Puppeteer's page pdf functionality with specified
 * options.
 *
 * @param {Object} page - Puppeteer page object.
 * @param {number} height - PDF height.
 * @param {number} width - PDF width.
 * @param {string} encoding - PDF encoding.
 *
 * @returns {Promise<Buffer>} Promise resolving to the PDF buffer.
 */
const createPDF = async (
  page,
  height,
  width,
  encoding,
  rasterizationTimeout
) => {
  await page.emulateMediaType('screen');
  return Promise.race([
    page.pdf({
      // This will remove an extra empty page in PDF exports
      height: height + 1,
      width,
      encoding
    }),
    new Promise((_resolve, reject) =>
      setTimeout(
        () => reject(new ExportError('Rasterization timeout', 408)),
        rasterizationTimeout || 1500
      )
    )
  ]);
};

/**
 * Creates an SVG string by evaluating the outerHTML of the first 'svg' element
 * inside an element with the id 'container'.
 *
 * @param {Object} page - Puppeteer page object.
 *
 * @returns {Promise<string>} Promise resolving to the SVG string.
 */
const createSVG = (page) =>
  page.$eval('#container svg:first-of-type', (element) => element.outerHTML);

/**
 * Sets the specified chart and options as configuration into the triggerExport
 * function within the window context using page.evaluate.
 *
 * @param {Object} page - Puppeteer page object.
 * @param {any} chart - The chart object to be configured.
 * @param {Object} options - Configuration options for the chart.
 *
 * @returns {Promise<void>} Promise resolving after the configuration is set.
 */
const setAsConfig = async (page, chart, options, displayErrors) =>
  page.evaluate(triggerExport, chart, options, displayErrors);

/**
>>>>>>> 4688a0ab
 * Exports to a chart from a page using Puppeteer.
 *
 * @param {Object} page - Puppeteer page object.
 * @param {unknown} chart - The chart object or SVG configuration to be
 * exported.
 * @param {Object} options - Export options and configuration.
 *
 * @returns {Promise<(string|Buffer|ExportError)>} Promise resolving to the
 * exported data or rejecting with an ExportError.
 */
export async function puppeteerExport(page, chart, options) {
  // Injected resources array (additional JS and CSS)
  let injectedResources = [];

  try {
    log(4, '[export] Determining export path.');

    const exportOptions = options.export;

    // Decide whether display error or debbuger wrapper around it
    const displayErrors =
      exportOptions?.options?.chart?.displayErrors &&
      getCache().activeManifest.modules.debugger;

    let isSVG;
    if (
      chart.indexOf &&
      (chart.indexOf('<svg') >= 0 || chart.indexOf('<?xml') >= 0)
    ) {
      // SVG input handling
      log(4, '[export] Treating as SVG.');

      // If input is also SVG, just return it
      if (exportOptions.type === 'svg') {
        return chart;
      }

      isSVG = true;
      await page.setContent(svgTemplate(chart), {
        waitUntil: 'domcontentloaded'
      });
    } else {
      // JSON config handling
      log(4, '[export] Treating as config.');

      // Need to perform straight inject
      if (exportOptions.strInj) {
        // Injection based configuration export
        await _setAsConfig(
          page,
          {
            chart: {
              height: exportOptions.height,
              width: exportOptions.width
            }
          },
          options,
          displayErrors
        );
      } else {
        // Basic configuration export
        chart.chart.height = exportOptions.height;
        chart.chart.width = exportOptions.width;

        await _setAsConfig(page, chart, options, displayErrors);
      }
    }

    // Keeps track of all resources added on the page with addXXXTag. etc
    // It's VITAL that all added resources ends up here so we can clear things
    // out when doing a new export in the same page!
    injectedResources = await addPageResources(page, options.customLogic);

    // Get the real chart size and set the zoom accordingly
    const size = isSVG
      ? await page.evaluate((scale) => {
          const svgElement = document.querySelector(
            '#chart-container svg:first-of-type'
          );

          // Get the values correctly scaled
          const chartHeight = svgElement.height.baseVal.value * scale;
          const chartWidth = svgElement.width.baseVal.value * scale;

          // In case of SVG the zoom must be set directly for body
          // Set the zoom as scale
          // eslint-disable-next-line no-undef
          document.body.style.zoom = scale;

          // Set the margin to 0px
          // eslint-disable-next-line no-undef
          document.body.style.margin = '0px';

          return {
            chartHeight,
            chartWidth
          };
        }, parseFloat(exportOptions.scale))
      : await page.evaluate(() => {
          // eslint-disable-next-line no-undef
          const { chartHeight, chartWidth } = window.Highcharts.charts[0];

          // No need for such scale manipulation in case of other types
          // of exports. Reset the zoom for other exports than to SVGs
          // eslint-disable-next-line no-undef
          document.body.style.zoom = 1;

          return {
            chartHeight,
            chartWidth
          };
        });

    // Set final height and width for viewport
    const viewportHeight = Math.ceil(size.chartHeight || exportOptions.height);
    const viewportWidth = Math.ceil(size.chartWidth || exportOptions.width);

    // Get the clip region for the page
    const { x, y } = await _getClipRegion(page);

    // Set the final viewport now that we have the real height
    await page.setViewport({
      height: viewportHeight,
      width: viewportWidth,
      deviceScaleFactor: isSVG ? 1 : parseFloat(exportOptions.scale)
    });

    let data;
    // Rasterization process
    if (exportOptions.type === 'svg') {
      // SVG
      data = await _createSVG(page);
    } else if (['png', 'jpeg'].includes(exportOptions.type)) {
      // PNG or JPEG
      data = await _createImage(
        page,
        exportOptions.type,
        'base64',
        {
          width: viewportWidth,
          height: viewportHeight,
          x,
          y
        },
        exportOptions.rasterizationTimeout
      );
    } else if (exportOptions.type === 'pdf') {
      // PDF
      data = await _createPDF(
        page,
        viewportHeight,
        viewportWidth,
        'base64',
        exportOptions.rasterizationTimeout
      );
    } else {
      throw new ExportError(
        `[export] Unsupported output format ${exportOptions.type}.`,
        400
      );
    }

    // Clear previously injected JS and CSS resources
    await clearPageResources(page, injectedResources);
    return data;
  } catch (error) {
    await clearPageResources(page, injectedResources);
    return error;
  }
}

/**
 * Retrieves the clipping region coordinates of the specified page element with
 * the id 'chart-container'.
 *
 * @param {Object} page - Puppeteer page object.
 *
 * @returns {Promise<Object>} Promise resolving to an object containing
 * x, y, width, and height properties.
 */
async function _getClipRegion(page) {
  return page.$eval('#chart-container', (element) => {
    const { x, y, width, height } = element.getBoundingClientRect();
    return {
      x,
      y,
      width,
      height: Math.trunc(height > 1 ? height : 500)
    };
  });
}

/**
 * Sets the specified chart and options as configuration into the triggerExport
 * function within the window context using page.evaluate.
 *
 * @param {Object} page - Puppeteer page object.
 * @param {unknown} chart - The chart object to be configured.
 * @param {Object} options - Configuration options for the chart.
 *
 * @returns {Promise<void>} Promise resolving after the configuration is set.
 */
async function _setAsConfig(page, chart, options, displayErrors) {
  return page.evaluate(triggerExport, chart, options, displayErrors);
}

/**
 * Creates an image using Puppeteer's page screenshot functionality with
 * specified options.
 *
 * @param {Object} page - Puppeteer page object.
 * @param {string} type - Image type.
 * @param {string} encoding - Image encoding.
 * @param {Object} clip - Clipping region coordinates.
 * @param {number} rasterizationTimeout - Timeout for rasterization
 * in milliseconds.
 *
 * @returns {Promise<Buffer>} Promise resolving to the image buffer or rejecting
 * with an ExportError for timeout.
 */
async function _createImage(page, type, encoding, clip, rasterizationTimeout) {
  return Promise.race([
    page.screenshot({
      type,
      encoding,
      clip,
      captureBeyondViewport: true,
      fullPage: false,
      optimizeForSpeed: true,
      ...(type !== 'png' ? { quality: 80 } : {}),

      // #447, #463 - always render on a transparent page if the expected type
      // format is PNG
      omitBackground: type == 'png'
    }),
    new Promise((_resolve, reject) =>
      setTimeout(
        () => reject(new ExportError('Rasterization timeout')),
        rasterizationTimeout || 1500
      )
    )
  ]);
}

/**
 * Creates a PDF using Puppeteer's page pdf functionality with specified
 * options.
 *
 * @param {Object} page - Puppeteer page object.
 * @param {number} height - PDF height.
 * @param {number} width - PDF width.
 * @param {string} encoding - PDF encoding.
 *
 * @returns {Promise<Buffer>} Promise resolving to the PDF buffer.
 */
async function _createPDF(page, height, width, encoding, rasterizationTimeout) {
  await page.emulateMediaType('screen');
  return Promise.race([
    page.pdf({
      // This will remove an extra empty page in PDF exports
      height: height + 1,
      width,
      encoding
    }),
    new Promise((_resolve, reject) =>
      setTimeout(
        () => reject(new ExportError('Rasterization timeout')),
        rasterizationTimeout || 1500
      )
    )
  ]);
}

/**
 * Creates an SVG string by evaluating the outerHTML of the first 'svg' element
 * inside an element with the id 'container'.
 *
 * @param {Object} page - Puppeteer page object.
 *
 * @returns {Promise<string>} Promise resolving to the SVG string.
 */
async function _createSVG(page) {
  return page.$eval(
    '#container svg:first-of-type',
    (element) => element.outerHTML
  );
}

export default {
  puppeteerExport
};<|MERGE_RESOLUTION|>--- conflicted
+++ resolved
@@ -22,125 +22,6 @@
 import ExportError from './errors/ExportError.js';
 
 /**
-<<<<<<< HEAD
-=======
- * Retrieves the clipping region coordinates of the specified page element with
- * the id 'chart-container'.
- *
- * @param {Object} page - Puppeteer page object.
- *
- * @returns {Promise<Object>} Promise resolving to an object containing
- * x, y, width, and height properties.
- */
-const getClipRegion = (page) =>
-  page.$eval('#chart-container', (element) => {
-    const { x, y, width, height } = element.getBoundingClientRect();
-    return {
-      x,
-      y,
-      width,
-      height: Math.trunc(height > 1 ? height : 500)
-    };
-  });
-
-/**
- * Creates an image using Puppeteer's page screenshot functionality with
- * specified options.
- *
- * @param {Object} page - Puppeteer page object.
- * @param {string} type - Image type.
- * @param {string} encoding - Image encoding.
- * @param {Object} clip - Clipping region coordinates.
- * @param {number} rasterizationTimeout - Timeout for rasterization
- * in milliseconds.
- *
- * @returns {Promise<Buffer>} Promise resolving to the image buffer or rejecting
- * with an ExportError for timeout.
- */
-const createImage = (page, type, encoding, clip, rasterizationTimeout) =>
-  Promise.race([
-    page.screenshot({
-      type,
-      encoding,
-      clip,
-      captureBeyondViewport: true,
-      fullPage: false,
-      optimizeForSpeed: true,
-      ...(type !== 'png' ? { quality: 80 } : {}),
-
-      // #447, #463 - always render on a transparent page if the expected type
-      // format is PNG
-      omitBackground: type == 'png'
-    }),
-    new Promise((_resolve, reject) =>
-      setTimeout(
-        () => reject(new ExportError('Rasterization timeout', 408)),
-        rasterizationTimeout || 1500
-      )
-    )
-  ]);
-
-/**
- * Creates a PDF using Puppeteer's page pdf functionality with specified
- * options.
- *
- * @param {Object} page - Puppeteer page object.
- * @param {number} height - PDF height.
- * @param {number} width - PDF width.
- * @param {string} encoding - PDF encoding.
- *
- * @returns {Promise<Buffer>} Promise resolving to the PDF buffer.
- */
-const createPDF = async (
-  page,
-  height,
-  width,
-  encoding,
-  rasterizationTimeout
-) => {
-  await page.emulateMediaType('screen');
-  return Promise.race([
-    page.pdf({
-      // This will remove an extra empty page in PDF exports
-      height: height + 1,
-      width,
-      encoding
-    }),
-    new Promise((_resolve, reject) =>
-      setTimeout(
-        () => reject(new ExportError('Rasterization timeout', 408)),
-        rasterizationTimeout || 1500
-      )
-    )
-  ]);
-};
-
-/**
- * Creates an SVG string by evaluating the outerHTML of the first 'svg' element
- * inside an element with the id 'container'.
- *
- * @param {Object} page - Puppeteer page object.
- *
- * @returns {Promise<string>} Promise resolving to the SVG string.
- */
-const createSVG = (page) =>
-  page.$eval('#container svg:first-of-type', (element) => element.outerHTML);
-
-/**
- * Sets the specified chart and options as configuration into the triggerExport
- * function within the window context using page.evaluate.
- *
- * @param {Object} page - Puppeteer page object.
- * @param {any} chart - The chart object to be configured.
- * @param {Object} options - Configuration options for the chart.
- *
- * @returns {Promise<void>} Promise resolving after the configuration is set.
- */
-const setAsConfig = async (page, chart, options, displayErrors) =>
-  page.evaluate(triggerExport, chart, options, displayErrors);
-
-/**
->>>>>>> 4688a0ab
  * Exports to a chart from a page using Puppeteer.
  *
  * @param {Object} page - Puppeteer page object.
@@ -378,7 +259,7 @@
     }),
     new Promise((_resolve, reject) =>
       setTimeout(
-        () => reject(new ExportError('Rasterization timeout')),
+        () => reject(new ExportError('Rasterization timeout', 408)),
         rasterizationTimeout || 1500
       )
     )
@@ -386,7 +267,7 @@
 }
 
 /**
- * Creates a PDF using Puppeteer's page pdf functionality with specified
+ * Creates a PDF using Puppeteer's page PDF functionality with specified
  * options.
  *
  * @param {Object} page - Puppeteer page object.
@@ -407,7 +288,7 @@
     }),
     new Promise((_resolve, reject) =>
       setTimeout(
-        () => reject(new ExportError('Rasterization timeout')),
+        () => reject(new ExportError('Rasterization timeout', 408)),
         rasterizationTimeout || 1500
       )
     )
