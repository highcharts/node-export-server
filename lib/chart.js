/*******************************************************************************

Highcharts Export Server

Copyright (c) 2016-2025, Highsoft

Licenced under the MIT licence.

Additionally a valid Highcharts license is required for use.

See LICENSE file in root for details.

*******************************************************************************/

/**
 * @overview This module provides functions to prepare for the exporting charts
 * into various image output formats such as JPEG, PNG, PDF, and SVGs.
 * It supports single and batch export operations and allows customization
 * through options passed from configurations or APIs.
 */

import { readFileSync, writeFileSync } from 'fs';

<<<<<<< HEAD
import {
  getOptions,
  isAllowedConfig,
  mergeOptions,
  validateOption,
  validateOptions
} from './config.js';
=======
import { isAllowedConfig, updateOptions } from './config.js';
>>>>>>> c7c8a830
import { log, logWithStack } from './logger.js';
import { getPoolStats, killPool, postWork } from './pool.js';
import { sanitize } from './sanitize.js';
import {
  fixConstr,
  fixOutfile,
  fixType,
  getAbsolutePath,
  getBase64,
  isObject,
  roundNumber,
  wrapAround
} from './utils.js';

import ExportError from './errors/ExportError.js';

// The global flag for the code execution permission
let allowCodeExecution = false;

/**
 * Starts a single export process based on the specified options and saves
 * the resulting image to the provided output file.
 *
 * @async
 * @function singleExport
 *
 * @param {Object} options - The `options` object, which should include settings
 * from the `export` and `customLogic` sections. It can be a partial or complete
 * set of options from these sections. The object must contain at least one
 * of the following `export` properties: `infile`, `instr`, `options`, or `svg`
 * to generate a valid image.
 *
 * @returns {Promise<void>} A Promise that resolves once the single export
 * process is completed.
 *
 * @throws {ExportError} Throws an `ExportError` if an error occurs during
 * the single export process.
 */
export async function singleExport(options) {
  // Check if the export makes sense
  if (options && options.export) {
    // Validate single export options
    options = validateOptions(options);

    // Perform an export
    await startExport(
      { export: options.export, customLogic: options.customLogic },
      async (error, data) => {
        // Exit process when error exists
        if (error) {
          throw error;
        }

        // Get the `b64`, `outfile`, and `type` for a chart
        const { b64, outfile, type } = data.options.export;

        // Save the result
        try {
          if (b64) {
            // As a Base64 string to a txt file
            writeFileSync(
              `${outfile.split('.').shift() || 'chart'}.txt`,
              getBase64(data.result, type)
            );
          } else {
            // As a correct image format
            writeFileSync(
              outfile || `chart.${type}`,
              type !== 'svg' ? Buffer.from(data.result, 'base64') : data.result
            );
          }
        } catch (error) {
          throw new ExportError(
            '[chart] Error while saving a chart.',
            500
          ).setError(error);
        }

        // Kill pool and close browser after finishing single export
        await killPool();
      }
    );
  } else {
    throw new ExportError(
      '[chart] No expected `export` options were found. Please provide one of the following options: `infile`, `instr`, `options`, or `svg` to generate a valid image.',
      400
    );
  }
}

/**
 * Starts a batch export process for multiple charts based on information
 * provided in the `batch` option. The `batch` is a string in the following
 * format: "infile1.json=outfile1.png;infile2.json=outfile2.png;...". Results
 * are saved to the specified output files.
 *
 * @async
 * @function batchExport
 *
 * @param {Object} options - The `options` object, which should include settings
 * from the `export` and `customLogic` sections. It can be a partial or complete
 * set of options from these sections. It must contain the `batch` option from
 * the `export` section to generate valid images.
 *
 * @returns {Promise<void>} A Promise that resolves once the batch export
 * processes are completed.
 *
 * @throws {ExportError} Throws an `ExportError` if an error occurs during
 * any of the batch export process.
 */
export async function batchExport(options) {
  // Check if the export makes sense
  if (options && options.export && options.export.batch) {
    // Validate batch export options
    options = validateOptions(options);

    // An array for collecting batch exports
    const batchFunctions = [];

    // Split and pair the `batch` arguments
    for (let pair of options.export.batch.split(';') || []) {
      pair = pair.split('=');
      if (pair.length === 2) {
        batchFunctions.push(
          startExport(
            {
              export: {
                ...options.export,
                infile: pair[0],
                outfile: pair[1]
              },
              customLogic: options.customLogic
            },
            (error, data) => {
              // Exit process when error exists
              if (error) {
                throw error;
              }

              // Get the `b64`, `outfile`, and `type` for a chart
              const { b64, outfile, type } = data.options.export;

              // Save the result
              try {
                if (b64) {
                  // As a Base64 string to a txt file
                  writeFileSync(
                    `${outfile.split('.').shift() || 'chart'}.txt`,
                    getBase64(data.result, type)
                  );
                } else {
                  // As a correct image format
                  writeFileSync(
                    outfile,
                    type !== 'svg'
                      ? Buffer.from(data.result, 'base64')
                      : data.result
                  );
                }
              } catch (error) {
                throw new ExportError(
                  '[chart] Error while saving a chart.',
                  500
                ).setError(error);
              }
            }
          )
        );
      } else {
        log(2, '[chart] No correct pair found for the batch export.');
      }
    }

    // Await all exports are done
    const batchResults = await Promise.allSettled(batchFunctions);

    // Kill pool and close browser after finishing batch export
    await killPool();

    // Log errors if found
    batchResults.forEach((result, index) => {
      // Log the error with stack about the specific batch export
      if (result.reason) {
        logWithStack(
          1,
          result.reason,
          `[chart] Batch export number ${index + 1} could not be correctly completed.`
        );
      }
    });
  } else {
    throw new ExportError(
      '[chart] No expected `export` options were found. Please provide the `batch` option to generate valid images.',
      400
    );
  }
}

/**
 * Starts an export process. The `exportingOptions` parameter is an object that
 * should include settings from the `export` and `customLogic` sections. It can
 * be a partial or complete set of options from these sections. If partial
 * options are provided, missing values will be merged with the current global
 * options.
 *
 * The `endCallback` function is invoked upon the completion of the export,
 * either successfully or with an error. The `error` object is provided
 * as the first argument, and the `data` object is the second, containing
 * the Base64 representation of the chart in the `result` property
 * and the complete set of options in the `options` property.
 *
 * @async
 * @function startExport
 *
 * @param {Object} exportingOptions - The `exportingOptions` object, which
 * should include settings from the `export` and `customLogic` sections. It can
 * be a partial or complete set of options from these sections. If the provided
 * options are partial, missing values will be merged with the current global
 * options.
 * @param {Function} endCallback - The callback function to be invoked upon
 * finalizing the export process or upon encountering an error. The first
 * argument is the `error` object, and the second argument is the `data` object,
 * which includes the Base64 representation of the chart in the `result`
 * property and the full set of options in the `options` property.
 *
 * @returns {Promise<void>} This function does not return a value directly.
 * Instead, it communicates results via the `endCallback`.
 *
 * @throws {ExportError} Throws an `ExportError` if there is a problem with
 * processing input of any type. The error is passed into the `endCallback`
 * function and processed there.
 */
export async function startExport(exportingOptions, endCallback) {
  try {
    // Check if provided options is an object
    if (!isObject(exportingOptions)) {
      throw new ExportError(
        '[chart] Incorrect value of the provided `exportingOptions`. Needs to be an object.',
        400
      );
    }

    // Merge additional options to the copy of the instance options
    const options = updateOptions(
      {
        export: exportingOptions.export,
        customLogic: exportingOptions.customLogic
      },
      true
    );

    // Get the `export` options
    const exportOptions = options.export;

    // Starting exporting process message
    log(4, '[chart] Starting the exporting process.');

    // Export using options from the file as an input
    if (exportOptions.infile !== null) {
      log(4, '[chart] Attempting to export from a file input.');

      let fileContent;
      try {
        // Try to read the file to get the string representation
        fileContent = readFileSync(
          getAbsolutePath(exportOptions.infile),
          'utf8'
        );
      } catch (error) {
        throw new ExportError(
          '[chart] Error loading content from a file input.',
          400
        ).setError(error);
      }

      // Check the file's extension
      if (exportOptions.infile.endsWith('.svg')) {
        // Set to the `svg` option
        exportOptions.svg = validateOption('svg', fileContent);
      } else if (exportOptions.infile.endsWith('.json')) {
        // Set to the `instr` option
        exportOptions.instr = validateOption('instr', fileContent);
      } else {
        throw new ExportError(
          '[chart] Incorrect value of the `infile` option.',
          400
        );
      }
    }

    // Export using SVG as an input
    if (exportOptions.svg !== null) {
      log(4, '[chart] Attempting to export from an SVG input.');

      // SVG exports attempts counter
      ++getPoolStats().exportsFromSvgAttempts;

      // Export from an SVG string
      const result = await _exportFromSvg(
        sanitize(exportOptions.svg), // #209
        options
      );

      // SVG exports counter
      ++getPoolStats().exportsFromSvg;

      // Pass SVG export result to the end callback
      return endCallback(null, result);
    }

    // Export using options as an input
    if (exportOptions.instr !== null || exportOptions.options !== null) {
      log(4, '[chart] Attempting to export from options input.');

      // Options exports attempts counter
      ++getPoolStats().exportsFromOptionsAttempts;

      // Export from options
      const result = await _exportFromOptions(
        exportOptions.instr || exportOptions.options,
        options
      );

      // Options exports counter
      ++getPoolStats().exportsFromOptions;

      // Pass options export result to the end callback
      return endCallback(null, result);
    }

    // No input specified, pass an error message to the callback
    return endCallback(
      new ExportError(
        `[chart] No valid input specified. Check if at least one of the following parameters is correctly set: 'infile', 'instr', 'options', or 'svg'.`,
        400
      )
    );
  } catch (error) {
    return endCallback(error);
  }
}

/**
 * Retrieves and returns the current status of the code execution permission.
 *
 * @function getAllowCodeExecution
 *
 * @returns {boolean} The value of the global `allowCodeExecution` option.
 */
export function getAllowCodeExecution() {
  return allowCodeExecution;
}

/**
 * Sets the code execution permission based on the provided boolean value.
 *
 * @function setAllowCodeExecution
 *
 * @param {boolean} value - The boolean value to be assigned to the global
 * `allowCodeExecution` option.
 */
export function setAllowCodeExecution(value) {
  allowCodeExecution = value;
}

/**
 * Exports from an SVG based input with the provided options.
 *
 * @async
 * @function _exportFromSvg
 *
 * @param {string} inputToExport - The SVG based input to be exported.
 * @param {Object} options - The configuration object containing complete set
 * of options.
 *
 * @returns {Promise<unknown>} A Promise that resolves to a result of the export
 * process.
 *
 * @throws {ExportError} Throws an `ExportError` if there is not a correct SVG
 * input.
 */
async function _exportFromSvg(inputToExport, options) {
  // Check if it is SVG
  if (
    typeof inputToExport === 'string' &&
    (inputToExport.indexOf('<svg') >= 0 || inputToExport.indexOf('<?xml') >= 0)
  ) {
    log(4, '[chart] Parsing input as SVG.');

    // Set the export input as SVG
    options.export.svg = inputToExport;

    // Reset the rest of the export input options
    options.export.instr = null;
    options.export.options = null;

    // Call the function with an SVG string as an export input
    return _prepareExport(options);
  } else {
    throw new ExportError('[chart] Not a correct SVG input.', 400);
  }
}

/**
 * Exports from an options based input with the provided options.
 *
 * @async
 * @function _exportFromOptions
 *
 * @param {string} inputToExport - The options based input to be exported.
 * @param {Object} options - The configuration object containing complete set
 * of options.
 *
 * @returns {Promise<unknown>} A Promise that resolves to a result of the export
 * process.
 *
 * @throws {ExportError} Throws an `ExportError` if there is not a correct
 * chart options input.
 */
async function _exportFromOptions(inputToExport, options) {
  log(4, '[chart] Parsing input from options.');

  // Try to check, validate and parse to stringified options
  const stringifiedOptions = isAllowedConfig(
    inputToExport,
    true,
    options.customLogic.allowCodeExecution
  );

  // Check if a correct stringified options
  if (
    stringifiedOptions === null ||
    typeof stringifiedOptions !== 'string' ||
    !stringifiedOptions.startsWith('{') ||
    !stringifiedOptions.endsWith('}')
  ) {
    throw new ExportError(
      '[chart] Invalid configuration provided - Only options configurations and SVG are allowed for this server. If this is your server, JavaScript custom code can be enabled by starting the server with the `allowCodeExecution` options set to true.',
      403
    );
  }

  // Set the export input as a stringified chart options
  options.export.instr = stringifiedOptions;

  // Reset the rest of the export input options
  options.export.svg = null;

  // Call the function with a stringified chart options
  return _prepareExport(options);
}

/**
 * Function for finalizing options and configurations before export.
 *
 * @async
 * @function _prepareExport
 *
 * @param {Object} options - The configuration object containing complete set
 * of options.
 *
 * @returns {Promise<unknown>} A Promise that resolves to a result of the export
 * process.
 */
async function _prepareExport(options) {
  const { export: exportOptions, customLogic: customLogicOptions } = options;

  // Prepare the `type` option
  exportOptions.type = fixType(exportOptions.type, exportOptions.outfile);

  // Prepare the `outfile` option
  exportOptions.outfile = fixOutfile(exportOptions.type, exportOptions.outfile);

  // Prepare the `constr` option
  exportOptions.constr = fixConstr(exportOptions.constr);

  // Notify about the custom logic usage status
  log(
    3,
    `[chart] The custom logic is ${customLogicOptions.allowCodeExecution ? 'allowed' : 'disallowed'}.`
  );

  // Prepare the custom logic options (`customCode`, `callback`, `resources`)
  _handleCustomLogic(customLogicOptions, customLogicOptions.allowCodeExecution);

  // Prepare the `globalOptions` and `themeOptions` options
  _handleGlobalAndTheme(
    exportOptions,
    customLogicOptions.allowFileResources,
    customLogicOptions.allowCodeExecution
  );

  // Prepare the `height`, `width`, and `scale` options
  options.export = {
    ...exportOptions,
    ..._findChartSize(exportOptions)
  };

  // Post the work to the pool
  return postWork(options);
}

/**
 * Calculates the `height`, `width` and `scale` for chart exports based
 * on the provided export options.
 *
 * The function prioritizes values in the following order:
 * 1. The `height`, `width`, `scale` from the `exportOptions`.
 * 2. Options from the chart configuration (from `exporting` and `chart`).
 * 3. Options from the global options (from `exporting` and `chart`).
 * 4. Options from the theme options (from `exporting` and `chart` sections).
 * 5. Fallback default values (`height = 400`, `width = 600`, `scale = 1`).
 *
 * @function _findChartSize
 *
 * @param {Object} exportOptions - The configuration object containing `export`
 * options.
 *
 * @returns {Object} The object containing calculated `height`, `width`
 * and `scale` values for the chart export.
 */
function _findChartSize(exportOptions) {
  // Check the `options` and `instr` for chart and exporting sections
  const { chart: optionsChart, exporting: optionsExporting } =
    exportOptions.options || isAllowedConfig(exportOptions.instr) || false;

  // Check the `globalOptions` for chart and exporting sections
  const { chart: globalOptionsChart, exporting: globalOptionsExporting } =
    isAllowedConfig(exportOptions.globalOptions) || false;

  // Check the `themeOptions` for chart and exporting sections
  const { chart: themeOptionsChart, exporting: themeOptionsExporting } =
    isAllowedConfig(exportOptions.themeOptions) || false;

  // Find the `scale` value:
  // - It cannot be lower than 0.1
  // - It cannot be higher than 5.0
  // - It must be rounded to 2 decimal places (e.g. 0.23234 -> 0.23)
  const scale = roundNumber(
    Math.max(
      0.1,
      Math.min(
        exportOptions.scale ||
          optionsExporting?.scale ||
          globalOptionsExporting?.scale ||
          themeOptionsExporting?.scale ||
          exportOptions.defaultScale ||
          1,
        5.0
      )
    ),
    2
  );

  // Find the `height` value
  const height =
    exportOptions.height ||
    optionsExporting?.sourceHeight ||
    optionsChart?.height ||
    globalOptionsExporting?.sourceHeight ||
    globalOptionsChart?.height ||
    themeOptionsExporting?.sourceHeight ||
    themeOptionsChart?.height ||
    exportOptions.defaultHeight ||
    400;

  // Find the `width` value
  const width =
    exportOptions.width ||
    optionsExporting?.sourceWidth ||
    optionsChart?.width ||
    globalOptionsExporting?.sourceWidth ||
    globalOptionsChart?.width ||
    themeOptionsExporting?.sourceWidth ||
    themeOptionsChart?.width ||
    exportOptions.defaultWidth ||
    600;

  // Gather `height`, `width` and `scale` information in one object
  const size = { height, width, scale };

  // Get rid of potential `px` and `%`
  for (let [param, value] of Object.entries(size)) {
    size[param] =
      typeof value === 'string' ? +value.replace(/px|%/gi, '') : value;
  }

  // Return the size object
  return size;
}

/**
 * Handles the execution of custom logic options, including loading `resources`,
 * `customCode`, and `callback`. If code execution is allowed, it processes
 * the custom logic options accordingly. If code execution is not allowed,
 * it disables the usage of resources, custom code and callback.
 *
 * @function _handleCustomLogic
 *
 * @param {Object} customLogicOptions - The configuration object containing
 * `customLogic` options.
 * @param {boolean} allowCodeExecution - A flag indicating whether code
 * execution is allowed.
 *
 * @throws {ExportError} Throws an `ExportError` if code execution
 * is not allowed but custom logic options are still provided.
 */
function _handleCustomLogic(customLogicOptions, allowCodeExecution) {
  // In case of allowing code execution
  if (allowCodeExecution) {
    // Process the `resources` option
    if (typeof customLogicOptions.resources === 'string') {
      // Custom stringified resources
      customLogicOptions.resources = _handleResources(
        customLogicOptions.resources,
        customLogicOptions.allowFileResources,
        true
      );
    } else if (!customLogicOptions.resources) {
      try {
        // Load the default one
        customLogicOptions.resources = _handleResources(
          readFileSync(getAbsolutePath('resources.json'), 'utf8'),
          customLogicOptions.allowFileResources,
          true
        );
      } catch (error) {
        log(2, '[chart] Unable to load the default `resources.json` file.');
      }
    }

    // Process the `customCode` option
    try {
      // Try to load custom code and wrap around it in a self invoking function
      customLogicOptions.customCode = wrapAround(
        customLogicOptions.customCode,
        customLogicOptions.allowFileResources
      );

      // Validate the option
      customLogicOptions.customCode = validateOption(
        'customCode',
        customLogicOptions.customCode
      );
    } catch (error) {
      logWithStack(2, error, '[chart] The `customCode` cannot be loaded.');

      // In case of an error, set the option with null
      customLogicOptions.customCode = null;
    }

    // Process the `callback` option
    try {
      // Try to load callback function
      customLogicOptions.callback = wrapAround(
        customLogicOptions.callback,
        customLogicOptions.allowFileResources,
        true
      );

      // Validate the option
      customLogicOptions.callback = validateOption(
        'callback',
        customLogicOptions.callback
      );
    } catch (error) {
      logWithStack(2, error, '[chart] The `callback` cannot be loaded.');

      // In case of an error, set the option with null
      customLogicOptions.callback = null;
    }

    // Check if there is the `customCode` present
    if ([null, undefined].includes(customLogicOptions.customCode)) {
      log(3, '[chart] No value for the `customCode` option found.');
    }

    // Check if there is the `callback` present
    if ([null, undefined].includes(customLogicOptions.callback)) {
      log(3, '[chart] No value for the `callback` option found.');
    }

    // Check if there is the `resources` present
    if ([null, undefined].includes(customLogicOptions.resources)) {
      log(3, '[chart] No value for the `resources` option found.');
    }
  } else {
    // If the `allowCodeExecution` flag is set to false, we should refuse
    // the usage of the `callback`, `resources`, and `customCode` options.
    // Additionally, the worker will refuse to run arbitrary JavaScript.
    if (
      customLogicOptions.callback ||
      customLogicOptions.resources ||
      customLogicOptions.customCode
    ) {
      // Reset all custom code options
      customLogicOptions.callback = null;
      customLogicOptions.resources = null;
      customLogicOptions.customCode = null;

      // Send a message saying that the exporter does not support these settings
      throw new ExportError(
        `[chart] The 'callback', 'resources', and 'customCode' options have been disabled for this server.`,
        403
      );
    }
  }
}

/**
 * Handles and validates resources from the `resources` option for export.
 *
 * @function _handleResources
 *
 * @param {(Object|string|null)} [resources=null] - The resources to be handled.
 * Can be either a JSON object, stringified JSON, a path to a JSON file,
 * or null. The default value is `null`.
 * @param {boolean} allowFileResources - A flag indicating whether loading
 * resources from files is allowed.
 * @param {boolean} allowCodeExecution - A flag indicating whether code
 * execution is allowed.
 *
 * @returns {(Object|null)} The handled resources or null if no valid resources
 * are found.
 */
function _handleResources(
  resources = null,
  allowFileResources,
  allowCodeExecution
) {
  // List of allowed sections in the resources JSON
  const allowedProps = ['js', 'css', 'files'];

  let handledResources = resources;
  let correctResources = false;

  // Try to load resources from a file
  if (allowFileResources && resources.endsWith('.json')) {
    try {
      handledResources = isAllowedConfig(
        readFileSync(getAbsolutePath(resources), 'utf8'),
        false,
        allowCodeExecution
      );
    } catch {
      return null;
    }
  } else {
    // Try to get JSON
    handledResources = isAllowedConfig(resources, false, allowCodeExecution);

    // Get rid of the files section
    if (handledResources && !allowFileResources) {
      delete handledResources.files;
    }
  }

  // Filter from unnecessary properties
  for (const propName in handledResources) {
    if (!allowedProps.includes(propName)) {
      delete handledResources[propName];
    } else if (!correctResources) {
      correctResources = true;
    }
  }

  // Check if at least one of allowed properties is present
  if (!correctResources) {
    return null;
  }

  // Handle files section
  if (handledResources.files) {
    handledResources.files = handledResources.files.map((item) => item.trim());
    if (!handledResources.files || handledResources.files.length <= 0) {
      delete handledResources.files;
    }
  }

  // Validate option
  handledResources = validateOption('resources', handledResources);

  // Return resources
  return handledResources;
}

/**
 * Handles the loading and validation of the `globalOptions` and `themeOptions`
 * in the export options. If the option is a string and references a JSON file
 * (when the `allowFileResources` is true), it reads and parses the file.
 * Otherwise, it attempts to parse the string or object as JSON. If any errors
 * occur during this process, the option is set to null. If there is an error
 * loading or parsing the `globalOptions` or `themeOptions`, the error is logged
 * and the option is set to null.
 *
 * @function _handleGlobalAndTheme
 *
 * @param {Object} exportOptions - The configuration object containing `export`
 * options.
 * @param {boolean} allowFileResources - A flag indicating whether loading
 * resources from files is allowed.
 * @param {boolean} allowCodeExecution - A flag indicating whether code
 * execution is allowed.
 */
function _handleGlobalAndTheme(
  exportOptions,
  allowFileResources,
  allowCodeExecution
) {
  // Check the `globalOptions` and `themeOptions` options
  ['globalOptions', 'themeOptions'].forEach((optionsName) => {
    try {
      // Check if the option exists
      if (exportOptions[optionsName]) {
        // Check if it is a string and a file name with the `.json` extension
        if (
          allowFileResources &&
          typeof exportOptions[optionsName] === 'string' &&
          exportOptions[optionsName].endsWith('.json')
        ) {
          // Check if the file content can be a config, and save it as a string
          exportOptions[optionsName] = isAllowedConfig(
            readFileSync(getAbsolutePath(exportOptions[optionsName]), 'utf8'),
            true,
            allowCodeExecution
          );
        } else {
          // Check if the value can be a config, and save it as a string
          exportOptions[optionsName] = isAllowedConfig(
            exportOptions[optionsName],
            true,
            allowCodeExecution
          );
        }

        // Validate the option
        exportOptions[optionsName] = validateOption(
          optionsName,
          exportOptions[optionsName]
        );
      }
    } catch (error) {
      logWithStack(
        2,
        error,
        `[chart] The \`${optionsName}\` cannot be loaded.`
      );

      // In case of an error, set the option with null
      exportOptions[optionsName] = null;
    }
  });

  // Check if there is the `globalOptions` present
  if ([null, undefined].includes(exportOptions.globalOptions)) {
    log(3, '[chart] No value for the `globalOptions` option found.');
  }

  // Check if there is the `themeOptions` present
  if ([null, undefined].includes(exportOptions.themeOptions)) {
    log(3, '[chart] No value for the `themeOptions` option found.');
  }
}

export default {
  singleExport,
  batchExport,
  startExport,
  getAllowCodeExecution,
  setAllowCodeExecution
};<|MERGE_RESOLUTION|>--- conflicted
+++ resolved
@@ -21,17 +21,12 @@
 
 import { readFileSync, writeFileSync } from 'fs';
 
-<<<<<<< HEAD
 import {
-  getOptions,
   isAllowedConfig,
-  mergeOptions,
+  updateOptions,
   validateOption,
   validateOptions
 } from './config.js';
-=======
-import { isAllowedConfig, updateOptions } from './config.js';
->>>>>>> c7c8a830
 import { log, logWithStack } from './logger.js';
 import { getPoolStats, killPool, postWork } from './pool.js';
 import { sanitize } from './sanitize.js';
