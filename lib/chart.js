/*******************************************************************************

Highcharts Export Server

Copyright (c) 2016-2025, Highsoft

Licenced under the MIT licence.

Additionally a valid Highcharts license is required for use.

See LICENSE file in root for details.

*******************************************************************************/

/**
 * @overview This module provides functions to prepare for the exporting charts
 * into various image output formats such as JPEG, PNG, PDF, and SVGs.
 * It supports single and batch export operations and allows customization
 * through options passed from configurations or APIs.
 */

import { readFileSync, writeFileSync } from 'fs';

<<<<<<< HEAD
import { getOptions } from './config.js';
import { log, logWithStack, logZodIssues } from './logger.js';
=======
import { getOptions, mergeOptions, isAllowedConfig } from './config.js';
import { log, logWithStack } from './logger.js';
>>>>>>> 14231663
import { killPool, postWork, getPoolStats } from './pool.js';
import { sanitize } from './sanitize.js';
import {
  fixOutfile,
  fixType,
  getAbsolutePath,
  getBase64,
  roundNumber,
  wrapAround
} from './utils.js';
import { strictValidate, validateOption } from './validation.js';

import ExportError from './errors/ExportError.js';

// The global flag for the code execution permission
let allowCodeExecution = false;

/**
 * Starts a single export process based on the specified options and saves
 * the image in the provided outfile.
 *
 * @async
 * @function singleExport
 *
 * @param {Object} options - The `options` object, which may be a partial
 * or complete set of options. It must contain at least one of the following
 * properties: `infile`, `instr`, `options`, or `svg` to generate a valid image.
 *
 * @returns {Promise<void>} A Promise that resolves once the single export
 * process is completed.
 *
 * @throws {ExportError} Throws an `ExportError` if an error occurs during
 * the single export process.
 */
<<<<<<< HEAD
export async function startExport(options = getOptions(), endCallback) {
  // Starting exporting process message
  log(4, '[chart] Starting the exporting process.');

  // Get the export options
  const exportOptions = options.export;

  // Export using SVG as an input
  if (exportOptions.svg !== null) {
    try {
      log(4, '[chart] Attempting to export from an SVG input.');

      // Export from an SVG string
      const result = _exportAsString(
        sanitize(exportOptions.svg), // #209
        options,
        endCallback
      );

      // SVG export attempt counter
      ++getPoolStats().exportFromSvgAttempts;

      // Return SVG export result
      return result;
    } catch (error) {
      return endCallback(
        new ExportError('[chart] Error loading an SVG input.', 400).setError(
          error
        )
      );
    }
  }

  // Export using options from the file as an input
  if (exportOptions.infile !== null) {
    try {
      log(4, '[chart] Attempting to export from a file input.');

      // Try to read the file to get the string representation
      try {
        exportOptions.instr = validateOption(
          'instr',
          readFileSync(exportOptions.infile, 'utf8'),
          false
        );
      } catch (error) {
        logZodIssues(
          1,
          error.issues,
          '[config] The `infile` option validation error'
        );
        throw error;
      }

      // Export from a file options
      return _exportAsString(exportOptions.instr, options, endCallback);
    } catch (error) {
      return endCallback(
        new ExportError('[chart] Error loading a file input.', 400).setError(
          error
        )
      );
    }
  }

  // Export using options from the raw representation as an input
  if (exportOptions.instr !== null || exportOptions.options !== null) {
    // If not found, make sure that the instr gets the value from the options
    if (!exportOptions.instr && exportOptions.options) {
      exportOptions.instr = exportOptions.options;
    }

    try {
      log(4, '[chart] Attempting to export from a raw input.');

      // Perform a direct inject when forced
      if (options.customLogic.allowCodeExecution) {
        return _doStraightInject(options, endCallback);
=======
export async function singleExport(options) {
  // Check if the export makes sense
  if (options && options.export) {
    // Perform an export
    await startExport(options, async (error, data) => {
      // Exit process when error exists
      if (error) {
        throw error;
>>>>>>> 14231663
      }

      // Get the `b64`, `outfile`, and `type` for a chart
      const { b64, outfile, type } = data.options.export;

      // Save the result
      try {
        if (b64) {
          // As a Base64 string to a txt file
          writeFileSync(
            `${outfile.split('.').shift() || 'chart'}.txt`,
            getBase64(data.result, type)
          );
        } else {
          // As a correct image format
          writeFileSync(
            outfile || `chart.${type}`,
            type !== 'svg' ? Buffer.from(data.result, 'base64') : data.result
          );
        }
      } catch (error) {
        throw new ExportError(
          '[chart] Error while saving a chart.',
          500
        ).setError(error);
      }

      // Kill pool and close browser after finishing single export
      await killPool();
    });
  } else {
    throw new ExportError(
      '[chart] No expected `export` options were found. Please provide one of the following options: `infile`, `instr`, `options`, or `svg` to generate a valid image.',
      400
    );
  }
}

/**
 * Starts a batch export process for multiple charts based on the information
 * in the `batch` option. The `batch` is a string in the following format:
 * "infile1.json=outfile1.png;infile2.json=outfile2.png;...". Results are saved
 * in provided outfiles.
 *
 * @async
 * @function batchExport
 *
 * @param {Object} options - The `options` object, which may be a partial
 * or complete set of options. It must contain the `batch` option to generate
 * valid images.
 *
 * @returns {Promise<void>} A Promise that resolves once the batch export
 * processes are completed.
 *
 * @throws {ExportError} Throws an `ExportError` if an error occurs during
 * any of the batch export process.
 */
export async function batchExport(options) {
  // Check if the export makes sense
  if (options && options.export && options.export.batch) {
    // An array for collecting batch exports
    const batchFunctions = [];

    // Split and pair the `batch` arguments
    for (let pair of options.export.batch.split(';') || []) {
      pair = pair.split('=');
      if (pair.length === 2) {
        batchFunctions.push(
          startExport(
            {
              ...options,
              export: {
                ...options.export,
                infile: pair[0],
                outfile: pair[1]
              }
            },
            (error, data) => {
              // Exit process when error exists
              if (error) {
                throw error;
              }

              // Get the `b64`, `outfile`, and `type` for a chart
              const { b64, outfile, type } = data.options.export;

              // Save the result
              try {
                if (b64) {
                  // As a Base64 string to a txt file
                  writeFileSync(
                    `${outfile.split('.').shift() || 'chart'}.txt`,
                    getBase64(data.result, type)
                  );
                } else {
                  // As a correct image format
                  writeFileSync(
                    outfile,
                    type !== 'svg'
                      ? Buffer.from(data.result, 'base64')
                      : data.result
                  );
                }
              } catch (error) {
                throw new ExportError(
                  '[chart] Error while saving a chart.',
                  500
                ).setError(error);
              }
            }
          )
        );
      } else {
        log(2, '[chart] No correct pair found for the batch export.');
      }
    }

    // Await all exports are done
    const batchResults = await Promise.allSettled(batchFunctions);

    // Kill pool and close browser after finishing batch export
    await killPool();

    // Log errors if found
    batchResults.forEach((result, index) => {
      // Log the error with stack about the specific batch export
      if (result.reason) {
        logWithStack(
          1,
          result.reason,
          `[chart] Batch export number ${index + 1} could not be correctly completed.`
        );
      }
    });
  } else {
    throw new ExportError(
      '[chart] No expected `export` options were found. Please provide the `batch` option to generate valid images.',
      400
    );
  }
}

/**
 * Starts an export process. The `customOptions` parameter is an object that
 * may be partial or complete set of options. The `endCallback` is called when
 * the export is completed, with the `error` object as the first argument
 * and the `data` object as the second, which contains the Base64 representation
 * of the chart in the `result` property and the full set of export options
 * in the `options` property.
 *
 * @async
 * @function startExport
 *
 * @param {Object} customOptions - The `customOptions` object, which may
 * be a partial or complete set of options. If the provided options are partial,
 * missing values will be merged with the default general options, retrieved
 * using the `getOptions` function.
 * @param {Function} endCallback - The callback function to be invoked upon
 * finalizing work or upon error occurance of the exporting process. The first
 * argument is `error` object and the `data` object is the second, that contains
 * the Base64 representation of the chart in the `result` property and the full
 * set of export options in the `options` property.
 *
 * @returns {Promise<void>} This function does not return a value directly.
 * Instead, it communicates results via the `endCallback`.
 *
 * @throws {ExportError} Throws an `ExportError` if there is a problem with
 * processing input of any type. The error is passed into the `endCallback`
 * function and processed there.
 */
export async function startExport(customOptions, endCallback) {
  try {
    // Starting exporting process message
    log(4, '[chart] Starting the exporting process.');

    // Merge the custom options into default ones
    const options = mergeOptions(getOptions(false), customOptions);

    // Get the export options
    const exportOptions = options.export;

    // Export using options from the file as an input
    if (exportOptions.infile !== null) {
      log(4, '[chart] Attempting to export from a file input.');

      let fileContent;
      try {
        // Try to read the file to get the string representation
        fileContent = readFileSync(
          getAbsolutePath(exportOptions.infile),
          'utf8'
        );
      } catch (error) {
        throw new ExportError(
          '[chart] Error loading content from a file input.',
          400
        ).setError(error);
      }

      // Check the file's extension
      if (exportOptions.infile.endsWith('.svg')) {
        // Set to the `svg` option
        exportOptions.svg = fileContent;
      } else if (exportOptions.infile.endsWith('.json')) {
        // Set to the `instr` option
        exportOptions.instr = fileContent;
      } else {
        throw new ExportError(
          '[chart] Incorrect value of the `infile` option.',
          400
        );
      }
    }

    // Export using SVG as an input
    if (exportOptions.svg !== null) {
      log(4, '[chart] Attempting to export from an SVG input.');

      // SVG exports attempts counter
      ++getPoolStats().exportsFromSvgAttempts;

      // Export from an SVG string
      const result = await _exportFromSvg(
        sanitize(exportOptions.svg), // #209
        options
      );

      // SVG exports counter
      ++getPoolStats().exportsFromSvg;

      // Pass SVG export result to the end callback
      return endCallback(null, result);
    }

    // Export using options as an input
    if (exportOptions.instr !== null || exportOptions.options !== null) {
      log(4, '[chart] Attempting to export from options input.');

      // Options exports attempts counter
      ++getPoolStats().exportsFromOptionsAttempts;

      // Export from options
      const result = await _exportFromOptions(
        exportOptions.instr || exportOptions.options,
        options
      );

      // Options exports counter
      ++getPoolStats().exportsFromOptions;

      // Pass options export result to the end callback
      return endCallback(null, result);
    }

    // No input specified, pass an error message to the callback
    return endCallback(
      new ExportError(
        `[chart] No valid input specified. Check if at least one of the following parameters is correctly set: 'infile', 'instr', 'options', or 'svg'.`,
        400
      )
    );
  } catch (error) {
    return endCallback(error);
  }
}

/**
 * Retrieves and returns the current status of the code execution permission.
 *
 * @function getAllowCodeExecution
 *
 * @returns {boolean} The value of the global `allowCodeExecution` option.
 */
export function getAllowCodeExecution() {
  return allowCodeExecution;
}

/**
 * Sets the code execution permission based on the provided boolean value.
 *
 * @function setAllowCodeExecution
 *
 * @param {boolean} value - The value to be assigned to the global
 * `allowCodeExecution` option.
 */
export function setAllowCodeExecution(value) {
  allowCodeExecution = value;
}

/**
 * Exports from an SVG based input with the provided options.
 *
 * @async
 * @function _exportFromSvg
 *
 * @param {string} inputToExport - The SVG based input to be exported.
 * @param {Object} options - The `options` object containing complete set
 * of options.
 *
 * @returns {Promise<unknown>} A Promise that resolves to a result of the export
 * process.
 *
 * @throws {ExportError} Throws an `ExportError` if there is not a correct SVG
 * input.
 */
async function _exportFromSvg(inputToExport, options) {
  // Check if it is SVG
  if (
    typeof inputToExport === 'string' &&
    (inputToExport.indexOf('<svg') >= 0 || inputToExport.indexOf('<?xml') >= 0)
  ) {
    log(4, '[chart] Parsing input as SVG.');

    // Set the export input as SVG
    options.export.svg = inputToExport;

    // Reset the rest of the export input options
    options.export.instr = null;
    options.export.options = null;

    // Call the function with an SVG string as an export input
    return _prepareExport(options);
  } else {
    throw new ExportError('[chart] Not a correct SVG input.', 400);
  }
}

/**
 * Exports from an options based input with the provided options.
 *
 * @async
 * @function _exportFromOptions
 *
 * @param {string} inputToExport - The options based input to be exported.
 * @param {Object} options - The `options` object containing complete set
 * of options.
 *
 * @returns {Promise<unknown>} A Promise that resolves to a result of the export
 * process.
 *
 * @throws {ExportError} Throws an `ExportError` if there is not a correct
 * chart options input.
 */
async function _exportFromOptions(inputToExport, options) {
  log(4, '[chart] Parsing input from options.');

  // Try to check, validate and parse to stringified options
  const stringifiedOptions = isAllowedConfig(
    inputToExport,
    true,
    options.customLogic.allowCodeExecution
  );

  // Check if a correct stringified options
  if (
    stringifiedOptions === null ||
    typeof stringifiedOptions !== 'string' ||
    !stringifiedOptions.startsWith('{') ||
    !stringifiedOptions.endsWith('}')
  ) {
    throw new ExportError(
      '[chart] Invalid configuration provided - Only options configurations and SVG are allowed for this server. If this is your server, JavaScript custom code can be enabled by starting the server with the `allowCodeExecution` options set to true.',
      403
    );
  }

  // Set the export input as a stringified chart options
  options.export.instr = stringifiedOptions;

  // Reset the rest of the export input options
  options.export.svg = null;

  // Call the function with a stringified chart options
  return _prepareExport(options);
}

/**
 * Function for finalizing options and configurations before export.
 *
 * @async
 * @function _prepareExport
 *
 * @param {Object} options - The `options` object containing complete set
 * of options.
 *
 * @returns {Promise<unknown>} A Promise that resolves to a result of the export
 * process.
 */
async function _prepareExport(options) {
  const { export: exportOptions, customLogic: customLogicOptions } = options;

  // Prepare the `type` option
  exportOptions.type = fixType(exportOptions.type, exportOptions.outfile);

  // Prepare the `outfile` option
  exportOptions.outfile = fixOutfile(exportOptions.type, exportOptions.outfile);

  // Notify about the custom logic usage status
  log(
    3,
    `[chart] The custom logic is ${customLogicOptions.allowCodeExecution ? 'allowed' : 'disallowed'}.`
  );

  // Prepare the custom logic options (`customCode`, `callback`, `resources`)
  _handleCustomLogic(customLogicOptions, customLogicOptions.allowCodeExecution);

  // Prepare the `globalOptions` and `themeOptions` options
  _handleGlobalAndTheme(
    exportOptions,
    customLogicOptions.allowFileResources,
    customLogicOptions.allowCodeExecution
  );

  // Prepare the `height`, `width`, and `scale` options
  options.export = {
    ...exportOptions,
    ..._findChartSize(exportOptions)
  };

  // The last strict validation of options right before exporting process
  try {
    // Validate final options
    options = strictValidate(options);
  } catch (error) {
    logZodIssues(1, error.issues, '[config] Final options validation error');
  }

  // Post the work to the pool
  return postWork(options);
}

/**
 * Calculates the `height`, `width` and `scale` for chart exports based
 * on the provided export options.
 *
 * The function prioritizes values in the following order:
 * 1. The `height`, `width`, `scale` from the `exportOptions`.
 * 2. Options from the chart configuration (from `exporting` and `chart`).
 * 3. Options from the global options (from `exporting` and `chart`).
 * 4. Options from the theme options (from `exporting` and `chart` sections).
 * 5. Fallback default values (`height = 400`, `width = 600`, `scale = 1`).
 *
 * @function _findChartSize
 *
 * @param {Object} exportOptions - The object containing `export` options.
 *
 * @returns {Object} An object containing the calculated `height`, `width`
 * and `scale` values for the chart export.
 */
function _findChartSize(exportOptions) {
  // Check the `options` and `instr` for chart and exporting sections
  const { chart: optionsChart, exporting: optionsExporting } =
    exportOptions.options || isAllowedConfig(exportOptions.instr) || false;

  // Check the `globalOptions` for chart and exporting sections
  const { chart: globalOptionsChart, exporting: globalOptionsExporting } =
    isAllowedConfig(exportOptions.globalOptions) || false;

  // Check the `themeOptions` for chart and exporting sections
  const { chart: themeOptionsChart, exporting: themeOptionsExporting } =
    isAllowedConfig(exportOptions.themeOptions) || false;

  // Find the `scale` value:
  // - It cannot be lower than 0.1
  // - It cannot be higher than 5.0
  // - It must be rounded to 2 decimal places (e.g. 0.23234 -> 0.23)
  const scale = roundNumber(
    Math.max(
      0.1,
      Math.min(
        exportOptions.scale ||
          optionsExporting?.scale ||
          globalOptionsExporting?.scale ||
          themeOptionsExporting?.scale ||
          exportOptions.defaultScale ||
          1,
        5.0
      )
    ),
    2
  );

  // Find the `height` value
  const height =
    exportOptions.height ||
    optionsExporting?.sourceHeight ||
    optionsChart?.height ||
    globalOptionsExporting?.sourceHeight ||
    globalOptionsChart?.height ||
    themeOptionsExporting?.sourceHeight ||
    themeOptionsChart?.height ||
    exportOptions.defaultHeight ||
    400;

  // Find the `width` value
  const width =
    exportOptions.width ||
    optionsExporting?.sourceWidth ||
    optionsChart?.width ||
    globalOptionsExporting?.sourceWidth ||
    globalOptionsChart?.width ||
    themeOptionsExporting?.sourceWidth ||
    themeOptionsChart?.width ||
    exportOptions.defaultWidth ||
    600;

  // Gather `height`, `width` and `scale` information in one object
  const size = { height, width, scale };

  // Get rid of potential `px` and `%`
  for (let [param, value] of Object.entries(size)) {
    size[param] =
      typeof value === 'string' ? +value.replace(/px|%/gi, '') : value;
  }

  // Return the size object
  return size;
}

/**
 * Handles the execution of custom logic options, including loading `resources`,
 * `customCode`, and `callback`. If code execution is allowed, it processes
 * the custom logic options accordingly. If code execution is not allowed,
 * it disables the usage of resources, custom code and callback.
 *
 * @function _handleCustomLogic
 *
 * @param {Object} customLogicOptions - The object containing `customLogic`
 * options.
 * @param {boolean} allowCodeExecution - A flag indicating whether code
 * execution is allowed.
 *
 * @throws {ExportError} Throws an `ExportError` if code execution
 * is not allowed but custom logic options are still provided.
 */
function _handleCustomLogic(customLogicOptions, allowCodeExecution) {
  // In case of allowing code execution
  if (allowCodeExecution) {
    // Process the `resources` option
    if (typeof customLogicOptions.resources === 'string') {
      // Custom stringified resources
      customLogicOptions.resources = _handleResources(
        customLogicOptions.resources,
        customLogicOptions.allowFileResources,
        true
      );
    } else if (!customLogicOptions.resources) {
      try {
        // Load the default one
        customLogicOptions.resources = _handleResources(
          readFileSync(getAbsolutePath('resources.json'), 'utf8'),
          customLogicOptions.allowFileResources,
          true
        );
      } catch (error) {
        log(2, '[chart] Unable to load the default `resources.json` file.');
      }
    }

    // Process the `customCode` option
    try {
      // Try to load custom code and wrap around it in a self invoking function
      customLogicOptions.customCode = wrapAround(
        customLogicOptions.customCode,
        customLogicOptions.allowFileResources
      );
    } catch (error) {
      logWithStack(2, error, '[chart] The `customCode` cannot be loaded.');

      // In case of an error, set the option with null
      customLogicOptions.customCode = null;
    }

    // Process the `callback` option
    try {
      // Try to load callback function
      customLogicOptions.callback = wrapAround(
        customLogicOptions.callback,
        customLogicOptions.allowFileResources,
        true
      );
    } catch (error) {
      logWithStack(2, error, '[chart] The `callback` cannot be loaded.');

      // In case of an error, set the option with null
      customLogicOptions.callback = null;
    }

    // Check if there is the `customCode` present
    if ([null, undefined].includes(customLogicOptions.customCode)) {
      log(3, '[chart] No value for the `customCode` option found.');
    }

    // Check if there is the `callback` present
    if ([null, undefined].includes(customLogicOptions.callback)) {
      log(3, '[chart] No value for the `callback` option found.');
    }

    // Check if there is the `resources` present
    if ([null, undefined].includes(customLogicOptions.resources)) {
      log(3, '[chart] No value for the `resources` option found.');
    }
  } else {
    // If the `allowCodeExecution` flag is set to false, we should refuse
    // the usage of the `callback`, `resources`, and `customCode` options.
    // Additionally, the worker will refuse to run arbitrary JavaScript.
    if (
      customLogicOptions.callback ||
      customLogicOptions.resources ||
      customLogicOptions.customCode
    ) {
      // Reset all custom code options
      customLogicOptions.callback = null;
      customLogicOptions.resources = null;
      customLogicOptions.customCode = null;

      // Send a message saying that the exporter does not support these settings
      throw new ExportError(
        `[chart] The 'callback', 'resources', and 'customCode' options have been disabled for this server.`,
        403
      );
    }
  }
}

/**
 * Handles and validates resources from the `resources` option for export.
 *
 * @function _handleResources
 *
 * @param {(Object|string|null)} [resources=null] - The resources to be handled.
 * Can be either a JSON object, stringified JSON, a path to a JSON file,
 * or null. The default value is null.
 * @param {boolean} allowFileResources - A flag indicating whether loading
 * resources from files is allowed.
 * @param {boolean} allowCodeExecution - A flag indicating whether code
 * execution is allowed.
 *
 * @returns {(Object|null)} The handled resources or null if no valid resources
 * are found.
 */
function _handleResources(
  resources = null,
  allowFileResources,
  allowCodeExecution
) {
  // List of allowed sections in the resources JSON
  const allowedProps = ['js', 'css', 'files'];

  let handledResources = resources;
  let correctResources = false;

  // Try to load resources from a file
  if (allowFileResources && resources.endsWith('.json')) {
    try {
      handledResources = isAllowedConfig(
        readFileSync(getAbsolutePath(resources), 'utf8'),
        false,
        allowCodeExecution
      );
    } catch {
      return null;
    }
  } else {
    // Try to get JSON
    handledResources = isAllowedConfig(resources, false, allowCodeExecution);

    // Get rid of the files section
    if (handledResources && !allowFileResources) {
      delete handledResources.files;
    }
  }

  // Filter from unnecessary properties
  for (const propName in handledResources) {
    if (!allowedProps.includes(propName)) {
      delete handledResources[propName];
    } else if (!correctResources) {
      correctResources = true;
    }
  }

  // Check if at least one of allowed properties is present
  if (!correctResources) {
    return null;
  }

  // Handle files section
  if (handledResources.files) {
    handledResources.files = handledResources.files.map((item) => item.trim());
    if (!handledResources.files || handledResources.files.length <= 0) {
      delete handledResources.files;
    }
  }

  // Return resources
  return handledResources;
}

/**
 * Handles the loading and validation of the `globalOptions` and `themeOptions`
 * in the export options. If the option is a string and references a JSON file
 * (when the `allowFileResources` is true), it reads and parses the file.
 * Otherwise, it attempts to parse the string or object as JSON. If any errors
 * occur during this process, the option is set to null. If there is an error
 * loading or parsing the `globalOptions` or `themeOptions`, the error is logged
 * and the option is set to null.
 *
 * @function _handleGlobalAndTheme
 *
 * @param {Object} exportOptions - The object containing `export` options.
 * @param {boolean} allowFileResources - A flag indicating whether loading
 * resources from files is allowed.
 * @param {boolean} allowCodeExecution - A flag indicating whether code
 * execution is allowed.
 */
function _handleGlobalAndTheme(
  exportOptions,
  allowFileResources,
  allowCodeExecution
) {
  // Check the `globalOptions` and `themeOptions` options
  ['globalOptions', 'themeOptions'].forEach((optionsName) => {
    try {
      // Check if the option exists
      if (exportOptions[optionsName]) {
        // Check if it is a string and a file name with the `.json` extension
        if (
          allowFileResources &&
          typeof exportOptions[optionsName] === 'string' &&
          exportOptions[optionsName].endsWith('.json')
        ) {
          // Check if the file content can be a config, and save it as a string
          exportOptions[optionsName] = isAllowedConfig(
            readFileSync(getAbsolutePath(exportOptions[optionsName]), 'utf8'),
            true,
            allowCodeExecution
          );
        } else {
          // Check if the value can be a config, and save it as a string
          exportOptions[optionsName] = isAllowedConfig(
            exportOptions[optionsName],
            true,
            allowCodeExecution
          );
        }
      }
    } catch (error) {
      logWithStack(
        2,
        error,
        `[chart] The \`${optionsName}\` cannot be loaded.`
      );

      // In case of an error, set the option with null
      exportOptions[optionsName] = null;
    }
  });

  // Check if there is the `globalOptions` present
  if ([null, undefined].includes(exportOptions.globalOptions)) {
    log(3, '[chart] No value for the `globalOptions` option found.');
  }

  // Check if there is the `themeOptions` present
  if ([null, undefined].includes(exportOptions.themeOptions)) {
    log(3, '[chart] No value for the `themeOptions` option found.');
  }
}

export default {
  startExport,
  singleExport,
  batchExport,
  getAllowCodeExecution,
  setAllowCodeExecution
};<|MERGE_RESOLUTION|>--- conflicted
+++ resolved
@@ -21,13 +21,8 @@
 
 import { readFileSync, writeFileSync } from 'fs';
 
-<<<<<<< HEAD
-import { getOptions } from './config.js';
+import { getOptions, mergeOptions, isAllowedConfig } from './config.js';
 import { log, logWithStack, logZodIssues } from './logger.js';
-=======
-import { getOptions, mergeOptions, isAllowedConfig } from './config.js';
-import { log, logWithStack } from './logger.js';
->>>>>>> 14231663
 import { killPool, postWork, getPoolStats } from './pool.js';
 import { sanitize } from './sanitize.js';
 import {
@@ -62,86 +57,6 @@
  * @throws {ExportError} Throws an `ExportError` if an error occurs during
  * the single export process.
  */
-<<<<<<< HEAD
-export async function startExport(options = getOptions(), endCallback) {
-  // Starting exporting process message
-  log(4, '[chart] Starting the exporting process.');
-
-  // Get the export options
-  const exportOptions = options.export;
-
-  // Export using SVG as an input
-  if (exportOptions.svg !== null) {
-    try {
-      log(4, '[chart] Attempting to export from an SVG input.');
-
-      // Export from an SVG string
-      const result = _exportAsString(
-        sanitize(exportOptions.svg), // #209
-        options,
-        endCallback
-      );
-
-      // SVG export attempt counter
-      ++getPoolStats().exportFromSvgAttempts;
-
-      // Return SVG export result
-      return result;
-    } catch (error) {
-      return endCallback(
-        new ExportError('[chart] Error loading an SVG input.', 400).setError(
-          error
-        )
-      );
-    }
-  }
-
-  // Export using options from the file as an input
-  if (exportOptions.infile !== null) {
-    try {
-      log(4, '[chart] Attempting to export from a file input.');
-
-      // Try to read the file to get the string representation
-      try {
-        exportOptions.instr = validateOption(
-          'instr',
-          readFileSync(exportOptions.infile, 'utf8'),
-          false
-        );
-      } catch (error) {
-        logZodIssues(
-          1,
-          error.issues,
-          '[config] The `infile` option validation error'
-        );
-        throw error;
-      }
-
-      // Export from a file options
-      return _exportAsString(exportOptions.instr, options, endCallback);
-    } catch (error) {
-      return endCallback(
-        new ExportError('[chart] Error loading a file input.', 400).setError(
-          error
-        )
-      );
-    }
-  }
-
-  // Export using options from the raw representation as an input
-  if (exportOptions.instr !== null || exportOptions.options !== null) {
-    // If not found, make sure that the instr gets the value from the options
-    if (!exportOptions.instr && exportOptions.options) {
-      exportOptions.instr = exportOptions.options;
-    }
-
-    try {
-      log(4, '[chart] Attempting to export from a raw input.');
-
-      // Perform a direct inject when forced
-      if (options.customLogic.allowCodeExecution) {
-        return _doStraightInject(options, endCallback);
-=======
 export async function singleExport(options) {
   // Check if the export makes sense
   if (options && options.export) {
@@ -150,7 +65,6 @@
       // Exit process when error exists
       if (error) {
         throw error;
->>>>>>> 14231663
       }
 
       // Get the `b64`, `outfile`, and `type` for a chart
@@ -352,11 +266,29 @@
 
       // Check the file's extension
       if (exportOptions.infile.endsWith('.svg')) {
-        // Set to the `svg` option
-        exportOptions.svg = fileContent;
+        try {
+          // Set to the `svg` option
+          exportOptions.svg = validateOption('svg', fileContent, false);
+        } catch (error) {
+          logZodIssues(
+            1,
+            error.issues,
+            '[config] The `svg` option validation error'
+          );
+          throw error;
+        }
       } else if (exportOptions.infile.endsWith('.json')) {
-        // Set to the `instr` option
-        exportOptions.instr = fileContent;
+        try {
+          // Set to the `instr` option
+          exportOptions.instr = validateOption('instr', fileContent, false);
+        } catch (error) {
+          logZodIssues(
+            1,
+            error.issues,
+            '[config] The `instr` option validation error'
+          );
+          throw error;
+        }
       } else {
         throw new ExportError(
           '[chart] Incorrect value of the `infile` option.',
