--- conflicted
+++ resolved
@@ -350,10 +350,6 @@
     // Try to parse to JSON
     const chartJSON = JSON.parse(stringToExport.replaceAll(/\t|\n|\r/g, ' '));
 
-<<<<<<< HEAD
-    // Call the `_prepareExport` with a chart JSON options
-    return _prepareExport(options, endCallback, chartJSON, null);
-=======
     if (!chartJSON || typeof chartJSON !== 'object') {
       return endCallback(
         new ExportError(
@@ -363,9 +359,8 @@
       );
     }
 
-    // If a correct JSON, do the export
-    return doExport(options, chartJSON, endCallback);
->>>>>>> d61b4622
+    // Call the `_prepareExport` with a chart JSON options
+    return _prepareExport(options, endCallback, chartJSON, null);
   } catch (error) {
     // Ifn ot a valid JSON, try to inject stingified version
     if (options.customLogic.allowCodeExecution) {
