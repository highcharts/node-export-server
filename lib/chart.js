--- conflicted
+++ resolved
@@ -261,162 +261,9 @@
  *
  * @param {boolean} value - The value to be assigned to the allowCodeExecution.
  */
-<<<<<<< HEAD
 export function setAllowCodeExecution(value) {
   allowCodeExecution = value;
 }
-=======
-const doExport = async (options, chartJson, endCallback, svg) => {
-  let { export: exportOptions, customLogic: customLogicOptions } = options;
-
-  const allowCodeExecutionScoped =
-    typeof customLogicOptions.allowCodeExecution === 'boolean'
-      ? customLogicOptions.allowCodeExecution
-      : allowCodeExecution;
-
-  if (!customLogicOptions) {
-    customLogicOptions = options.customLogic = {};
-  } else if (allowCodeExecutionScoped) {
-    if (typeof options.customLogic.resources === 'string') {
-      // Process resources
-      options.customLogic.resources = handleResources(
-        options.customLogic.resources,
-        toBoolean(options.customLogic.allowFileResources)
-      );
-    } else if (!options.customLogic.resources) {
-      try {
-        const resources = readFileSync('resources.json', 'utf8');
-        options.customLogic.resources = handleResources(
-          resources,
-          toBoolean(options.customLogic.allowFileResources)
-        );
-      } catch (error) {
-        logWithStack(
-          2,
-          error,
-          `[chart] Unable to load the default resources.json file.`
-        );
-      }
-    }
-  }
-
-  // If the allowCodeExecution flag isn't set, we should refuse the usage
-  // of callback, resources, and custom code. Additionally, the worker will
-  // refuse to run arbitrary JavaScript. Prioritized should be the scoped
-  // option, then we should take a look at the overall pool option.
-  if (!allowCodeExecutionScoped && customLogicOptions) {
-    if (
-      customLogicOptions.callback ||
-      customLogicOptions.resources ||
-      customLogicOptions.customCode
-    ) {
-      // Send back a friendly message saying that the exporter does not support
-      // these settings.
-      return endCallback(
-        new ExportError(
-          `[chart] The 'callback', 'resources' and 'customCode' options have been disabled for this server.`,
-          400
-        )
-      );
-    }
-
-    // Reset all additional custom code
-    customLogicOptions.callback = false;
-    customLogicOptions.resources = false;
-    customLogicOptions.customCode = false;
-  }
-
-  // Clean properties to keep it lean and mean
-  if (chartJson) {
-    chartJson.chart = chartJson.chart || {};
-    chartJson.exporting = chartJson.exporting || {};
-    chartJson.exporting.enabled = false;
-  }
-
-  exportOptions.constr = exportOptions.constr || 'chart';
-  exportOptions.type = fixType(exportOptions.type, exportOptions.outfile);
-  if (exportOptions.type === 'svg') {
-    exportOptions.width = false;
-  }
-
-  // Prepare global and theme options
-  ['globalOptions', 'themeOptions'].forEach((optionsName) => {
-    try {
-      if (exportOptions && exportOptions[optionsName]) {
-        if (
-          typeof exportOptions[optionsName] === 'string' &&
-          exportOptions[optionsName].endsWith('.json')
-        ) {
-          exportOptions[optionsName] = isCorrectJSON(
-            readFileSync(exportOptions[optionsName], 'utf8'),
-            true
-          );
-        } else {
-          exportOptions[optionsName] = isCorrectJSON(
-            exportOptions[optionsName],
-            true
-          );
-        }
-      }
-    } catch (error) {
-      exportOptions[optionsName] = {};
-      logWithStack(2, error, `[chart] The '${optionsName}' cannot be loaded.`);
-    }
-  });
-
-  // Prepare the customCode
-  if (customLogicOptions.allowCodeExecution) {
-    try {
-      customLogicOptions.customCode = wrapAround(
-        customLogicOptions.customCode,
-        customLogicOptions.allowFileResources
-      );
-    } catch (error) {
-      logWithStack(2, error, `[chart] The 'customCode' cannot be loaded.`);
-    }
-  }
-
-  // Get the callback
-  if (
-    customLogicOptions &&
-    customLogicOptions.callback &&
-    customLogicOptions.callback?.indexOf('{') < 0
-  ) {
-    // The allowFileResources is always set to false for HTTP requests to avoid
-    // injecting arbitrary files from the fs
-    if (customLogicOptions.allowFileResources) {
-      try {
-        customLogicOptions.callback = readFileSync(
-          customLogicOptions.callback,
-          'utf8'
-        );
-      } catch (error) {
-        customLogicOptions.callback = false;
-        logWithStack(2, error, `[chart] The 'callback' cannot be loaded.`);
-      }
-    } else {
-      customLogicOptions.callback = false;
-    }
-  }
-
-  // Size search
-  options.export = {
-    ...options.export,
-    ...findChartSize(options)
-  };
-
-  // Post the work to the pool
-  try {
-    const result = await postWork(
-      exportOptions.strInj || chartJson || svg,
-      options
-    );
-    return endCallback(false, result);
-  } catch (error) {
-    return endCallback(error);
-  }
-};
->>>>>>> 4688a0ab
 
 /**
  * Performs a direct inject of options before export. The function attempts
@@ -464,15 +311,11 @@
   } catch (error) {
     return endCallback(
       new ExportError(
-<<<<<<< HEAD
         (options.export?.requestId
           ? `[chart] Malformed input detected for the request: ${options.export?.requestId}. `
           : '[chart] Malformed input detected. ') +
-          'Please make sure that your JSON/JavaScript options are sent using the "options" attribute, and that if you are using SVG, it is unescaped.'
-=======
-        `[chart] Malformed input detected for ${options.export?.requestId || '?'}. Please make sure that your JSON/JavaScript options are sent using the "options" attribute, and that if you're using SVG, it is unescaped.`,
+          'Please make sure that your JSON/JavaScript options are sent using the "options" attribute, and that if you are using SVG, it is unescaped.',
         400
->>>>>>> 4688a0ab
       ).setError(error)
     );
   }
@@ -784,7 +627,8 @@
     ) {
       // Send a message saying that the exporter does not support these settings
       throw new ExportError(
-        `[chart] The 'callback', 'resources', and 'customCode' options have been disabled for this server.`
+        `[chart] The 'callback', 'resources', and 'customCode' options have been disabled for this server.`,
+        400
       );
     }
 
