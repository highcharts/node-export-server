--- conflicted
+++ resolved
@@ -32,13 +32,9 @@
 
 import { updateOptions } from '../config.js';
 import { log, logWithStack } from '../logger.js';
-<<<<<<< HEAD
-import { rateLimiting } from './rateLimiting.js';
+import { __dirname, getAbsolutePath } from '../utils.js';
+
 import { webSocketInit } from './webSocket.js';
-import { __dirname } from '../utils.js';
-=======
-import { __dirname, getAbsolutePath } from '../utils.js';
->>>>>>> c22eeba5
 
 import errorMiddleware from './middlewares/error.js';
 import rateLimitingMiddleware from './middlewares/rateLimiting.js';
