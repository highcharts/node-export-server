/*******************************************************************************

Highcharts Export Server

Copyright (c) 2016-2025, Highsoft

Licenced under the MIT licence.

Additionally a valid Highcharts license is required for use.

See LICENSE file in root for details.

*******************************************************************************/

/**
 * @overview Defines the export routes and logic for handling chart export
 * requests in an Express server. This module processes incoming requests
 * to export charts in various formats (e.g. JPEG, PNG, PDF, SVG). It integrates
 * with Highcharts' core functionalities and supports both immediate download
 * responses and Base64-encoded content returns. The code also features
 * benchmarking for performance monitoring.
 */

import { startExport } from '../../chart.js';
import { log } from '../../logger.js';
<<<<<<< HEAD
import { prepareTelemetry } from '../../telemetry.js';
import { measureTime, mergeConfigOptions } from '../../utils.js';
=======
import { getBase64, measureTime } from '../../utils.js';
>>>>>>> c22eeba5

import ExportError from '../../errors/ExportError.js';

// Reversed MIME types
const reversedMime = {
  png: 'image/png',
  jpeg: 'image/jpeg',
  gif: 'image/gif',
  pdf: 'application/pdf',
  svg: 'image/svg+xml'
};

/**
 * Handles the export requests from the client.
 *
 * @async
 * @function requestExport
 *
 * @param {Express.Request} request - The Express request object.
 * @param {Express.Response} response - The Express response object.
 * @param {Function} next - The next middleware function.
 *
 * @returns {Promise<void>} A Promise that resolves once the export process
 * is complete.
 */
async function requestExport(request, response, next) {
  try {
    // Start counting time for a request
    const requestCounter = measureTime();

    // In case the connection is closed, force to abort further actions
    let connectionAborted = false;
    request.socket.on('close', (hadErrors) => {
      if (hadErrors) {
        connectionAborted = true;
      }
    });

    // Get the options previously validated in the validation middleware
    const options = request.validatedOptions;

    // Get the request id
    const requestId = options.requestId;

    // Info about an incoming request with correct data
    log(4, `[export] Request [${requestId}] - Got an incoming HTTP request.`);

    // Start the export process
    await startExport(options, (error, data) => {
      // Remove the close event from the socket
      request.socket.removeAllListeners('close');

      // If the connection was closed, do nothing
      if (connectionAborted) {
        log(
          3,
          `[export] Request [${requestId}] - The client closed the connection before the chart finished processing.`
        );
        return;
      }

      // If error, log it and send it to the error middleware
      if (error) {
        throw error;
      }

      // If data is missing, log the message and send it to the error middleware
      if (!data || !data.result) {
        log(
          2,
          `[export] Request [${requestId}] - Request from ${
            request.headers['x-forwarded-for'] ||
            request.connection.remoteAddress
          } was incorrect. Received result is ${data.result}.`
        );

        throw new ExportError(
          `[export] Request [${requestId}] - Unexpected return of the export result from the chart generation. Please check your request data.`,
          400
        );
      }

      // Telemetry only for the options based request
      if (!options.export.svg) {
        // Prepare and send the options through the WebSocket
        prepareTelemetry(options.export.options, options.payload.requestId);
      }

      // Return the result in an appropriate format
      if (data.result) {
        log(
          3,
          `[export] Request [${requestId}] - The whole exporting process took ${requestCounter()}ms.`
        );

        // Get the `type`, `b64`, `noDownload`, and `outfile` from options
        const { type, b64, noDownload, outfile } = data.options.export;

        // If only Base64 is required, return it
        if (b64) {
          return response.send(getBase64(data.result, type));
        }

        // Set correct content type
        response.header('Content-Type', reversedMime[type] || 'image/png');

        // Decide whether to download or not chart file
        if (!noDownload) {
          response.attachment(outfile);
        }

        // If SVG, return plain content, otherwise a b64 string from a buffer
        return type === 'svg'
          ? response.send(data.result)
          : response.send(Buffer.from(data.result, 'base64'));
      }
    });
  } catch (error) {
    return next(error);
  }
}

/**
 * Adds the `export` routes.
 *
 * @function exportRoutes
 *
 * @param {Express} app - The Express app instance.
 */
export default function exportRoutes(app) {
  /**
   * Adds the POST '/' - A route for handling POST requests at the root
   * endpoint.
   */
  app.post('/', requestExport);

  /**
   * Adds the POST '/:filename' - A route for handling POST requests with
   * a specified filename parameter.
   */
  app.post('/:filename', requestExport);
}<|MERGE_RESOLUTION|>--- conflicted
+++ resolved
@@ -23,12 +23,8 @@
 
 import { startExport } from '../../chart.js';
 import { log } from '../../logger.js';
-<<<<<<< HEAD
 import { prepareTelemetry } from '../../telemetry.js';
-import { measureTime, mergeConfigOptions } from '../../utils.js';
-=======
 import { getBase64, measureTime } from '../../utils.js';
->>>>>>> c22eeba5
 
 import ExportError from '../../errors/ExportError.js';
 
