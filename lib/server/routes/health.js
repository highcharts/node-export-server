/*******************************************************************************

Highcharts Export Server

Copyright (c) 2016-2024, Highsoft

Licenced under the MIT licence.

Additionally a valid Highcharts license is required for use.

See LICENSE file in root for details.

*******************************************************************************/

import { readFileSync } from 'fs';
import { join as pather } from 'path';
import { log } from '../../logger.js';

<<<<<<< HEAD
=======
import cache from '../../cache.js';
import pool from '../../pool.js';
import { __dirname } from '../../utils.js';

>>>>>>> 74eeb764
const pkgFile = JSON.parse(readFileSync(pather(__dirname, 'package.json')));

const serverStartTime = new Date();

const successRates = [];
const recordInterval = 60 * 1000; // record every minute
const windowSize = 30; // 30 minutes

function recordSuccessRate() {
  const successRatio =
    pool.workAttempts() === 0
      ? 1
      : (pool.processedWorkCount() / pool.workAttempts()) * 100;

  successRates.push(successRatio);
  if (successRates.length > windowSize) {
    successRates.shift();
  }
}

function calculateMovingAverage() {
  const sum = successRates.reduce((a, b) => a + b, 0);
  return sum / successRates.length;
}

setInterval(recordSuccessRate, recordInterval);

/**
<<<<<<< HEAD
 * Adds the /health and /success-moving-average routes
 * which output basic stats for the server.
=======
 * Adds the GET /health route, which outputs basic stats for the server.
>>>>>>> 74eeb764
 */
export default function addHealthRoutes(app) {
  if (!app) {
    return false;
  }

  app.get('/health', (_, res) => {
    log(4, '[health.js] GET /health [200] - returning server health.');

    res.send({
      status: 'OK',
      bootTime: serverStartTime,
      uptime:
        Math.floor(
          (new Date().getTime() - serverStartTime.getTime()) / 1000 / 60
        ) + ' minutes',
      version: pkgFile.version,
      highchartsVersion: cache.version(),
      averageProcessingTime: pool.averageTime(),
      performedExports: pool.processedWorkCount(),
      failedExports: pool.droppedWork(),
      exportAttempts: pool.workAttempts(),
      sucessRatio: (pool.processedWorkCount() / pool.workAttempts()) * 100,
      // eslint-disable-next-line import/no-named-as-default-member
      pool: pool.getPoolInfoJSON()
    });
  });

  app.get('/health-moving-average', (_, res) => {
    const period = successRates.length;
    const avg = calculateMovingAverage();

    log(
      4,
      `[health.js] GET /health-moving-average - returning moving avg. from the last ${period} minutes.`
    );

    res.send({
      status: 'OK',
      period,
      movingAverage: calculateMovingAverage(),
      // eslint-disable-next-line
      message: `Last ${period} minutes had a success rate of ${avg.toFixed(2)}%.`
    });
  });
}<|MERGE_RESOLUTION|>--- conflicted
+++ resolved
@@ -16,13 +16,10 @@
 import { join as pather } from 'path';
 import { log } from '../../logger.js';
 
-<<<<<<< HEAD
-=======
 import cache from '../../cache.js';
 import pool from '../../pool.js';
 import { __dirname } from '../../utils.js';
 
->>>>>>> 74eeb764
 const pkgFile = JSON.parse(readFileSync(pather(__dirname, 'package.json')));
 
 const serverStartTime = new Date();
@@ -51,12 +48,8 @@
 setInterval(recordSuccessRate, recordInterval);
 
 /**
-<<<<<<< HEAD
  * Adds the /health and /success-moving-average routes
  * which output basic stats for the server.
-=======
- * Adds the GET /health route, which outputs basic stats for the server.
->>>>>>> 74eeb764
  */
 export default function addHealthRoutes(app) {
   if (!app) {
