/*******************************************************************************

Highcharts Export Server

Copyright (c) 2016-2025, Highsoft

Licenced under the MIT licence.

Additionally a valid Highcharts license is required for use.

See LICENSE file in root for details.

*******************************************************************************/

/**
 * @overview Provides middleware functions for validating incoming HTTP requests
 * in an Express application. This module ensures that requests contain
 * appropriate content types and valid request bodies, including proper JSON
 * structures and chart data for exports. It checks for potential issues such
 * as missing or malformed data, private range URLs in SVG payloads, and allows
 * for flexible options validation. The middleware logs detailed information
 * and handles errors related to incorrect payloads, chart data, and private URL
 * usage.
 */

import { v4 as uuid } from 'uuid';

import { getAllowCodeExecution } from '../../chart.js';
<<<<<<< HEAD
import { log, logZodIssues } from '../../logger.js';
=======
import { isAllowedConfig } from '../../config.js';
import { log } from '../../logger.js';
>>>>>>> 14231663
import {
  fixConstr,
  fixType,
  isObjectEmpty,
  isPrivateRangeUrlFound
} from '../../utils.js';
import { looseValidate } from '../../validation.js';

import HttpError from '../../errors/HttpError.js';
<<<<<<< HEAD
import NoCorrectBodyError from '../../errors/NoCorrectBodyError.js';
import NoCorrectChartDataError from '../../errors/NoCorrectChartDataError.js';
import PrivateRangeUrlError from '../../errors/PrivateRangeUrlError.js';
import ValidationError from '../../errors/ValidationError.js';
=======
>>>>>>> 14231663

/**
 * Middleware for validating the content-type header.
 *
 * @function contentTypeMiddleware
 *
 * @param {Express.Request} request - The Express request object.
 * @param {Express.Response} response - The Express response object.
 * @param {Function} next - The next middleware function.
 *
 * @returns {undefined} The call to the next middleware function.
 *
 * @throws {HttpError} Throws an `HttpError` if the content-type
 * is not correct.
 */
function contentTypeMiddleware(request, response, next) {
  try {
    // Get the content type header
    const contentType = request.headers['content-type'] || '';

    // Allow only JSON, URL-encoded and form data without files types of data
    if (
      !contentType.includes('application/json') &&
      !contentType.includes('application/x-www-form-urlencoded') &&
      !contentType.includes('multipart/form-data')
    ) {
      throw new HttpError(
        '[validation] Content-Type must be application/json, application/x-www-form-urlencoded, or multipart/form-data.',
        415
      );
    }

    // Call the `requestBodyMiddleware` middleware
    return next();
  } catch (error) {
    return next(error);
  }
}

/**
 * Middleware for validating the request's body.
 *
 * @function requestBodyMiddleware
 *
 * @param {Express.Request} request - The Express request object.
 * @param {Express.Response} response - The Express response object.
 * @param {Function} next - The next middleware function.
 *
 * @returns {undefined} The call to the next middleware function.
 *
 * @throws {HttpError} Throws an `HttpError` if the body is not correct.
 * @throws {HttpError} Throws an `HttpError` if the chart data from the body
 * is not correct.
 * @throws {HttpError} Throws an `HttpError` in case of the private range url
 * error.
 */
function requestBodyMiddleware(request, response, next) {
  try {
    // Get the request body
    const body = request.body;

    // Create a unique ID for a request
    const requestId = uuid().replace(/-/g, '');

    // Throw an error if there is no correct body
    if (!body || isObjectEmpty(body)) {
      log(
        2,
        `[validation] Request [${requestId}] - The request from ${
          request.headers['x-forwarded-for'] || request.connection.remoteAddress
        } was incorrect. Received payload is empty.`
      );

      throw new HttpError(
        "[validation] The request body is required. Please ensure that your Content-Type header is correct. Accepted types are 'application/json' and 'multipart/form-data'.",
        400
      );
    }

    // Get the allowCodeExecution option for the server
    const allowCodeExecution = getAllowCodeExecution();

    // Find a correct chart options
    const instr = isAllowedConfig(
      // Use one of the below
      body.instr || body.options || body.infile || body.data,
      // Stringify options
      true,
      // Allow or disallow functions
      allowCodeExecution
    );

    // Throw an error if there is no correct chart data
    if (instr === null && !body.svg) {
      log(
        2,
        `[validation] Request [${requestId}] - The request from ${
          request.headers['x-forwarded-for'] || request.connection.remoteAddress
        } was incorrect. Received payload is missing correct chart data for export: ${JSON.stringify(body)}.`
      );

      throw new HttpError(
        "[validation] No correct chart data found. Ensure that you are using either application/json or multipart/form-data headers. If sending JSON, make sure the chart data is in the 'infile', 'options', or 'data' attribute. If sending SVG, ensure it is in the 'svg' attribute.",
        400
      );
    }

<<<<<<< HEAD
  try {
    // Validate options from the body and store parsed structure in the request
    request.validatedOptions = looseValidate({
      export: {
        instr,
        svg: body.svg,
        outfile:
          body.outfile ||
          `${request.params.filename || 'chart'}.${fixType(body.type)}`,
        type: fixType(body.type),
        constr: fixConstr(body.constr),
        b64: body.b64,
        noDownload: body.noDownload,
        height: body.height,
        width: body.width,
        scale: body.scale,
        globalOptions: isCorrectJSON(
          body.globalOptions,
          true,
          allowCodeExecution
        ),
        themeOptions: isCorrectJSON(body.themeOptions, true, allowCodeExecution)
      },
      customLogic: {
        allowCodeExecution,
        allowFileResources: false,
        customCode: body.customCode,
        callback: body.callback,
        resources: isCorrectJSON(body.resources, true, allowCodeExecution)
      },
      payload: {
        requestId
      }
    });
  } catch (error) {
    logZodIssues(1, error.issues, '[config] Request options validation error');
    throw new ValidationError();
  }
=======
    // Throw an error if test of xlink:href elements from payload's SVG fails
    if (body.svg && isPrivateRangeUrlFound(body.svg)) {
      throw new HttpError(
        "[validation] SVG potentially contain at least one forbidden URL in 'xlink:href' element. Please review the SVG content and ensure that all referenced URLs comply with security policies.",
        400
      );
    }
>>>>>>> 14231663

    // Get options from the body and store parsed structure in the request
    request.validatedOptions = {
      // Set the created ID as a `_requestId` property in the validated options
      _requestId: requestId,
      export: {
        instr,
        svg: body.svg,
        outfile:
          body.outfile ||
          `${request.params.filename || 'chart'}.${fixType(body.type)}`,
        type: fixType(body.type, body.outfile),
        constr: fixConstr(body.constr),
        b64: body.b64,
        noDownload: body.noDownload,
        height: body.height,
        width: body.width,
        scale: body.scale,
        globalOptions: isAllowedConfig(
          body.globalOptions,
          true,
          allowCodeExecution
        ),
        themeOptions: isAllowedConfig(
          body.themeOptions,
          true,
          allowCodeExecution
        )
      },
      customLogic: {
        allowCodeExecution,
        allowFileResources: false,
        customCode: body.customCode,
        callback: body.callback,
        resources: isAllowedConfig(body.resources, true, allowCodeExecution)
      }
    };

    // Call the next middleware
    return next();
  } catch (error) {
    return next(error);
  }
}

/**
 * Adds the validation middlewares to the passed express app instance.
 *
 * @param {Express} app - The Express app instance.
 */
export default function validationMiddleware(app) {
  // Add content type validation middleware
  app.post(['/', '/:filename'], contentTypeMiddleware);

  // Add request body request validation middleware
  app.post(['/', '/:filename'], requestBodyMiddleware);
}<|MERGE_RESOLUTION|>--- conflicted
+++ resolved
@@ -26,12 +26,8 @@
 import { v4 as uuid } from 'uuid';
 
 import { getAllowCodeExecution } from '../../chart.js';
-<<<<<<< HEAD
+import { isAllowedConfig } from '../../config.js';
 import { log, logZodIssues } from '../../logger.js';
-=======
-import { isAllowedConfig } from '../../config.js';
-import { log } from '../../logger.js';
->>>>>>> 14231663
 import {
   fixConstr,
   fixType,
@@ -41,13 +37,6 @@
 import { looseValidate } from '../../validation.js';
 
 import HttpError from '../../errors/HttpError.js';
-<<<<<<< HEAD
-import NoCorrectBodyError from '../../errors/NoCorrectBodyError.js';
-import NoCorrectChartDataError from '../../errors/NoCorrectChartDataError.js';
-import PrivateRangeUrlError from '../../errors/PrivateRangeUrlError.js';
-import ValidationError from '../../errors/ValidationError.js';
-=======
->>>>>>> 14231663
 
 /**
  * Middleware for validating the content-type header.
@@ -127,7 +116,7 @@
       );
     }
 
-    // Get the allowCodeExecution option for the server
+    // Get the `allowCodeExecution` option for the server
     const allowCodeExecution = getAllowCodeExecution();
 
     // Find a correct chart options
@@ -155,46 +144,6 @@
       );
     }
 
-<<<<<<< HEAD
-  try {
-    // Validate options from the body and store parsed structure in the request
-    request.validatedOptions = looseValidate({
-      export: {
-        instr,
-        svg: body.svg,
-        outfile:
-          body.outfile ||
-          `${request.params.filename || 'chart'}.${fixType(body.type)}`,
-        type: fixType(body.type),
-        constr: fixConstr(body.constr),
-        b64: body.b64,
-        noDownload: body.noDownload,
-        height: body.height,
-        width: body.width,
-        scale: body.scale,
-        globalOptions: isCorrectJSON(
-          body.globalOptions,
-          true,
-          allowCodeExecution
-        ),
-        themeOptions: isCorrectJSON(body.themeOptions, true, allowCodeExecution)
-      },
-      customLogic: {
-        allowCodeExecution,
-        allowFileResources: false,
-        customCode: body.customCode,
-        callback: body.callback,
-        resources: isCorrectJSON(body.resources, true, allowCodeExecution)
-      },
-      payload: {
-        requestId
-      }
-    });
-  } catch (error) {
-    logZodIssues(1, error.issues, '[config] Request options validation error');
-    throw new ValidationError();
-  }
-=======
     // Throw an error if test of xlink:href elements from payload's SVG fails
     if (body.svg && isPrivateRangeUrlFound(body.svg)) {
       throw new HttpError(
@@ -202,44 +151,56 @@
         400
       );
     }
->>>>>>> 14231663
-
-    // Get options from the body and store parsed structure in the request
-    request.validatedOptions = {
-      // Set the created ID as a `_requestId` property in the validated options
-      _requestId: requestId,
-      export: {
-        instr,
-        svg: body.svg,
-        outfile:
-          body.outfile ||
-          `${request.params.filename || 'chart'}.${fixType(body.type)}`,
-        type: fixType(body.type, body.outfile),
-        constr: fixConstr(body.constr),
-        b64: body.b64,
-        noDownload: body.noDownload,
-        height: body.height,
-        width: body.width,
-        scale: body.scale,
-        globalOptions: isAllowedConfig(
-          body.globalOptions,
-          true,
-          allowCodeExecution
-        ),
-        themeOptions: isAllowedConfig(
-          body.themeOptions,
-          true,
-          allowCodeExecution
-        )
-      },
-      customLogic: {
-        allowCodeExecution,
-        allowFileResources: false,
-        customCode: body.customCode,
-        callback: body.callback,
-        resources: isAllowedConfig(body.resources, true, allowCodeExecution)
-      }
-    };
+
+    try {
+      // Validate options from the body and store parsed structure in the request
+      request.validatedOptions = looseValidate({
+        // Set the created ID as a `_requestId` property in the validated options
+        _requestId: requestId,
+        export: {
+          instr,
+          svg: body.svg,
+          outfile:
+            body.outfile ||
+            `${request.params.filename || 'chart'}.${fixType(body.type)}`,
+          type: fixType(body.type, body.outfile),
+          constr: fixConstr(body.constr),
+          b64: body.b64,
+          noDownload: body.noDownload,
+          height: body.height,
+          width: body.width,
+          scale: body.scale,
+          globalOptions: isAllowedConfig(
+            body.globalOptions,
+            true,
+            allowCodeExecution
+          ),
+          themeOptions: isAllowedConfig(
+            body.themeOptions,
+            true,
+            allowCodeExecution
+          )
+        },
+        customLogic: {
+          allowCodeExecution,
+          allowFileResources: false,
+          customCode: body.customCode,
+          callback: body.callback,
+          resources: isAllowedConfig(body.resources, true, allowCodeExecution)
+        }
+      });
+    } catch (error) {
+      logZodIssues(
+        1,
+        error.issues,
+        '[config] Request options validation error'
+      );
+
+      throw new HttpError(
+        'The provided options are not correct. Please check if your data is of the correct types.',
+        400
+      );
+    }
 
     // Call the next middleware
     return next();
