/*******************************************************************************

Highcharts Export Server

Copyright (c) 2016-2025, Highsoft

Licenced under the MIT licence.

Additionally a valid Highcharts license is required for use.

See LICENSE file in root for details.

*******************************************************************************/

/**
 * @overview Provides middleware functions for validating incoming HTTP requests
 * in an Express application. This module ensures that requests contain
 * appropriate content types and valid request bodies, including proper JSON
 * structures and chart data for exports. It checks for potential issues such
 * as missing or malformed data, private range URLs in SVG payloads, and allows
 * for flexible options validation. The middleware logs detailed information
 * and handles errors related to incorrect payloads, chart data, and private URL
 * usage.
 */

import { v4 as uuid } from 'uuid';

import { getAllowCodeExecution } from '../../chart.js';
import { isAllowedConfig } from '../../config.js';
import { log } from '../../logger.js';
import { isObjectEmpty, isPrivateRangeUrlFound } from '../../utils.js';

import ExportError from '../../errors/ExportError.js';

/**
 * Middleware for validating the content-type header.
 *
 * @function contentTypeMiddleware
 *
 * @param {Express.Request} request - The Express request object.
 * @param {Express.Response} response - The Express response object.
 * @param {Function} next - The next middleware function.
 *
 * @returns {undefined} The call to the next middleware function.
 *
 * @throws {ExportError} Throws an `ExportError` if the content-type
 * is not correct.
 */
function contentTypeMiddleware(request, response, next) {
  try {
    // Get the content type header
    const contentType = request.headers['content-type'] || '';

    // Allow only JSON, URL-encoded and form data without files types of data
    if (
      !contentType.includes('application/json') &&
      !contentType.includes('application/x-www-form-urlencoded') &&
      !contentType.includes('multipart/form-data')
    ) {
      throw new ExportError(
        '[validation] Content-Type must be application/json, application/x-www-form-urlencoded, or multipart/form-data.',
        415
      );
    }

    // Call the `requestBodyMiddleware` middleware
    return next();
  } catch (error) {
    return next(error);
  }
}

/**
 * Middleware for validating the request's body.
 *
 * @function requestBodyMiddleware
 *
 * @param {Express.Request} request - The Express request object.
 * @param {Express.Response} response - The Express response object.
 * @param {Function} next - The next middleware function.
 *
 * @returns {undefined} The call to the next middleware function.
 *
 * @throws {ExportError} Throws an `ExportError` if the body is not correct.
 * @throws {ExportError} Throws an `ExportError` if the chart data from the body
 * is not correct.
 * @throws {ExportError} Throws an `ExportError` in case of the private range
 * url error.
 */
function requestBodyMiddleware(request, response, next) {
  try {
    // Get the request body
    const body = request.body;

    // Create a unique ID for a request
    const requestId = uuid();

    // Throw an error if there is no correct body
    if (!body || isObjectEmpty(body)) {
      log(
        2,
        `[validation] Request [${requestId}] - The request from ${
          request.headers['x-forwarded-for'] || request.connection.remoteAddress
        } was incorrect. Received payload is empty.`
      );

      throw new ExportError(
        `[validation] Request [${requestId}] - The request body is required. Please ensure that your Content-Type header is correct. Accepted types are 'application/json' and 'multipart/form-data'.`,
        400
      );
    }

    // Get the `allowCodeExecution` option for the server
    const allowCodeExecution = getAllowCodeExecution();

    // Find a correct chart options
    const instr = isAllowedConfig(
      // Use one of the below
      body.instr || body.options || body.infile || body.data,
      // Stringify options
      true,
      // Allow or disallow functions
      allowCodeExecution
    );

<<<<<<< HEAD
  // Get the allowCodeExecution option for the server
  const allowCodeExecution = getAllowCodeExecution();

  // Find a correct chart options
  const instr = isCorrectJSON(
    // Use one of the below
    body.infile || body.options || body.data,
    // Stringify options
    true,
    // Allow or disallow functions
    allowCodeExecution
  );

  // Throw 'NoCorrectChartDataError' if there is no correct chart data
  if (instr === null && !body.svg) {
    log(
      2,
      `The request with ID ${requestId} from ${
        request.headers['x-forwarded-for'] || request.connection.remoteAddress
      } was incorrect:
    Content-Type: ${request.headers['content-type']}.
    Chart constructor: ${body.constr}.
    Dimensions: ${body.width}x${body.height} @ ${body.scale} scale.
    Type: ${body.type}.
    Is SVG set? ${typeof body.svg !== 'undefined'}.
    B64? ${typeof body.b64 !== 'undefined'}.
    No download? ${typeof body.noDownload !== 'undefined'}.
    Received payload is missing correct chart data for export: ${JSON.stringify(body)}.
    `
    );
    throw new NoCorrectChartDataError();
  }

  // Test xlink:href elements from payload's SVG
  if (body.svg && isPrivateRangeUrlFound(body.svg)) {
    throw PrivateRangeUrlError();
  }

  try {
    // Validate options from the body and store parsed structure in the request
    request.validatedOptions = looseValidate({
=======
    // Throw an error if there is no correct chart data
    if (instr === null && !body.svg) {
      log(
        2,
        `[validation] Request [${requestId}] - The request from ${
          request.headers['x-forwarded-for'] || request.connection.remoteAddress
        } was incorrect. Received payload is missing correct chart data for export: ${JSON.stringify(body)}.`
      );

      throw new ExportError(
        `[validation] Request [${requestId}] - No correct chart data found. Ensure that you are using either application/json or multipart/form-data headers. If sending JSON, make sure the chart data is in the 'infile', 'options', or 'data' attribute. If sending SVG, ensure it is in the 'svg' attribute.`,
        400
      );
    }

    // Throw an error if test of xlink:href elements from payload's SVG fails
    if (body.svg && isPrivateRangeUrlFound(body.svg)) {
      throw new ExportError(
        `[validation] Request [${requestId}] - SVG potentially contain at least one forbidden URL in 'xlink:href' element. Please review the SVG content and ensure that all referenced URLs comply with security policies.`,
        400
      );
    }

    // Get and pre-validate the options and store them in the request
    request.validatedOptions = {
      // Set the created ID as a `requestId` property in the options
      requestId,
>>>>>>> b260d43e
      export: {
        instr,
        svg: body.svg,
        outfile:
          body.outfile ||
          `${request.params.filename || 'chart'}.${body.type || 'png'}`,
        type: body.type,
        constr: body.constr,
        b64: body.b64,
        noDownload: body.noDownload,
        height: body.height,
        width: body.width,
        scale: body.scale,
        globalOptions: isAllowedConfig(
          body.globalOptions,
          true,
          allowCodeExecution
        ),
        themeOptions: isAllowedConfig(
          body.themeOptions,
          true,
          allowCodeExecution
        )
      },
      customLogic: {
        allowCodeExecution,
        allowFileResources: false,
        customCode: body.customCode,
        callback: body.callback,
        resources: isAllowedConfig(body.resources, true, allowCodeExecution)
      }
    };

    // Call the next middleware
    return next();
  } catch (error) {
    return next(error);
  }
}

/**
 * Adds the validation middlewares to the passed express app instance.
 *
 * @param {Express} app - The Express app instance.
 */
export default function validationMiddleware(app) {
  // Add content type validation middleware
  app.post(['/', '/:filename'], contentTypeMiddleware);

  // Add request body request validation middleware
  app.post(['/', '/:filename'], requestBodyMiddleware);
}<|MERGE_RESOLUTION|>--- conflicted
+++ resolved
@@ -123,56 +123,22 @@
       allowCodeExecution
     );
 
-<<<<<<< HEAD
-  // Get the allowCodeExecution option for the server
-  const allowCodeExecution = getAllowCodeExecution();
-
-  // Find a correct chart options
-  const instr = isCorrectJSON(
-    // Use one of the below
-    body.infile || body.options || body.data,
-    // Stringify options
-    true,
-    // Allow or disallow functions
-    allowCodeExecution
-  );
-
-  // Throw 'NoCorrectChartDataError' if there is no correct chart data
-  if (instr === null && !body.svg) {
-    log(
-      2,
-      `The request with ID ${requestId} from ${
-        request.headers['x-forwarded-for'] || request.connection.remoteAddress
-      } was incorrect:
-    Content-Type: ${request.headers['content-type']}.
-    Chart constructor: ${body.constr}.
-    Dimensions: ${body.width}x${body.height} @ ${body.scale} scale.
-    Type: ${body.type}.
-    Is SVG set? ${typeof body.svg !== 'undefined'}.
-    B64? ${typeof body.b64 !== 'undefined'}.
-    No download? ${typeof body.noDownload !== 'undefined'}.
-    Received payload is missing correct chart data for export: ${JSON.stringify(body)}.
-    `
-    );
-    throw new NoCorrectChartDataError();
-  }
-
-  // Test xlink:href elements from payload's SVG
-  if (body.svg && isPrivateRangeUrlFound(body.svg)) {
-    throw PrivateRangeUrlError();
-  }
-
-  try {
-    // Validate options from the body and store parsed structure in the request
-    request.validatedOptions = looseValidate({
-=======
     // Throw an error if there is no correct chart data
     if (instr === null && !body.svg) {
       log(
         2,
-        `[validation] Request [${requestId}] - The request from ${
+        `[validation] Request [${requestId}] - The request with ID ${requestId} from ${
           request.headers['x-forwarded-for'] || request.connection.remoteAddress
-        } was incorrect. Received payload is missing correct chart data for export: ${JSON.stringify(body)}.`
+        } was incorrect:
+      Content-Type: ${request.headers['content-type']}.
+      Chart constructor: ${body.constr}.
+      Dimensions: ${body.width}x${body.height} @ ${body.scale} scale.
+      Type: ${body.type}.
+      Is SVG set? ${typeof body.svg !== 'undefined'}.
+      B64? ${typeof body.b64 !== 'undefined'}.
+      No download? ${typeof body.noDownload !== 'undefined'}.
+      Received payload is missing correct chart data for export: ${JSON.stringify(body)}.
+      `
       );
 
       throw new ExportError(
@@ -193,7 +159,6 @@
     request.validatedOptions = {
       // Set the created ID as a `requestId` property in the options
       requestId,
->>>>>>> b260d43e
       export: {
         instr,
         svg: body.svg,
