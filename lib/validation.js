/*******************************************************************************

Highcharts Export Server

Copyright (c) 2016-2025, Highsoft

Licenced under the MIT licence.

Additionally a valid Highcharts license is required for use.

See LICENSE file in root for details.

*******************************************************************************/

/**
 * @overview This file handles parsing and validating options from multiple
 * sources (the config file, custom JSON, environment variables, CLI arguments,
 * and request payload) using the 'zod' library.
 *
 * Environment variables are parsed and validated only once at application
 * startup, and the validated results are exported as `envs` for use throughout
 * the application.
 *
 * Options from other sources, however, are parsed and validated on demand,
 * each time an export is attempted.
 */

import dotenv from 'dotenv';
import { z } from 'zod';

import defaultConfig from './schemas/config.js';

// Load the .env into environment variables
dotenv.config();

// Get scripts names of each category from the default config
const { coreScripts, moduleScripts, indicatorScripts } =
  defaultConfig.highcharts;

// Sets the custom error map globally
z.setErrorMap(_customErrorMap);

/**
 * Object containing custom general validators and parsers to avoid repetition
 * in schema objects. All validators apply to values from various sources,
 * including the default config file, a custom JSON file loaded with the option
 * called `loadConfig`, the .env file, CLI arguments, and the request payload.
 * The `strictCheck` flag enables stricter validation and parsing rules. This
 * flag is set to false for values that come from the .env file or CLI arguments
 * because they are provided as strings and need to be parsed accordingly first.
 */
const v = {
  /**
   * The `boolean` validator that returns a Zod schema with an optional stricter
   * check based on the `strictCheck` parameter.
   *
   * The validation schema ensures that:
   *
   * - When `strictCheck` is true, the schema will accept values are true
   * and false and the schema will validate against the default boolean
   * validator.
   *
   * - When `strictCheck` is false, the schema will accept values are true,
   * false, null, 'true', '1', 'false', '0', 'undefined', 'null', and ''.
   * The strings 'undefined', 'null', and '' will be transformed to null,
   * the string 'true' will be transformed to the boolean value true,
   * and 'false' will be transformed to the boolean value false.
   *
   * @function boolean
   *
   * @param {boolean} strictCheck - Determines if stricter validation should
   * be applied.
   *
   * @returns {z.ZodSchema} A Zod schema object for validating boolean values.
   */
  boolean(strictCheck) {
    return strictCheck
      ? z.boolean()
      : z
          .union([
            z
              .enum(['true', '1', 'false', '0', 'undefined', 'null', ''])
              .transform((value) =>
                !['undefined', 'null', ''].includes(value)
                  ? value === 'true' || value === '1'
                  : null
              ),
            z.boolean()
          ])
          .nullable();
  },

  /**
   * The `string` validator that returns a Zod schema with an optional stricter
   * check based on the `strictCheck` parameter.
   *
   * The validation schema ensures that:
   *
   * - When `strictCheck` is true, the schema will accept trimmed strings except
   * the forbidden values: 'false', 'undefined', 'null', and ''.
   *
   * - When `strictCheck` is false, the schema will accept trimmed strings
   * and null. The forbidden values: 'false', 'undefined', 'null', and '' will
   * be transformed to null.
   *
   * @function string
   *
   * @param {boolean} strictCheck - Determines if stricter validation should
   * be applied.
   *
   * @returns {z.ZodSchema} A Zod schema object for validating string values.
   */
  string(strictCheck) {
    return strictCheck
      ? z
          .string()
          .trim()
          .refine(
            (value) => !['false', 'undefined', 'null', ''].includes(value),
            {
              params: {
                errorMessage: 'The string contains a forbidden value'
              }
            }
          )
      : z
          .string()
          .trim()
          .transform((value) =>
            !['false', 'undefined', 'null', ''].includes(value) ? value : null
          )
          .nullable();
  },

  /**
   * The `enum` validator that returns a Zod schema with an optional stricter
   * check based on the `strictCheck` parameter.
   *
   * The schema will validate against the provided `values` array.
   *
   * The validation schema ensures that:
   *
   * - When `strictCheck` is true, the schema will validate against the `values`
   * array with the default enum validator.
   *
   * - When `strictCheck` is false, the schema will accept also null,
   * 'undefined', 'null', and '', which will be transformed to null.
   *
   * @function enum
   *
   * @param {Array.<string>} values - An array of valid string values
   * for the enum.
   * @param {boolean} strictCheck - Determines if stricter validation should
   * be applied.
   *
   * @returns {z.ZodSchema} A Zod schema object for validating enum values.
   */
  enum(values, strictCheck) {
    return strictCheck
      ? z.enum([...values])
      : z
          .enum([...values, 'undefined', 'null', ''])
          .transform((value) =>
            !['undefined', 'null', ''].includes(value) ? value : null
          )
          .nullable();
  },

  /**
   * The `stringArray` validator that returns a Zod schema with an optional
   * stricter check based on the `strictCheck` parameter.
   *
   * The validation schema ensures that:
   *
   * - When `strictCheck` is true, the schema will accept an array of trimmed
   * string values filtered by the logic provided through the `filterCallback`.
   *
   * - When `strictCheck` is false, the schema will accept null and trimmed
   * string values which will be splitted into an array of strings and filtered
   * from the '[' and ']' characters and by the logic provided through
   * the `filterCallback`. If the array is empty, it will be transformed
   * to null.
   *
   * @function stringArray
   *
   * @param {function} filterCallback - The filter callback.
   * @param {string} separator - The separator for spliting a string.
   * @param {boolean} strictCheck - Determines if stricter validation should
   * be applied.
   *
   * @returns {z.ZodSchema} A Zod schema object for validating array of string
   * values.
   */
  stringArray(filterCallback, separator, strictCheck) {
    const arraySchema = z.string().trim().array();
    const stringSchema = z
      .string()
      .trim()
      .transform((value) => {
        if (value.startsWith('[')) {
          value = value.slice(1);
        }
        if (value.endsWith(']')) {
          value = value.slice(0, -1);
        }
        return value.split(separator);
      });

    const transformCallback = (value) =>
      value.map((value) => value.trim()).filter(filterCallback);

    return strictCheck
      ? arraySchema.transform(transformCallback)
      : z
          .union([stringSchema, arraySchema])
          .transform(transformCallback)
          .transform((value) => (value.length ? value : null))
          .nullable();
  },

  /**
   * The `positiveNum` validator that returns a Zod schema with an optional
   * stricter check based on the `strictCheck` parameter.
   *
   * The validation schema ensures that:
   *
   * - When `strictCheck` is true, the schema will accept positive number values
   * and validate against the default positive number validator.
   *
   * - When `strictCheck` is false, the schema will accept positive number
   * values, null, and trimmed string values that can either be 'undefined',
   * 'null', '', or represent a positive number. It will transform the string
   * to a positive number, or to null if it is 'undefined', 'null', or ''.
   *
   * @function positiveNum
   *
   * @param {boolean} strictCheck - Determines if stricter validation should
   * be applied.
   *
   * @returns {z.ZodSchema} A Zod schema object for validating positive number
   * values.
   */
  positiveNum(strictCheck) {
    return strictCheck
      ? z.number().positive()
      : z
          .union([
            z
              .string()
              .trim()
              .refine(
                (value) =>
                  (!isNaN(Number(value)) && Number(value) > 0) ||
                  ['undefined', 'null', ''].includes(value),
                {
                  params: {
                    errorMessage: 'The value must be numeric and positive'
                  }
                }
              )
              .transform((value) =>
                !['undefined', 'null', ''].includes(value)
                  ? Number(value)
                  : null
              ),
            z.number().positive()
          ])
          .nullable();
  },

  /**
   * The `nonNegativeNum` validator that returns a Zod schema with an optional
   * stricter check based on the `strictCheck` parameter.
   *
   * The validation schema ensures that:
   *
   * - When `strictCheck` is true, the schema will accept non-negative number
   * values and validate against the default non-negative number validator.
   *
   * - When `strictCheck` is false, the schema will accept non-negative number
   * values, null, and trimmed string values that can either be 'undefined',
   * 'null', '', or represent a non-negative number. It will transform
   * the string to a non-negative number, or to null if it is 'undefined',
   * 'null', or ''.
   *
   * @function nonNegativeNum
   *
   * @param {boolean} strictCheck - Determines if stricter validation should
   * be applied.
   *
   * @returns {z.ZodSchema} A Zod schema object for validating non-negative
   * number values.
   */
  nonNegativeNum(strictCheck) {
    return strictCheck
      ? z.number().nonnegative()
      : z
          .union([
            z
              .string()
              .trim()
              .refine(
                (value) =>
                  (!isNaN(Number(value)) && Number(value) >= 0) ||
                  ['undefined', 'null', ''].includes(value),
                {
                  params: {
                    errorMessage: 'The value must be numeric and non-negative'
                  }
                }
              )
              .transform((value) =>
                !['undefined', 'null', ''].includes(value)
                  ? Number(value)
                  : null
              ),
            z.number().nonnegative()
          ])
          .nullable();
  },

  /**
   * The `startsWith` validator that returns a Zod schema with an optional
   * stricter check based on the `strictCheck` parameter.
   *
   * The schema will validate against the provided `prefixes` array to check
   * whether a string value starts with any of the values provided
   * in the `prefixes` array.
   *
   * The validation schema ensures that:
   *
   * - When `strictCheck` is true, the schema will accept trimmed string values
   * that start with values from the prefixes array.
   *
   * - When `strictCheck` is false, the schema will accept trimmed string values
   * that start with values from the prefixes array, null, 'undefined', 'null',
   * and '' where the schema will transform them to null.
   *
   * @function startsWith
   *
   * @param {Array.<string>} prefixes - An array of prefixes to validate
   * the string against.
   * @param {boolean} strictCheck - Determines if stricter validation should
   * be applied.
   *
   * @returns {z.ZodSchema} A Zod schema object for validating strings that
   * starts with values.
   */
  startsWith(prefixes, strictCheck) {
    return strictCheck
      ? z
          .string()
          .trim()
          .refine(
            (value) => prefixes.some((prefix) => value.startsWith(prefix)),
            {
              params: {
                errorMessage: `The value must be a string that starts with ${prefixes.join(', ')}`
              }
            }
          )
      : z
          .string()
          .trim()
          .refine(
            (value) =>
              prefixes.some((prefix) => value.startsWith(prefix)) ||
              ['undefined', 'null', ''].includes(value),
            {
              params: {
                errorMessage: `The value must be a string that starts with ${prefixes.join(', ')}`
              }
            }
          )
          .transform((value) =>
            !['undefined', 'null', ''].includes(value) ? value : null
          )
          .nullable();
  },

  /**
   * The `chartConfig` validator that returns a Zod schema.
   *
   * The validation schema ensures that the schema will accept object values
   * or trimmed string values that contain '<svg' or '<?xml' elements, start
   * with the '{' and end with the '}', and null. The 'undefined', 'null',
   * and '' values will be transformed to null.
   *
   * @function chartConfig
   *
   * @returns {z.ZodSchema} A Zod schema object for validating chart
   * configuration value.
   */
  chartConfig() {
    return z
      .union([
        z
          .string()
          .trim()
          .refine(
            (value) =>
              (value.startsWith('{') && value.endsWith('}')) ||
              ['undefined', 'null', ''].includes(value),
            {
              params: {
                errorMessage:
                  "The value must be a string that starts with '{' and ends with '}'"
              }
            }
          )
          .transform((value) =>
            !['undefined', 'null', ''].includes(value) ? value : null
          ),
        z.object({}).passthrough()
      ])
      .nullable();
  },

  /**
   * The `additionalOptions` validator that returns a Zod schema.
   *
   * The validation schema ensures that the schema will accept object values
   * or trimmed string values that end with '.json' and are at least one
   * character long excluding the extension, start with the '{' and end
   * with the '}', and null. The 'undefined', 'null', and '' values will
   * be transformed to null.
   *
   * @function additionalOptions
   *
   * @returns {z.ZodSchema}  A Zod schema object for validating additional chart
   * options value.
   */
  additionalOptions() {
    return z
      .union([
        z
          .string()
          .trim()
          .refine(
            (value) =>
              (value.length >= 6 && value.endsWith('.json')) ||
              (value.startsWith('{') && value.endsWith('}')) ||
              ['undefined', 'null', ''].includes(value),
            {
              params: {
                errorMessage:
                  "The value must be a string that ends with '.json' or starts with '{' and ends with '}'"
              }
            }
          )
          .transform((value) =>
            !['undefined', 'null', ''].includes(value) ? value : null
          ),
        z.object({}).passthrough()
      ])
      .nullable();
  }
};

/**
 * Object containing custom config validators and parsers to avoid repetition
 * in schema objects. All validators apply to values from various sources,
 * including the default config file, a custom JSON file loaded with the option
 * called `loadConfig`, the .env file, CLI arguments, and the request payload.
 * The `strictCheck` flag enables stricter validation and parsing rules. This
 * flag is set to false for values that come from the .env file or CLI arguments
 * because they are provided as strings and need to be parsed accordingly first.
 */
export const validators = {
  /**
   * The `args` validator that returns a Zod schema with an optional stricter
   * check based on the `strictCheck` parameter.
   *
   * The validation schema ensures the same work as the `stringArray` validator.
   *
   * @function args
   *
   * @param {boolean} strictCheck - Determines if stricter validation should
   * be applied.
   *
   * @returns {z.ZodSchema} A Zod schema object for validating the `args`
   * option.
   */
  args(strictCheck) {
    return v.stringArray(
      (value) => !['false', 'undefined', 'null', ''].includes(value),
      ';',
      strictCheck
    );
  },

  /**
   * The `version` validator that returns a Zod schema with an optional stricter
   * check based on the `strictCheck` parameter.
   *
   * The validation schema ensures that:
   *
   * - When `strictCheck` is true, the schema will accept trimmed string values
   * that are a RegExp-based that allows to be 'latest', or in the format XX,
   * XX.YY, or XX.YY.ZZ, where XX, YY, and ZZ are numeric for the Highcharts
   * version option.
   *
   * - When `strictCheck` is false, the schema will accept also null,
   * 'undefined', 'null', or '' and in all cases the schema will transform them
   * to null.
   *
   * @function version
   *
   * @param {boolean} strictCheck - Determines if stricter validation should
   * be applied.
   *
   * @returns {z.ZodSchema} A Zod schema object for validating the `version`
   * option.
   */
  version(strictCheck) {
    return strictCheck
      ? z
          .string()
          .trim()
          .refine((value) => /^(latest|\d{1,2}(\.\d{1,2}){0,2})$/.test(value), {
            params: {
              errorMessage:
                "The value must be 'latest', a major version, or in the form XX.YY.ZZ"
            }
          })
      : z
          .string()
          .trim()
          .refine(
            (value) =>
              /^(latest|\d{1,2}(\.\d{1,2}){0,2})$/.test(value) ||
              ['undefined', 'null', ''].includes(value),
            {
              params: {
                errorMessage:
                  "The value must be 'latest', a major version, or in the form XX.YY.ZZ"
              }
            }
          )
          .transform((value) =>
            !['undefined', 'null', ''].includes(value) ? value : null
          )
          .nullable();
  },

  /**
   * The `cdnUrl` validator that returns a Zod schema with an optional stricter
   * check based on the `strictCheck` parameter.
   *
   * The validation schema ensures the same work as the `startsWith` validator.
   *
   * @function cdnUrl
   *
   * @param {boolean} strictCheck - Determines if stricter validation should
   * be applied.
   *
   * @returns {z.ZodSchema} A Zod schema object for validating the `cdnUrl`
   * option.
   */
  cdnUrl(strictCheck) {
    return v.startsWith(['http://', 'https://'], strictCheck);
  },

  /**
   * The `forceFetch` validator that returns a Zod schema with an optional
   * stricter check based on the `strictCheck` parameter.
   *
   * The validation schema ensures the same work as the `boolean` validator.
   *
   * @function forceFetch
   *
   * @param {boolean} strictCheck - Determines if stricter validation should
   * be applied.
   *
   * @returns {z.ZodSchema} A Zod schema object for validating the `forceFetch`
   * option.
   */
  forceFetch(strictCheck) {
    return v.boolean(strictCheck);
  },

  /**
   * The `cachePath` validator that returns a Zod schema with an optional
   * stricter check based on the `strictCheck` parameter.
   *
   * The validation schema ensures the same work as the `string` validator.
   *
   * @function cachePath
   *
   * @param {boolean} strictCheck - Determines if stricter validation should
   * be applied.
   *
   * @returns {z.ZodSchema} A Zod schema object for validating the `cachePath`
   * option.
   */
  cachePath(strictCheck) {
    return v.string(strictCheck);
  },

  /**
   * The `adminToken` validator that returns a Zod schema with an optional
   * stricter check based on the `strictCheck` parameter.
   *
   * The validation schema ensures the same work as the `string` validator.
   *
   * @function adminToken
   *
   * @param {boolean} strictCheck - Determines if stricter validation should
   * be applied.
   *
   * @returns {z.ZodSchema} A Zod schema object for validating the `adminToken`
   * option.
   */
  adminToken(strictCheck) {
    return v.string(strictCheck);
  },

  /**
   * The `coreScripts` validator that returns a Zod schema with an optional
   * stricter check based on the `strictCheck` parameter.
   *
   * The validation schema ensures the same work as the `stringArray` validator.
   *
   * @function coreScripts
   *
   * @param {boolean} strictCheck - Determines if stricter validation should
   * be applied.
   *
   * @returns {z.ZodSchema} A Zod schema object for validating the `coreScripts`
   * option.
   */
  coreScripts(strictCheck) {
    return v.stringArray(
      (value) => coreScripts.value.includes(value),
      ',',
      strictCheck
    );
  },

  /**
   * The `moduleScripts` validator that returns a Zod schema with an optional
   * stricter check based on the `strictCheck` parameter.
   *
   * The validation schema ensures the same work as the `stringArray` validator.
   *
   * @function moduleScripts
   *
   * @param {boolean} strictCheck - Determines if stricter validation should
   * be applied.
   *
   * @returns {z.ZodSchema} A Zod schema object for validating
   * the `moduleScripts` option.
   */
  moduleScripts(strictCheck) {
    return v.stringArray(
      (value) => moduleScripts.value.includes(value),
      ',',
      strictCheck
    );
  },

  /**
   * The `indicatorScripts` validator that returns a Zod schema with an optional
   * stricter check based on the `strictCheck` parameter.
   *
   * The validation schema ensures the same work as the `stringArray` validator.
   *
   * @function indicatorScripts
   *
   * @param {boolean} strictCheck - Determines if stricter validation should
   * be applied.
   *
   * @returns {z.ZodSchema} A Zod schema object for validating
   * the `indicatorScripts` option.
   */
  indicatorScripts(strictCheck) {
    return v.stringArray(
      (value) => indicatorScripts.value.includes(value),
      ',',
      strictCheck
    );
  },

  /**
   * The `customScripts` validator that returns a Zod schema with an optional
   * stricter check based on the `strictCheck` parameter.
   *
   * The validation schema ensures the same work as the `stringArray` validator.
   *
   * @function customScripts
   *
   * @param {boolean} strictCheck - Determines if stricter validation should
   * be applied.
   *
   * @returns {z.ZodSchema} A Zod schema object for validating
   * the `customScripts` option.
   */
  customScripts(strictCheck) {
    return v.stringArray(
      (value) => value.startsWith('https://') || value.startsWith('http://'),
      ',',
      strictCheck
    );
  },

  /**
   * The `infile` validator that returns a Zod schema with an optional stricter
   * check based on the `strictCheck` parameter.
   *
   * The validation schema ensures that:
   *
   * - When `strictCheck` is true, the schema will accept trimmed string values
   * that end with '.json' or '.svg', are at least one character long excluding
   * the extension, or null.
   *
   * - When `strictCheck` is false, the schema will accept trimmed string values
   * that end with '.json' or '.svg', are at least one character long excluding
   * the extension and will be null if the provided value is null, 'undefined',
   * 'null', or ''.
   *
   * @function infile
   *
   * @param {boolean} strictCheck - Determines if stricter validation should
   * be applied.
   *
   * @returns {z.ZodSchema} A Zod schema object for validating the `infile`
   * option.
   */
  infile(strictCheck) {
    return strictCheck
      ? z
          .string()
          .trim()
          .refine(
            (value) =>
              (value.length >= 6 && value.endsWith('.json')) ||
              (value.length >= 5 && value.endsWith('.svg')),
            {
              params: {
                errorMessage:
                  'The value must be a string that ends with .json or .svg'
              }
            }
          )
          .nullable()
      : z
          .string()
          .trim()
          .refine(
            (value) =>
              (value.length >= 6 && value.endsWith('.json')) ||
              (value.length >= 5 && value.endsWith('.svg')) ||
              ['undefined', 'null', ''].includes(value),
            {
              params: {
                errorMessage:
                  'The value must be a string that ends with .json or .svg'
              }
            }
          )
          .transform((value) =>
            !['undefined', 'null', ''].includes(value) ? value : null
          )
          .nullable();
  },

  /**
   * The `instr` validator that returns a Zod schema.
   *
   * The validation schema ensures the same work as the `options` validator.
   *
   * @function instr
   *
   * @returns {z.ZodSchema} A Zod schema object for validating the `instr`
   * option.
   */
  instr() {
    return v.chartConfig();
  },

  /**
   * The `options` validator that returns a Zod schema.
   *
   * The validation schema ensures the same work as the `options` validator.
   *
   * @function options
   *
   * @returns {z.ZodSchema} A Zod schema object for validating the `options`
   * option.
   */
  options() {
    return v.chartConfig();
  },

  /**
   * The `svg` validator that returns a Zod schema.
   *
   * The validation schema ensures that the schema will accept object values
   * or trimmed string values that contain '<svg' or '<?xml' elements and null.
   * The 'undefined', 'null', and '' values will be transformed to null.
   *
   * @function svg
   *
   * @param {boolean} strictCheck - Determines if stricter validation should
   * be applied.
   *
   * @returns {z.ZodSchema} A Zod schema object for validating the `svg` option.
   */
  svg() {
    return z
      .string()
      .trim()
      .refine(
        (value) =>
          value.indexOf('<svg') >= 0 ||
          value.indexOf('<?xml') >= 0 ||
          ['false', 'undefined', 'null', ''].includes(value),
        {
          params: {
            errorMessage:
              "The value must be a string that contains '<svg' or '<?xml'"
          }
        }
      )
      .transform((value) =>
        !['false', 'undefined', 'null', ''].includes(value) ? value : null
      )
      .nullable();
  },

  /**
   * The `outfile` validator that returns a Zod schema with an optional stricter
   * check based on the `strictCheck` parameter.
   *
   * The validation schema ensures that:
   *
   * - When `strictCheck` is true, the schema will accept trimmed string values
   * that end with '.jpeg', '.jpg', '.png', '.pdf', or '.svg', are at least one
   * character long excluding the extension, or null.
   *
   * - When `strictCheck` is false, the schema will accept trimmed string values
   * that end with '.jpeg', '.jpg', '.png', '.pdf', or '.svg', are at least one
   * character long excluding the extension and will be null if the provided
   * value is null, 'undefined', 'null', or ''.
   *
   * @function outfile
   *
   * @param {boolean} strictCheck - Determines if stricter validation should
   * be applied.
   *
   * @returns {z.ZodSchema} A Zod schema object for validating the `outfile`
   * option.
   */
  outfile(strictCheck) {
    return strictCheck
      ? z
          .string()
          .trim()
          .refine(
            (value) =>
              (value.length >= 6 && value.endsWith('.jpeg')) ||
              (value.length >= 5 &&
                (value.endsWith('.jpg') ||
                  value.endsWith('.png') ||
                  value.endsWith('.pdf') ||
                  value.endsWith('.svg'))),
            {
              params: {
                errorMessage:
                  'The value must be a string that ends with .jpeg, .jpg, .png, .pdf, or .svg'
              }
            }
          )
          .nullable()
      : z
          .string()
          .trim()
          .refine(
            (value) =>
              (value.length >= 6 && value.endsWith('.jpeg')) ||
              (value.length >= 5 &&
                (value.endsWith('.jpg') ||
                  value.endsWith('.png') ||
                  value.endsWith('.pdf') ||
                  value.endsWith('.svg'))) ||
              ['undefined', 'null', ''].includes(value),
            {
              params: {
                errorMessage:
                  'The value must be a string that ends with .jpeg, .jpg, .png, .pdf, or .svg'
              }
            }
          )
          .transform((value) =>
            !['undefined', 'null', ''].includes(value) ? value : null
          )
          .nullable();
  },

  /**
   * The `type` validator that returns a Zod schema with an optional stricter
   * check based on the `strictCheck` parameter.
   *
   * The validation schema ensures the same work as the `enum` validator.
   *
   * @function type
   *
   * @param {boolean} strictCheck - Determines if stricter validation should
   * be applied.
   *
   * @returns {z.ZodSchema} A Zod schema object for validating the `type`
   * option.
   */
  type(strictCheck) {
    return v.enum(['jpeg', 'jpg', 'png', 'pdf', 'svg'], strictCheck);
  },

  /**
   * The `constr` validator that returns a Zod schema with an optional stricter
   * check based on the `strictCheck` parameter.
   *
   * The validation schema ensures the same work as the `enum` validator.
   *
   * @function constr
   *
   * @param {boolean} strictCheck - Determines if stricter validation should
   * be applied.
   *
   * @returns {z.ZodSchema} A Zod schema object for validating the `constr`
   * option.
   */
  constr(strictCheck) {
    return v.enum(
      ['chart', 'stockChart', 'mapChart', 'ganttChart'],
      strictCheck
    );
  },

  /**
   * The `b64` validator that returns a Zod schema with an optional stricter
   * check based on the `strictCheck` parameter.
   *
   * The validation schema ensures the same work as the `boolean` validator.
   *
   * @function b64
   *
   * @param {boolean} strictCheck - Determines if stricter validation should
   * be applied.
   *
   * @returns {z.ZodSchema} A Zod schema object for validating the `b64` option.
   */
  b64(strictCheck) {
    return v.boolean(strictCheck);
  },

  /**
   * The `noDownload` validator that returns a Zod schema with an optional
   * stricter check based on the `strictCheck` parameter.
   *
   * The validation schema ensures the same work as the `boolean` validator.
   *
   * @function noDownload
   *
   * @param {boolean} strictCheck - Determines if stricter validation should
   * be applied.
   *
   * @returns {z.ZodSchema} A Zod schema object for validating the `noDownload`
   * option.
   */
  noDownload(strictCheck) {
    return v.boolean(strictCheck);
  },

  /**
   * The `defaultHeight` validator that returns a Zod schema with an optional
   * stricter check based on the `strictCheck` parameter.
   *
   * The validation schema ensures the same work as the `positiveNum` validator.
   *
   * @function defaultHeight
   *
   * @param {boolean} strictCheck - Determines if stricter validation should
   * be applied.
   *
   * @returns {z.ZodSchema} A Zod schema object for validating
   * the `defaultHeight` option.
   */
  defaultHeight(strictCheck) {
    return v.positiveNum(strictCheck);
  },

  /**
   * The `defaultWidth` validator that returns a Zod schema with an optional
   * stricter check based on the `strictCheck` parameter.
   *
   * The validation schema ensures the same work as the `positiveNum` validator.
   *
   * @function defaultWidth
   *
   * @param {boolean} strictCheck - Determines if stricter validation should
   * be applied.
   *
   * @returns {z.ZodSchema} A Zod schema object for validating
   * the `defaultWidth` option.
   */
  defaultWidth(strictCheck) {
    return v.positiveNum(strictCheck);
  },

  /**
   * The `defaultScale` validator that returns a Zod schema with an optional
   * stricter check based on the `strictCheck` parameter.
   *
   * The validation schema ensures that:
   *
   * - When `strictCheck` is true, the schema will accept number values that
   * are between 0.1 and 5 (inclusive).
   *
   * - When `strictCheck` is false, the schema will accept number values
   * and stringified number values that are between 0.1 and 5 (inclusive), null,
   * 'undefined', 'null', and '' which will be transformed to null.
   *
   * @function defaultScale
   *
   * @param {boolean} strictCheck - Determines if stricter validation should
   * be applied.
   *
   * @returns {z.ZodSchema} A Zod schema object for validating
   * the `defaultScale` option.
   */
  defaultScale(strictCheck) {
    return strictCheck
      ? z.number().gte(0.1).lte(5)
      : z
          .union([
            z
              .string()
              .trim()
              .refine(
                (value) =>
                  (!isNaN(Number(value)) &&
                    value !== true &&
                    !value.startsWith('[') &&
                    Number(value) >= 0.1 &&
                    Number(value) <= 5) ||
                  ['undefined', 'null', ''].includes(value),
                {
                  params: {
                    errorMessage: 'The value must be within a 0.1 and 5.0 range'
                  }
                }
              )
              .transform((value) =>
                !['undefined', 'null', ''].includes(value)
                  ? Number(value)
                  : null
              ),
            z.number().gte(0.1).lte(5)
          ])
          .nullable();
  },

  /**
   * The `height` validator that returns a Zod schema with an optional stricter
   * check based on the `strictCheck` parameter.
   *
   * The validation schema ensures the same work as a nullable `defaultHeight`
   * validator.
   *
   * @function height
   *
   * @param {boolean} strictCheck - Determines if stricter validation should
   * be applied.
   *
   * @returns {z.ZodSchema} A Zod schema object for validating the `height`
   * option.
   */
  height(strictCheck) {
    return this.defaultHeight(strictCheck).nullable();
  },

  /**
   * The `width` validator that returns a Zod schema with an optional stricter
   * check based on the `strictCheck` parameter.
   *
   * The validation schema ensures the same work as a nullable `defaultWidth`
   * validator.
   *
   * @function width
   *
   * @param {boolean} strictCheck - Determines if stricter validation should
   * be applied.
   *
   * @returns {z.ZodSchema} A Zod schema object for validating the `width`
   * option.
   */
  width(strictCheck) {
    return this.defaultWidth(strictCheck).nullable();
  },

  /**
   * The `scale` validator that returns a Zod schema with an optional stricter
   * check based on the `strictCheck` parameter.
   *
   * The validation schema ensures the same work as a nullable `defaultScale`
   * validator.
   *
   * @function scale
   *
   * @param {boolean} strictCheck - Determines if stricter validation should
   * be applied.
   *
   * @returns {z.ZodSchema} A Zod schema object for validating the `scale`
   * option.
   */
  scale(strictCheck) {
    return this.defaultScale(strictCheck).nullable();
  },

  /**
   * The `globalOptions` validator that returns a Zod schema.
   *
   * The validation schema ensures the same work as the `additionalOptions`
   * validator.
   *
   * @function globalOptions
   *
   * @returns {z.ZodSchema} A Zod schema object for validating
   * the `globalOptions` option.
   */
  globalOptions() {
    return v.additionalOptions();
  },

  /**
   * The `themeOptions` validator that returns a Zod schema.
   *
   * The validation schema ensures the same work as the `additionalOptions`
   * validator.
   *
   * @function themeOptions
   *
   * @returns {z.ZodSchema} A Zod schema object for validating
   * the `themeOptions` option.
   */
  themeOptions() {
    return v.additionalOptions();
  },

  /**
   * The `batch` validator that returns a Zod schema with an optional stricter
   * check based on the `strictCheck` parameter.
   *
   * The validation schema ensures the same work as the `string` validator.
   *
   * @function batch
   *
   * @param {boolean} strictCheck - Determines if stricter validation should
   * be applied.
   *
   * @returns {z.ZodSchema} A Zod schema object for validating the `batch`
   * option.
   */
  batch(strictCheck) {
    return v.string(strictCheck);
  },

  /**
   * The `rasterizationTimeout` validator that returns a Zod schema with
   * an optional stricter check based on the `strictCheck` parameter.
   *
   * The validation schema ensures the same work as the `nonNegativeNum`
   * validator.
   *
   * @function rasterizationTimeout
   *
   * @param {boolean} strictCheck - Determines if stricter validation should
   * be applied.
   *
   * @returns {z.ZodSchema} A Zod schema object for validating
   * the `rasterizationTimeout` option.
   */
  rasterizationTimeout(strictCheck) {
    return v.nonNegativeNum(strictCheck);
  },

  /**
   * The `allowCodeExecution` validator that returns a Zod schema with
   * an optional stricter check based on the `strictCheck` parameter.
   *
   * The validation schema ensures the same work as the `boolean` validator.
   *
   * @function allowCodeExecution
   *
   * @param {boolean} strictCheck - Determines if stricter validation should
   * be applied.
   *
   * @returns {z.ZodSchema} A Zod schema object for validating
   * the `allowCodeExecution` option.
   */
  allowCodeExecution(strictCheck) {
    return v.boolean(strictCheck);
  },

  /**
   * The `allowFileResources` validator that returns a Zod schema with
   * an optional stricter check based on the `strictCheck` parameter.
   *
   * The validation schema ensures the same work as the `boolean` validator.
   *
   * @function allowFileResources
   *
   * @param {boolean} strictCheck - Determines if stricter validation should
   * be applied.
   *
   * @returns {z.ZodSchema} A Zod schema object for validating
   * the `allowFileResources` option.
   */
  allowFileResources(strictCheck) {
    return v.boolean(strictCheck);
  },

  /**
   * The `customCode` validator that returns a Zod schema with an optional
   * stricter check based on the `strictCheck` parameter.
   *
   * The validation schema ensures the same work as the `string` validator.
   *
   * @function customCode
   *
   * @param {boolean} strictCheck - Determines if stricter validation should
   * be applied.
   *
   * @returns {z.ZodSchema} A Zod schema object for validating the `customCode`
   * option.
   */
  customCode(strictCheck) {
    return v.string(strictCheck);
  },

  /**
   * The `callback` validator that returns a Zod schema with an optional
   * stricter check based on the `strictCheck` parameter.
   *
   * The validation schema ensures the same work as the `string` validator.
   *
   * @function callback
   *
   * @param {boolean} strictCheck - Determines if stricter validation should
   * be applied.
   *
   * @returns {z.ZodSchema} A Zod schema object for validating the `callback`
   * option.
   */
  callback(strictCheck) {
    return v.string(strictCheck);
  },

  /**
   * The `resources` validator that returns a Zod schema with an optional
   * stricter check based on the `strictCheck` parameter.
   *
   * The validation schema ensures that:
   *
   * - When `strictCheck` is true, the schema will accept a partial object
   * with allowed properties `js`, `css`, and `files` where each of the allowed
   * properties can be null, stringified version of the object, string that ends
   * with the '.json', and null.
   *
   * - When `strictCheck` is false, the schema will accept a stringified version
   * of a partial object with allowed properties `js`, `css`, and `files` where
   * each of the allowed properties can be null, string that ends with the
   * '.json', and will be null if the provided value is 'undefined', 'null'
   * or ''.
   *
   * @function resources
   *
   * @param {boolean} strictCheck - Determines if stricter validation should
   * be applied.
   *
   * @returns {z.ZodSchema} A Zod schema object for validating the `resources`
   * option.
   */
  resources(strictCheck) {
    const objectSchema = z
      .object({
        js: v.string(false),
        css: v.string(false),
        files: v
          .stringArray(
            (value) => !['undefined', 'null', ''].includes(value),
            ',',
            true
          )
          .nullable()
      })
      .partial();

    const stringSchema1 = z
      .string()
      .trim()
      .refine(
        (value) =>
          (value.startsWith('{') && value.endsWith('}')) ||
          (value.length >= 6 && value.endsWith('.json')),
        {
          params: {
            errorMessage:
              "The value must be a string that starts with '{' and ends with '}"
          }
        }
      );

    const stringSchema2 = z
      .string()
      .trim()
      .refine(
        (value) =>
          (value.startsWith('{') && value.endsWith('}')) ||
          (value.length >= 6 && value.endsWith('.json')) ||
          ['undefined', 'null', ''].includes(value),
        {
          params: {
            errorMessage: 'The value must be a string that ends with .json'
          }
        }
      )
      .transform((value) =>
        !['undefined', 'null', ''].includes(value) ? value : null
      );

    return strictCheck
      ? z.union([objectSchema, stringSchema1]).nullable()
      : z.union([objectSchema, stringSchema2]).nullable();
  },

  /**
   * The `loadConfig` validator that returns a Zod schema with an optional
   * stricter check based on the `strictCheck` parameter.
   *
   * The validation schema ensures the same work as the `string` validator.
   * Additionally, it must be a string that ends with '.json'.
   *
   * @function loadConfig
   *
   * @param {boolean} strictCheck - Determines if stricter validation should
   * be applied.
   *
   * @returns {z.ZodSchema} A Zod schema object for validating the `loadConfig`
   * option.
   */
  loadConfig(strictCheck) {
    return v
      .string(strictCheck)
      .refine(
        (value) =>
          value === null || (value.length >= 6 && value.endsWith('.json')),
        {
          params: {
            errorMessage: 'The value must be a string that ends with .json'
          }
        }
      );
  },

  /**
   * The `createConfig` validator that returns a Zod schema with an optional
   * stricter check based on the `strictCheck` parameter.
   *
   * The validation schema ensures the same work as the `loadConfig` validator.
   *
   * @function createConfig
   *
   * @param {boolean} strictCheck - Determines if stricter validation should
   * be applied.
   *
   * @returns {z.ZodSchema} A Zod schema object for validating
   * the `createConfig` option.
   */
  createConfig(strictCheck) {
    return this.loadConfig(strictCheck);
  },

  /**
   * The `enableServer` validator that returns a Zod schema with an optional
   * stricter check based on the `strictCheck` parameter.
   *
   * The validation schema ensures the same work as the `boolean` validator.
   *
   * @function enableServer
   *
   * @param {boolean} strictCheck - Determines if stricter validation should
   * be applied.
   *
   * @returns {z.ZodSchema} A Zod schema object for validating
   * the `enableServer` option.
   */
  enableServer(strictCheck) {
    return v.boolean(strictCheck);
  },

  /**
   * The `host` validator that returns a Zod schema with an optional stricter
   * check based on the `strictCheck` parameter.
   *
   * The validation schema ensures the same work as the `string` validator.
   *
   * @function host
   *
   * @param {boolean} strictCheck - Determines if stricter validation should
   * be applied.
   *
   * @returns {z.ZodSchema} A Zod schema object for validating the `host`
   * option.
   */
  host(strictCheck) {
    return v.string(strictCheck);
  },

  /**
   * The `port` validator that returns a Zod schema with an optional stricter
   * check based on the `strictCheck` parameter.
   *
   * The validation schema ensures the same work as the `nonNegativeNum`
   * validator.
   *
   * @function port
   *
   * @param {boolean} strictCheck - Determines if stricter validation should
   * be applied.
   *
   * @returns {z.ZodSchema} A Zod schema object for validating the `port`
   * option.
   */
  port(strictCheck) {
    return v.nonNegativeNum(strictCheck);
  },

  /**
   * The `uploadLimit` validator that returns a Zod schema with an optional
   * stricter check based on the `strictCheck` parameter.
   *
   * The validation schema ensures the same work as the `positiveNum` validator.
   *
   * @function uploadLimit
   *
   * @param {boolean} strictCheck - Determines if stricter validation should
   * be applied.
   *
   * @returns {z.ZodSchema} A Zod schema object for validating the `uploadLimit`
   * option.
   */
  uploadLimit(strictCheck) {
    return v.positiveNum(strictCheck);
  },

  /**
   * The `serverBenchmarking` validator that returns a Zod schema with
   * an optional stricter check based on the `strictCheck` parameter.
   *
   * The validation schema ensures the same work as the `boolean` validator.
   *
   * @function serverBenchmarking
   *
   * @param {boolean} strictCheck - Determines if stricter validation should
   * be applied.
   *
   * @returns {z.ZodSchema} A Zod schema object for validating
   * the `serverBenchmarking` option.
   */
  serverBenchmarking(strictCheck) {
    return v.boolean(strictCheck);
  },

  /**
   * The `proxyHost` validator that returns a Zod schema with an optional
   * stricter check based on the `strictCheck` parameter.
   *
   * The validation schema ensures the same work as the `string` validator.
   *
   * @function proxyHost
   *
   * @param {boolean} strictCheck - Determines if stricter validation should
   * be applied.
   *
   * @returns {z.ZodSchema} A Zod schema object for validating the `proxyHost`
   * option.
   */
  proxyHost(strictCheck) {
    return v.string(strictCheck);
  },

  /**
   * The `proxyPort` validator that returns a Zod schema with an optional
   * stricter check based on the `strictCheck` parameter.
   *
   * The validation schema ensures the same work as a nullable `nonNegativeNum`
   * validator.
   *
   * @function proxyPort
   *
   * @param {boolean} strictCheck - Determines if stricter validation should
   * be applied.
   *
   * @returns {z.ZodSchema} A Zod schema object for validating the `proxyPort`
   * option.
   */
  proxyPort(strictCheck) {
    return v.nonNegativeNum(strictCheck).nullable();
  },

  /**
   * The `proxyTimeout` validator that returns a Zod schema with an optional
   * stricter check based on the `strictCheck` parameter.
   *
   * The validation schema ensures the same work as the `nonNegativeNum`
   * validator.
   *
   * @function proxyTimeout
   *
   * @param {boolean} strictCheck - Determines if stricter validation should
   * be applied.
   *
   * @returns {z.ZodSchema} A Zod schema object for validating
   * the `proxyTimeout` option.
   */
  proxyTimeout(strictCheck) {
    return v.nonNegativeNum(strictCheck);
  },

  /**
   * The `enableRateLimiting` validator that returns a Zod schema with
   * an optional stricter check based on the `strictCheck` parameter.
   *
   * The validation schema ensures the same work as the `boolean` validator.
   *
   * @function enableRateLimiting
   *
   * @param {boolean} strictCheck - Determines if stricter validation should
   * be applied.
   *
   * @returns {z.ZodSchema} A Zod schema object for validating
   * the `enableRateLimiting` option.
   */
  enableRateLimiting(strictCheck) {
    return v.boolean(strictCheck);
  },

  /**
   * The `maxRequests` validator that returns a Zod schema with an optional
   * stricter check based on the `strictCheck` parameter.
   *
   * The validation schema ensures the same work as the `nonNegativeNum`
   * validator.
   *
   * @function maxRequests
   *
   * @param {boolean} strictCheck - Determines if stricter validation should
   * be applied.
   *
   * @returns {z.ZodSchema} A Zod schema object for validating the `maxRequests`
   * option.
   */
  maxRequests(strictCheck) {
    return v.nonNegativeNum(strictCheck);
  },

  /**
   * The `window` validator that returns a Zod schema with an optional stricter
   * check based on the `strictCheck` parameter.
   *
   * The validation schema ensures the same work as the `nonNegativeNum`
   * validator.
   *
   * @function window
   *
   * @param {boolean} strictCheck - Determines if stricter validation should
   * be applied.
   *
   * @returns {z.ZodSchema} A Zod schema object for validating the `window`
   * option.
   */
  window(strictCheck) {
    return v.nonNegativeNum(strictCheck);
  },

  /**
   * The `delay` validator that returns a Zod schema with an optional stricter
   * check based on the `strictCheck` parameter.
   *
   * The validation schema ensures the same work as the `nonNegativeNum`
   * validator.
   *
   * @function delay
   *
   * @param {boolean} strictCheck - Determines if stricter validation should
   * be applied.
   *
   * @returns {z.ZodSchema} A Zod schema object for validating the `delay`
   * option.
   */
  delay(strictCheck) {
    return v.nonNegativeNum(strictCheck);
  },

  /**
   * The `trustProxy` validator that returns a Zod schema with an optional
   * stricter check based on the `strictCheck` parameter.
   *
   * The validation schema ensures the same work as the `boolean` validator.
   *
   * @function trustProxy
   *
   * @param {boolean} strictCheck - Determines if stricter validation should
   * be applied.
   *
   * @returns {z.ZodSchema} A Zod schema object for validating the `trustProxy`
   * option.
   */
  trustProxy(strictCheck) {
    return v.boolean(strictCheck);
  },

  /**
   * The `skipKey` validator that returns a Zod schema with an optional stricter
   * check based on the `strictCheck` parameter.
   *
   * The validation schema ensures the same work as the `string` validator.
   *
   * @function skipKey
   *
   * @param {boolean} strictCheck - Determines if stricter validation should
   * be applied.
   *
   * @returns {z.ZodSchema} A Zod schema object for validating the `skipKey`
   * option.
   */
  skipKey(strictCheck) {
    return v.string(strictCheck);
  },

  /**
   * The `skipToken` validator that returns a Zod schema with an optional
   * stricter check based on the `strictCheck` parameter.
   *
   * The validation schema ensures the same work as the `string` validator.
   *
   * @function skipToken
   *
   * @param {boolean} strictCheck - Determines if stricter validation should
   * be applied.
   *
   * @returns {z.ZodSchema} A Zod schema object for validating the `skipToken`
   * option.
   */
  skipToken(strictCheck) {
    return v.string(strictCheck);
  },

  /**
   * The `enableSsl` validator that returns a Zod schema with an optional
   * stricter check based on the `strictCheck` parameter.
   *
   * The validation schema ensures the same work as the `boolean` validator.
   *
   * @function enableSsl
   *
   * @param {boolean} strictCheck - Determines if stricter validation should
   * be applied.
   *
   * @returns {z.ZodSchema} A Zod schema object for validating the `enableSsl`
   * option.
   */
  enableSsl(strictCheck) {
    return v.boolean(strictCheck);
  },

  /**
   * The `sslForce` validator that returns a Zod schema with an optional
   * stricter check based on the `strictCheck` parameter.
   *
   * The validation schema ensures the same work as the `boolean` validator.
   *
   * @function sslForce
   *
   * @param {boolean} strictCheck - Determines if stricter validation should
   * be applied.
   *
   * @returns {z.ZodSchema} A Zod schema object for validating the `sslForce`
   * option.
   */
  sslForce(strictCheck) {
    return v.boolean(strictCheck);
  },

  /**
   * The `sslPort` validator that returns a Zod schema with an optional stricter
   * check based on the `strictCheck` parameter.
   *
   * The validation schema ensures the same work as the `nonNegativeNum`
   * validator.
   *
   * @function sslPort
   *
   * @param {boolean} strictCheck - Determines if stricter validation should
   * be applied.
   *
   * @returns {z.ZodSchema} A Zod schema object for validating the `sslPort`
   * option.
   */
  sslPort(strictCheck) {
    return v.nonNegativeNum(strictCheck);
  },

  /**
   * The `sslCertPath` validator that returns a Zod schema with an optional
   * stricter check based on the `strictCheck` parameter.
   *
   * The validation schema ensures the same work as the `string` validator.
   *
   * @function sslCertPath
   *
   * @param {boolean} strictCheck - Determines if stricter validation should
   * be applied.
   *
   * @returns {z.ZodSchema} A Zod schema object for validating the `sslCertPath`
   * option.
   */
  sslCertPath(strictCheck) {
    return v.string(strictCheck);
  },

  /**
   * The `minWorkers` validator that returns a Zod schema with an optional
   * stricter check based on the `strictCheck` parameter.
   *
   * The validation schema ensures the same work as the `positiveNum` validator.
   *
   * @function minWorkers
   *
   * @param {boolean} strictCheck - Determines if stricter validation should
   * be applied.
   *
   * @returns {z.ZodSchema} A Zod schema object for validating the `minWorkers`
   * option.
   */
  minWorkers(strictCheck) {
    return v.positiveNum(strictCheck);
  },

  /**
   * The `maxWorkers` validator that returns a Zod schema with an optional
   * stricter check based on the `strictCheck` parameter.
   *
   * The validation schema ensures the same work as the `positiveNum` validator.
   *
   * @function maxWorkers
   *
   * @param {boolean} strictCheck - Determines if stricter validation should
   * be applied.
   *
   * @returns {z.ZodSchema} A Zod schema object for validating the `maxWorkers`
   * option.
   */
  maxWorkers(strictCheck) {
    return v.positiveNum(strictCheck);
  },

  /**
   * The `workLimit` validator that returns a Zod schema with an optional
   * stricter check based on the `strictCheck` parameter.
   *
   * The validation schema ensures the same work as the `positiveNum` validator.
   *
   * @function workLimit
   *
   * @param {boolean} strictCheck - Determines if stricter validation should
   * be applied.
   *
   * @returns {z.ZodSchema} A Zod schema object for validating the `workLimit`
   * option.
   */
  workLimit(strictCheck) {
    return v.positiveNum(strictCheck);
  },

  /**
   * The `acquireTimeout` validator that returns a Zod schema with an optional
   * stricter check based on the `strictCheck` parameter.
   *
   * The validation schema ensures the same work as the `nonNegativeNum`
   * validator.
   *
   * @function acquireTimeout
   *
   * @param {boolean} strictCheck - Determines if stricter validation should
   * be applied.
   *
   * @returns {z.ZodSchema} A Zod schema object for validating
   * the `acquireTimeout` option.
   */
  acquireTimeout(strictCheck) {
    return v.nonNegativeNum(strictCheck);
  },

  /**
   * The `createTimeout` validator that returns a Zod schema with an optional
   * stricter check based on the `strictCheck` parameter.
   *
   * The validation schema ensures the same work as the `nonNegativeNum`
   * validator.
   *
   * @function createTimeout
   *
   * @param {boolean} strictCheck - Determines if stricter validation should
   * be applied.
   *
   * @returns {z.ZodSchema} A Zod schema object for validating
   * the `createTimeout` option.
   */
  createTimeout(strictCheck) {
    return v.nonNegativeNum(strictCheck);
  },

  /**
   * The `destroyTimeout` validator that returns a Zod schema with an optional
   * stricter check based on the `strictCheck` parameter.
   *
   * The validation schema ensures the same work as the `nonNegativeNum`
   * validator.
   *
   * @function destroyTimeout
   *
   * @param {boolean} strictCheck - Determines if stricter validation should
   * be applied.
   *
   * @returns {z.ZodSchema} A Zod schema object for validating
   * the `destroyTimeout` option.
   */
  destroyTimeout(strictCheck) {
    return v.nonNegativeNum(strictCheck);
  },

  /**
   * The `idleTimeout` validator that returns a Zod schema with an optional
   * stricter check based on the `strictCheck` parameter.
   *
   * The validation schema ensures the same work as the `nonNegativeNum`
   * validator.
   *
   * @function idleTimeout
   *
   * @param {boolean} strictCheck - Determines if stricter validation should
   * be applied.
   *
   * @returns {z.ZodSchema} A Zod schema object for validating
   * the `idleTimeout` option.
   */
  idleTimeout(strictCheck) {
    return v.nonNegativeNum(strictCheck);
  },

  /**
   * The `createRetryInterval` validator that returns a Zod schema with
   * an optional stricter check based on the `strictCheck` parameter.
   *
   * The validation schema ensures the same work as the `nonNegativeNum`
   * validator.
   *
   * @function createRetryInterval
   *
   * @param {boolean} strictCheck - Determines if stricter validation should
   * be applied.
   *
   * @returns {z.ZodSchema} A Zod schema object for validating
   * the `createRetryInterval` option.
   */
  createRetryInterval(strictCheck) {
    return v.nonNegativeNum(strictCheck);
  },

  /**
   * The `reaperInterval` validator that returns a Zod schema with an optional
   * stricter check based on the `strictCheck` parameter.
   *
   * The validation schema ensures the same work as the `nonNegativeNum`
   * validator.
   *
   * @function reaperInterval
   *
   * @param {boolean} strictCheck - Determines if stricter validation should
   * be applied.
   *
   * @returns {z.ZodSchema} A Zod schema object for validating
   * the `reaperInterval` option.
   */
  reaperInterval(strictCheck) {
    return v.nonNegativeNum(strictCheck);
  },

  /**
   * The `poolBenchmarking` validator that returns a Zod schema with an optional
   * stricter check based on the `strictCheck` parameter.
   *
   * The validation schema ensures the same work as the `boolean` validator.
   *
   * @function poolBenchmarking
   *
   * @param {boolean} strictCheck - Determines if stricter validation should
   * be applied.
   *
   * @returns {z.ZodSchema} A Zod schema object for validating
   * the `poolBenchmarking` option.
   */
  poolBenchmarking(strictCheck) {
    return v.boolean(strictCheck);
  },

  /**
   * The `resourcesInterval` validator that returns a Zod schema with
   * an optional stricter check based on the `strictCheck` parameter.
   *
   * The validation schema ensures the same work as the `nonNegativeNum`
   * validator.
   *
   * @function resourcesInterval
   *
   * @param {boolean} strictCheck - Determines if stricter validation should
   * be applied.
   *
   * @returns {z.ZodSchema} A Zod schema object for validating
   * the `resourcesInterval` option.
   */
  resourcesInterval(strictCheck) {
    return v.nonNegativeNum(strictCheck);
  },

  /**
   * The `logLevel` validator that returns a Zod schema with an optional
   * stricter check based on the `strictCheck` parameter.
   *
   * The validation schema ensures that:
   *
   * - When `strictCheck` is true, the schema will accept integer number values
   * that are between 0 and 5 (inclusive).
   *
   * - When `strictCheck` is false, the schema will accept integer number values
   * and stringified integer number values that are between 1 and 5 (inclusive),
   * null, 'undefined', 'null', and '' which will be transformed to null.
   *
   * @function logLevel
   *
   * @param {boolean} strictCheck - Determines if stricter validation should
   * be applied.
   *
   * @returns {z.ZodSchema} A Zod schema object for validating the `logLevel`
   * option.
   */
  logLevel(strictCheck) {
    return strictCheck
      ? z.number().int().gte(0).lte(5)
      : z
          .union([
            z
              .string()
              .trim()
              .refine(
                (value) =>
                  (!isNaN(Number(value)) &&
                    value !== true &&
                    !value.startsWith('[') &&
                    Number.isInteger(Number(value)) &&
                    Number(value) >= 0 &&
                    Number(value) <= 5) ||
                  ['undefined', 'null', ''].includes(value),
                {
                  params: {
                    errorMessage: 'The value must be within a 0 and 5 range'
                  }
                }
              )
              .transform((value) =>
                !['undefined', 'null', ''].includes(value)
                  ? Number(value)
                  : null
              ),
            z.number().int().gte(0).lte(5)
          ])
          .nullable();
  },

  /**
   * The `logFile` validator that returns a Zod schema with an optional stricter
   * check based on the `strictCheck` parameter.
   *
   * The validation schema ensures the same work as the `string` validator.
   * Additionally, it must be a string that ends with '.log'.
   *
   * @function logFile
   *
   * @param {boolean} strictCheck - Determines if stricter validation should
   * be applied.
   *
   * @returns {z.ZodSchema} A Zod schema object for validating the `logFile`
   * option.
   */
  logFile(strictCheck) {
    return v
      .string(strictCheck)
      .refine(
        (value) =>
          value === null || (value.length >= 5 && value.endsWith('.log')),
        {
          params: {
            errorMessage: 'The value must be a string that ends with .log'
          }
        }
      );
  },

  /**
   * The `logDest` validator that returns a Zod schema with an optional stricter
   * check based on the `strictCheck` parameter.
   *
   * The validation schema ensures the same work as the `string` validator.
   *
   * @function logDest
   *
   * @param {boolean} strictCheck - Determines if stricter validation should
   * be applied.
   *
   * @returns {z.ZodSchema} A Zod schema object for validating the `logDest`
   * option.
   */
  logDest(strictCheck) {
    return v.string(strictCheck);
  },

  /**
   * The `logToConsole` validator that returns a Zod schema with an optional
   * stricter check based on the `strictCheck` parameter.
   *
   * The validation schema ensures the same work as the `boolean` validator.
   *
   * @function logToConsole
   *
   * @param {boolean} strictCheck - Determines if stricter validation should
   * be applied.
   *
   * @returns {z.ZodSchema} A Zod schema object for validating
   * the `logToConsole` option.
   */
  logToConsole(strictCheck) {
    return v.boolean(strictCheck);
  },

  /**
   * The `logToFile` validator that returns a Zod schema with an optional
   * stricter check based on the `strictCheck` parameter.
   *
   * The validation schema ensures the same work as the `boolean` validator.
   *
   * @function logToFile
   *
   * @param {boolean} strictCheck - Determines if stricter validation should
   * be applied.
   *
   * @returns {z.ZodSchema} A Zod schema object for validating the `logToFile`
   * option.
   */
  logToFile(strictCheck) {
    return v.boolean(strictCheck);
  },

  /**
   * The `enableUi` validator that returns a Zod schema with an optional
   * stricter check based on the `strictCheck` parameter.
   *
   * The validation schema ensures the same work as the `boolean` validator.
   *
   * @function enableUi
   *
   * @param {boolean} strictCheck - Determines if stricter validation should
   * be applied.
   *
   * @returns {z.ZodSchema} A Zod schema object for validating the `enableUi`
   * option.
   */
  enableUi(strictCheck) {
    return v.boolean(strictCheck);
  },

  /**
   * The `uiRoute` validator that returns a Zod schema with an optional
   * stricter check based on the `strictCheck` parameter.
   *
   * The validation schema ensures the same work as the `startsWith` validator.
   *
   * @function uiRoute
   *
   * @param {boolean} strictCheck - Determines if stricter validation should
   * be applied.
   *
   * @returns {z.ZodSchema} A Zod schema object for validating the `uiRoute`
   * option.
   */
  uiRoute(strictCheck) {
    return v.startsWith(['/'], strictCheck);
  },

  /**
   * The `nodeEnv` validator that returns a Zod schema with an optional
   * stricter check based on the `strictCheck` parameter.
   *
   * The validation schema ensures the same work as the `enum` validator.
   *
   * @function nodeEnv
   *
   * @param {boolean} strictCheck - Determines if stricter validation should
   * be applied.
   *
   * @returns {z.ZodSchema} A Zod schema object for validating the `nodeEnv`
   * option.
   */
  nodeEnv(strictCheck) {
    return v.enum(['development', 'production', 'test'], strictCheck);
  },

  /**
   * The `listenToProcessExits` validator that returns a Zod schema with
   * an optional stricter check based on the `strictCheck` parameter.
   *
   * The validation schema ensures the same work as the `boolean` validator.
   *
   * @function listenToProcessExits
   *
   * @param {boolean} strictCheck - Determines if stricter validation should
   * be applied.
   *
   * @returns {z.ZodSchema} A Zod schema object for validating
   * the `listenToProcessExits` option.
   */
  listenToProcessExits(strictCheck) {
    return v.boolean(strictCheck);
  },

  /**
   * The `noLogo` validator that returns a Zod schema with an optional
   * stricter check based on the `strictCheck` parameter.
   *
   * The validation schema ensures the same work as the `boolean` validator.
   *
   * @function noLogo
   *
   * @param {boolean} strictCheck - Determines if stricter validation should
   * be applied.
   *
   * @returns {z.ZodSchema} A Zod schema object for validating the `noLogo`
   * option.
   */
  noLogo(strictCheck) {
    return v.boolean(strictCheck);
  },

  /**
   * The `hardResetPage` validator that returns a Zod schema with an optional
   * stricter check based on the `strictCheck` parameter.
   *
   * The validation schema ensures the same work as the `boolean` validator.
   *
   * @function hardResetPage
   *
   * @param {boolean} strictCheck - Determines if stricter validation should
   * be applied.
   *
   * @returns {z.ZodSchema} A Zod schema object for validating
   * the `hardResetPage` option.
   */
  hardResetPage(strictCheck) {
    return v.boolean(strictCheck);
  },

  /**
   * The `browserShellMode` validator that returns a Zod schema with an optional
   * stricter check based on the `strictCheck` parameter.
   *
   * The validation schema ensures the same work as the `boolean` validator.
   *
   * @function browserShellMode
   *
   * @param {boolean} strictCheck - Determines if stricter validation should
   * be applied.
   *
   * @returns {z.ZodSchema} A Zod schema object for validating
   * the `browserShellMode` option.
   */
  browserShellMode(strictCheck) {
    return v.boolean(strictCheck);
  },

  /**
   * The `validation` validator that returns a Zod schema with an optional
   * stricter check based on the `strictCheck` parameter.
   *
   * The validation schema ensures the same work as the `boolean` validator.
   *
   * @function validation
   *
   * @param {boolean} strictCheck - Determines if stricter validation should
   * be applied.
   *
   * @returns {z.ZodSchema} A Zod schema object for validating the `validation`
   * option.
   */
  validation(strictCheck) {
    return v.boolean(strictCheck);
  },

  /**
   * The `enableDebug` validator that returns a Zod schema with an optional
   * stricter check based on the `strictCheck` parameter.
   *
   * The validation schema ensures the same work as the `boolean` validator.
   *
   * @function enableDebug
   *
   * @param {boolean} strictCheck - Determines if stricter validation should
   * be applied.
   *
   * @returns {z.ZodSchema} A Zod schema object for validating the `enableDebug`
   * option.
   */
  enableDebug(strictCheck) {
    return v.boolean(strictCheck);
  },

  /**
   * The `headless` validator that returns a Zod schema with an optional
   * stricter check based on the `strictCheck` parameter.
   *
   * The validation schema ensures the same work as the `boolean` validator.
   *
   * @function headless
   *
   * @param {boolean} strictCheck - Determines if stricter validation should
   * be applied.
   *
   * @returns {z.ZodSchema} A Zod schema object for validating the `headless`
   * option.
   */
  headless(strictCheck) {
    return v.boolean(strictCheck);
  },

  /**
   * The `devtools` validator that returns a Zod schema with an optional
   * stricter check based on the `strictCheck` parameter.
   *
   * The validation schema ensures the same work as the `boolean` validator.
   *
   * @function devtools
   *
   * @param {boolean} strictCheck - Determines if stricter validation should
   * be applied.
   *
   * @returns {z.ZodSchema} A Zod schema object for validating the `devtools`
   * option.
   */
  devtools(strictCheck) {
    return v.boolean(strictCheck);
  },

  /**
   * The `listenToConsole` validator that returns a Zod schema with an optional
   * stricter check based on the `strictCheck` parameter.
   *
   * The validation schema ensures the same work as the `boolean` validator.
   *
   * @function listenToConsole
   *
   * @param {boolean} strictCheck - Determines if stricter validation should
   * be applied.
   *
   * @returns {z.ZodSchema} A Zod schema object for validating
   * the `listenToConsole` option.
   */
  listenToConsole(strictCheck) {
    return v.boolean(strictCheck);
  },

  /**
   * The `dumpio` validator that returns a Zod schema with an optional stricter
   * check based on the `strictCheck` parameter.
   *
   * The validation schema ensures the same work as the `boolean` validator.
   *
   * @function dumpio
   *
   * @param {boolean} strictCheck - Determines if stricter validation should
   * be applied.
   *
   * @returns {z.ZodSchema} A Zod schema object for validating the `dumpio`
   * option.
   */
  dumpio(strictCheck) {
    return v.boolean(strictCheck);
  },

  /**
   * The `slowMo` validator that returns a Zod schema with an optional stricter
   * check based on the `strictCheck` parameter.
   *
   * The validation schema ensures the same work as the `nonNegativeNum`
   * validator.
   *
   * @function slowMo
   *
   * @param {boolean} strictCheck - Determines if stricter validation should
   * be applied.
   *
   * @returns {z.ZodSchema} A Zod schema object for validating the `slowMo`
   * option.
   */
  slowMo(strictCheck) {
    return v.nonNegativeNum(strictCheck);
  },

  /**
   * The `debuggingPort` validator that returns a Zod schema with an optional
   * stricter check based on the `strictCheck` parameter.
   *
   * The validation schema ensures the same work as the `nonNegativeNum`
   * validator.
   *
   * @function debuggingPort
   *
   * @param {boolean} strictCheck - Determines if stricter validation should
   * be applied.
   *
   * @returns {z.ZodSchema} A Zod schema object for validating
   * the `debuggingPort` option.
   */
  debuggingPort(strictCheck) {
    return v.nonNegativeNum(strictCheck);
  },

  /**
   * The `enableWs` validator that returns a Zod schema with an optional
   * stricter check based on the `strictCheck` parameter.
   *
   * The validation schema ensures the same work as the `boolean` validator.
   *
   * @function enableWs
   *
   * @param {boolean} strictCheck - Determines if stricter validation should
   * be applied.
   *
   * @returns {z.ZodSchema} A Zod schema object for validating the `enableWs`
   * option.
   */
  enableWs(strictCheck) {
    return v.boolean(strictCheck);
  },

  /**
   * The `wsReconnect` validator that returns a Zod schema with an optional
   * stricter check based on the `strictCheck` parameter.
   *
   * The validation schema ensures the same work as the `boolean` validator.
   *
   * @function wsReconnect
   *
   * @param {boolean} strictCheck - Determines if stricter validation should
   * be applied.
   *
   * @returns {z.ZodSchema} A Zod schema object for validating the `wsReconnect`
   * option.
   */
  wsReconnect(strictCheck) {
    return v.boolean(strictCheck);
  },

  /**
   * The `wsRejectUnauthorized` validator that returns a Zod schema with
   * an optional stricter check based on the `strictCheck` parameter.
   *
   * The validation schema ensures the same work as the `boolean` validator.
   *
   * @function
   *
   * @param {boolean} strictCheck - Determines if stricter validation should
   * be applied.
   *
   * @returns {z.ZodSchema} A Zod schema object for validating
   * the `wsRejectUnauthorized` option.
   */
  wsRejectUnauthorized(strictCheck) {
    return v.boolean(strictCheck);
  },

  /**
   * The `wsPingTimeout` validator that returns a Zod schema with an optional
   * stricter check based on the `strictCheck` parameter.
   *
   * The validation schema ensures the same work as the `nonNegativeNum`
   * validator.
   *
   * @function wsPingTimeout
   *
   * @param {boolean} strictCheck - Determines if stricter validation should
   * be applied.
   *
   * @returns {z.ZodSchema} A Zod schema object for validating
   * the `wsPingTimeout` option.
   */
  wsPingTimeout(strictCheck) {
    return v.nonNegativeNum(strictCheck);
  },

  /**
   * The `wsReconnectInterval` validator that returns a Zod schema with
   * an optional stricter check based on the `strictCheck` parameter.
   *
   * The validation schema ensures the same work as the `nonNegativeNum`
   * validator.
   *
   * @function wsReconnectInterval
   *
   * @param {boolean} strictCheck - Determines if stricter validation should
   * be applied.
   *
   * @returns {z.ZodSchema} A Zod schema object for validating
   * the `wsReconnectInterval` option.
   */
  wsReconnectInterval(strictCheck) {
    return v.nonNegativeNum(strictCheck);
  },

  /**
   * The `wsReconnectAttempts` validator that returns a Zod schema with
   * an optional stricter check based on the `strictCheck` parameter.
   *
   * The validation schema ensures the same work as the `nonNegativeNum`
   * validator.
   *
   * @function wsReconnectAttempts
   *
   * @param {boolean} strictCheck - Determines if stricter validation should
   * be applied.
   *
   * @returns {z.ZodSchema} A Zod schema object for validating
   * the `wsReconnectAttempts` option.
   */
  wsReconnectAttempts(strictCheck) {
    return v.nonNegativeNum(strictCheck);
  },

  /**
   * The `wsMessageInterval` validator that returns a Zod schema with
   * an optional stricter check based on the `strictCheck` parameter.
   *
   * The validation schema ensures the same work as the `nonNegativeNum`
   * validator.
   *
   * @function wsMessageInterval
   *
   * @param {boolean} strictCheck - Determines if stricter validation should
   * be applied.
   *
   * @returns {z.ZodSchema} A Zod schema object for validating
   * the `wsMessageInterval` option.
   */
  wsMessageInterval(strictCheck) {
    return v.nonNegativeNum(strictCheck);
  },

  /**
   * The `wsGatherAllOptions` validator that returns a Zod schema with
   * an optional stricter check based on the `strictCheck` parameter.
   *
   * The validation schema ensures the same work as the `boolean` validator.
   *
   * @function wsGatherAllOptions
   *
   * @param {boolean} strictCheck - Determines if stricter validation should
   * be applied.
   *
   * @returns {z.ZodSchema} A Zod schema object for validating
   * the `wsGatherAllOptions` option.
   */
  wsGatherAllOptions(strictCheck) {
    return v.boolean(strictCheck);
  },

  /**
   * The `wsUrl` validator that returns a Zod schema with an optional stricter
   * check based on the `strictCheck` parameter.
   *
   * The validation schema ensures the same work as the `startsWith` validator.
   *
   * @function wsUrl
   *
   * @param {boolean} strictCheck - Determines if stricter validation should
   * be applied.
   *
   * @returns {z.ZodSchema} A Zod schema object for validating the `wsUrl`
   * option.
   */
  wsUrl(strictCheck) {
    return v.startsWith(['ws://', 'wss://'], strictCheck).nullable();
  },

  /**
   * The `wsSecret` validator that returns a Zod schema with an optional
   * stricter check based on the `strictCheck` parameter.
   *
   * The validation schema ensures the same work as the `string` validator.
   *
   * @function wsSecret
   *
   * @param {boolean} strictCheck - Determines if stricter validation should
   * be applied.
   *
   * @returns {z.ZodSchema} A Zod schema object for validating the `wsSecret`
   * option.
   */
  wsSecret(strictCheck) {
    return v.string(strictCheck);
  },

  /**
   * The `requestId` validator that returns a Zod schema with an optional
   * stricter check based on the `strictCheck` parameter.
   *
   * The validation schema ensures the same work as the `string` validator.
   * Additionally, it must be a stringified UUID or can be null.
   *
   * @function requestId
   *
   * @param {boolean} strictCheck - Determines if stricter validation should
   * be applied.
   *
   * @returns {z.ZodSchema} A Zod schema object for validating the `requestId`
   * option.
   */
  requestId() {
    return z
      .string()
      .uuid({ message: 'The value must be a stringified UUID' })
      .nullable();
  }
};

// Schema for the puppeteer section of options
const PuppeteerSchema = (strictCheck) =>
  z
    .object({
      args: validators.args(strictCheck)
    })
    .partial();

// Schema for the highcharts section of options
const HighchartsSchema = (strictCheck) =>
  z
    .object({
      version: validators.version(strictCheck),
      cdnUrl: validators.cdnUrl(strictCheck),
      forceFetch: validators.forceFetch(strictCheck),
      cachePath: validators.cachePath(strictCheck),
      coreScripts: validators.coreScripts(strictCheck),
      moduleScripts: validators.moduleScripts(strictCheck),
      indicatorScripts: validators.indicatorScripts(strictCheck),
      customScripts: validators.customScripts(strictCheck)
    })
    .partial();

// Schema for the export section of options
const ExportSchema = (strictCheck) =>
  z
    .object({
      infile: validators.infile(strictCheck),
      instr: validators.instr(),
      options: validators.options(),
      svg: validators.svg(),
      outfile: validators.outfile(strictCheck),
      type: validators.type(strictCheck),
      constr: validators.constr(strictCheck),
      b64: validators.b64(strictCheck),
      noDownload: validators.noDownload(strictCheck),
      defaultHeight: validators.defaultHeight(strictCheck),
      defaultWidth: validators.defaultWidth(strictCheck),
      defaultScale: validators.defaultScale(strictCheck),
      height: validators.height(strictCheck),
      width: validators.width(strictCheck),
      scale: validators.scale(strictCheck),
      globalOptions: validators.globalOptions(),
      themeOptions: validators.themeOptions(),
      batch: validators.batch(false),
      rasterizationTimeout: validators.rasterizationTimeout(strictCheck)
    })
    .partial();

// Schema for the customLogic section of options
const CustomLogicSchema = (strictCheck) =>
  z
    .object({
      allowCodeExecution: validators.allowCodeExecution(strictCheck),
      allowFileResources: validators.allowFileResources(strictCheck),
      customCode: validators.customCode(false),
      callback: validators.callback(false),
      resources: validators.resources(strictCheck),
      loadConfig: validators.loadConfig(false),
      createConfig: validators.createConfig(false)
    })
    .partial();

// Schema for the server.proxy section of options
const ProxySchema = (strictCheck) =>
  z
    .object({
      host: validators.proxyHost(false),
      port: validators.proxyPort(strictCheck),
      timeout: validators.proxyTimeout(strictCheck)
    })
    .partial();

// Schema for the server.rateLimiting section of options
const RateLimitingSchema = (strictCheck) =>
  z
    .object({
      enable: validators.enableRateLimiting(strictCheck),
      maxRequests: validators.maxRequests(strictCheck),
      window: validators.window(strictCheck),
      delay: validators.delay(strictCheck),
      trustProxy: validators.trustProxy(strictCheck),
      skipKey: validators.skipKey(false),
      skipToken: validators.skipToken(false)
    })
    .partial();

// Schema for the server.ssl section of options
const SslSchema = (strictCheck) =>
  z
    .object({
      enable: validators.enableSsl(strictCheck),
      force: validators.sslForce(strictCheck),
      port: validators.sslPort(strictCheck),
      certPath: validators.sslCertPath(false)
    })
    .partial();

// Schema for the server section of options
const ServerSchema = (strictCheck) =>
  z.object({
    enable: validators.enableServer(strictCheck).optional(),
    host: validators.host(strictCheck).optional(),
    port: validators.port(strictCheck).optional(),
    uploadLimit: validators.uploadLimit(strictCheck).optional(),
    benchmarking: validators.serverBenchmarking(strictCheck).optional(),
    proxy: ProxySchema(strictCheck).optional(),
    rateLimiting: RateLimitingSchema(strictCheck).optional(),
    ssl: SslSchema(strictCheck).optional()
  });

// Schema for the pool section of options
const PoolSchema = (strictCheck) =>
  z
    .object({
      minWorkers: validators.minWorkers(strictCheck),
      maxWorkers: validators.maxWorkers(strictCheck),
      workLimit: validators.workLimit(strictCheck),
      acquireTimeout: validators.acquireTimeout(strictCheck),
      createTimeout: validators.createTimeout(strictCheck),
      destroyTimeout: validators.destroyTimeout(strictCheck),
      idleTimeout: validators.idleTimeout(strictCheck),
      createRetryInterval: validators.createRetryInterval(strictCheck),
      reaperInterval: validators.reaperInterval(strictCheck),
      benchmarking: validators.poolBenchmarking(strictCheck)
    })
    .partial();

// Schema for the logging section of options
const LoggingSchema = (strictCheck) =>
  z
    .object({
      level: validators.logLevel(strictCheck),
      file: validators.logFile(strictCheck),
      dest: validators.logDest(strictCheck),
      toConsole: validators.logToConsole(strictCheck),
      toFile: validators.logToFile(strictCheck)
    })
    .partial();

// Schema for the ui section of options
const UiSchema = (strictCheck) =>
  z
    .object({
      enable: validators.enableUi(strictCheck),
      route: validators.uiRoute(strictCheck)
    })
    .partial();

// Schema for the other section of options
const OtherSchema = (strictCheck) =>
  z
    .object({
      nodeEnv: validators.nodeEnv(strictCheck),
      listenToProcessExits: validators.listenToProcessExits(strictCheck),
      noLogo: validators.noLogo(strictCheck),
      hardResetPage: validators.hardResetPage(strictCheck),
      browserShellMode: validators.browserShellMode(strictCheck),
      validation: validators.validation(strictCheck)
    })
    .partial();

// Schema for the debug section of options
const DebugSchema = (strictCheck) =>
  z
    .object({
<<<<<<< HEAD
      enable: config.enableDebug(strictCheck),
      headless: config.headless(strictCheck),
      devtools: config.devtools(strictCheck),
      listenToConsole: config.listenToConsole(strictCheck),
      dumpio: config.dumpio(strictCheck),
      slowMo: config.slowMo(strictCheck),
      debuggingPort: config.debuggingPort(strictCheck)
    })
    .partial();

// Schema for the webSocket section of options
const WebSocketSchema = (strictCheck) =>
  z
    .object({
      enable: config.enableWs(strictCheck),
      reconnect: config.wsReconnect(strictCheck),
      rejectUnauthorized: config.wsRejectUnauthorized(strictCheck),
      pingTimeout: config.wsPingTimeout(strictCheck),
      reconnectInterval: config.wsReconnectInterval(strictCheck),
      reconnectAttempts: config.wsReconnectAttempts(strictCheck),
      messageInterval: config.wsMessageInterval(strictCheck),
      gatherAllOptions: config.wsGatherAllOptions(strictCheck),
      url: config.wsUrl(strictCheck)
    })
    .partial();

// Schema for the payload section of options
const PayloadSchema = () =>
  z
    .object({
      requestId: config.requestId()
=======
      enable: validators.enableDebug(strictCheck),
      headless: validators.headless(strictCheck),
      devtools: validators.devtools(strictCheck),
      listenToConsole: validators.listenToConsole(strictCheck),
      dumpio: validators.dumpio(strictCheck),
      slowMo: validators.slowMo(strictCheck),
      debuggingPort: validators.debuggingPort(strictCheck)
>>>>>>> c22eeba5
    })
    .partial();

// Strict schema for the config
export const StrictConfigSchema = z.object({
  requestId: validators.requestId(),
  puppeteer: PuppeteerSchema(true),
  highcharts: HighchartsSchema(true),
  export: ExportSchema(true),
  customLogic: CustomLogicSchema(true),
  server: ServerSchema(true),
  pool: PoolSchema(true),
  logging: LoggingSchema(true),
  ui: UiSchema(true),
  other: OtherSchema(true),
<<<<<<< HEAD
  debug: DebugSchema(true),
  webSocket: WebSocketSchema(true),
  payload: PayloadSchema()
=======
  debug: DebugSchema(true)
>>>>>>> c22eeba5
});

// Loose schema for the config
export const LooseConfigSchema = z.object({
  requestId: validators.requestId(),
  puppeteer: PuppeteerSchema(false),
  highcharts: HighchartsSchema(false),
  export: ExportSchema(false),
  customLogic: CustomLogicSchema(false),
  server: ServerSchema(false),
  pool: PoolSchema(false),
  logging: LoggingSchema(false),
  ui: UiSchema(false),
  other: OtherSchema(false),
<<<<<<< HEAD
  debug: DebugSchema(false),
  webSocket: WebSocketSchema(false),
  payload: PayloadSchema()
=======
  debug: DebugSchema(false)
>>>>>>> c22eeba5
});

// Schema for the environment variables config
export const EnvSchema = z.object({
  // puppeteer
  PUPPETEER_ARGS: validators.args(false),

  // highcharts
  HIGHCHARTS_VERSION: validators.version(false),
  HIGHCHARTS_CDN_URL: validators.cdnUrl(false),
  HIGHCHARTS_FORCE_FETCH: validators.forceFetch(false),
  HIGHCHARTS_CACHE_PATH: validators.cachePath(false),
  HIGHCHARTS_ADMIN_TOKEN: validators.adminToken(false),
  HIGHCHARTS_CORE_SCRIPTS: validators.coreScripts(false),
  HIGHCHARTS_MODULE_SCRIPTS: validators.moduleScripts(false),
  HIGHCHARTS_INDICATOR_SCRIPTS: validators.indicatorScripts(false),
  HIGHCHARTS_CUSTOM_SCRIPTS: validators.customScripts(false),

  // export
  EXPORT_INFILE: validators.infile(false),
  EXPORT_INSTR: validators.instr(),
  EXPORT_OPTIONS: validators.options(),
  EXPORT_SVG: validators.svg(),
  EXPORT_BATCH: validators.batch(false),
  EXPORT_OUTFILE: validators.outfile(false),
  EXPORT_TYPE: validators.type(false),
  EXPORT_CONSTR: validators.constr(false),
  EXPORT_B64: validators.b64(false),
  EXPORT_NO_DOWNLOAD: validators.noDownload(false),
  EXPORT_HEIGHT: validators.height(false),
  EXPORT_WIDTH: validators.width(false),
  EXPORT_SCALE: validators.scale(false),
  EXPORT_DEFAULT_HEIGHT: validators.defaultHeight(false),
  EXPORT_DEFAULT_WIDTH: validators.defaultWidth(false),
  EXPORT_DEFAULT_SCALE: validators.defaultScale(false),
  EXPORT_GLOBAL_OPTIONS: validators.globalOptions(),
  EXPORT_THEME_OPTIONS: validators.themeOptions(),
  EXPORT_RASTERIZATION_TIMEOUT: validators.rasterizationTimeout(false),

<<<<<<< HEAD
  // custom logic
  CUSTOM_LOGIC_ALLOW_CODE_EXECUTION: config.allowCodeExecution(false),
  CUSTOM_LOGIC_ALLOW_FILE_RESOURCES: config.allowFileResources(false),
  CUSTOM_LOGIC_CUSTOM_CODE: config.customCode(false),
  CUSTOM_LOGIC_CALLBACK: config.callback(false),
  CUSTOM_LOGIC_RESOURCES: config.resources(false),
  CUSTOM_LOGIC_LOAD_CONFIG: config.loadConfig(false),
  CUSTOM_LOGIC_CREATE_CONFIG: config.createConfig(false),
=======
  // custom
  CUSTOM_LOGIC_ALLOW_CODE_EXECUTION: validators.allowCodeExecution(false),
  CUSTOM_LOGIC_ALLOW_FILE_RESOURCES: validators.allowFileResources(false),
  CUSTOM_LOGIC_CUSTOM_CODE: validators.customCode(false),
  CUSTOM_LOGIC_CALLBACK: validators.callback(false),
  CUSTOM_LOGIC_RESOURCES: validators.resources(false),
  CUSTOM_LOGIC_LOAD_CONFIG: validators.loadConfig(false),
  CUSTOM_LOGIC_CREATE_CONFIG: validators.createConfig(false),
>>>>>>> c22eeba5

  // server
  SERVER_ENABLE: validators.enableServer(false),
  SERVER_HOST: validators.host(false),
  SERVER_PORT: validators.port(false),
  SERVER_UPLOAD_LIMIT: validators.uploadLimit(false),
  SERVER_BENCHMARKING: validators.serverBenchmarking(false),

  // server proxy
  SERVER_PROXY_HOST: validators.proxyHost(false),
  SERVER_PROXY_PORT: validators.proxyPort(false),
  SERVER_PROXY_TIMEOUT: validators.proxyTimeout(false),

  // server rate limiting
  SERVER_RATE_LIMITING_ENABLE: validators.enableRateLimiting(false),
  SERVER_RATE_LIMITING_MAX_REQUESTS: validators.maxRequests(false),
  SERVER_RATE_LIMITING_WINDOW: validators.window(false),
  SERVER_RATE_LIMITING_DELAY: validators.delay(false),
  SERVER_RATE_LIMITING_TRUST_PROXY: validators.trustProxy(false),
  SERVER_RATE_LIMITING_SKIP_KEY: validators.skipKey(false),
  SERVER_RATE_LIMITING_SKIP_TOKEN: validators.skipToken(false),

  // server ssl
  SERVER_SSL_ENABLE: validators.enableSsl(false),
  SERVER_SSL_FORCE: validators.sslForce(false),
  SERVER_SSL_PORT: validators.sslPort(false),
  SERVER_SSL_CERT_PATH: validators.sslCertPath(false),

  // pool
  POOL_MIN_WORKERS: validators.minWorkers(false),
  POOL_MAX_WORKERS: validators.maxWorkers(false),
  POOL_WORK_LIMIT: validators.workLimit(false),
  POOL_ACQUIRE_TIMEOUT: validators.acquireTimeout(false),
  POOL_CREATE_TIMEOUT: validators.createTimeout(false),
  POOL_DESTROY_TIMEOUT: validators.destroyTimeout(false),
  POOL_IDLE_TIMEOUT: validators.idleTimeout(false),
  POOL_CREATE_RETRY_INTERVAL: validators.createRetryInterval(false),
  POOL_REAPER_INTERVAL: validators.reaperInterval(false),
  POOL_BENCHMARKING: validators.poolBenchmarking(false),

  // logging
  LOGGING_LEVEL: validators.logLevel(false),
  LOGGING_FILE: validators.logFile(false),
  LOGGING_DEST: validators.logDest(false),
  LOGGING_TO_CONSOLE: validators.logToConsole(false),
  LOGGING_TO_FILE: validators.logToFile(false),

  // ui
  UI_ENABLE: validators.enableUi(false),
  UI_ROUTE: validators.uiRoute(false),

  // other
  OTHER_NODE_ENV: validators.nodeEnv(false),
  OTHER_LISTEN_TO_PROCESS_EXITS: validators.listenToProcessExits(false),
  OTHER_NO_LOGO: validators.noLogo(false),
  OTHER_HARD_RESET_PAGE: validators.hardResetPage(false),
  OTHER_BROWSER_SHELL_MODE: validators.browserShellMode(false),
  OTHER_VALIDATION: validators.validation(false),

  // debugger
<<<<<<< HEAD
  DEBUG_ENABLE: config.enableDebug(false),
  DEBUG_HEADLESS: config.headless(false),
  DEBUG_DEVTOOLS: config.devtools(false),
  DEBUG_LISTEN_TO_CONSOLE: config.listenToConsole(false),
  DEBUG_DUMPIO: config.dumpio(false),
  DEBUG_SLOW_MO: config.slowMo(false),
  DEBUG_DEBUGGING_PORT: config.debuggingPort(false),

  // websocket
  WEB_SOCKET_ENABLE: config.enableWs(false),
  WEB_SOCKET_RECONNECT: config.wsReconnect(false),
  WEB_SOCKET_REJECT_UNAUTHORIZED: config.wsRejectUnauthorized(false),
  WEB_SOCKET_PING_TIMEOUT: config.wsPingTimeout(false),
  WEB_SOCKET_RECONNECT_INTERVAL: config.wsReconnectInterval(false),
  WEB_SOCKET_RECONNECT_ATTEMPTS: config.wsReconnectAttempts(false),
  WEB_SOCKET_MESSAGE_INTERVAL: config.wsMessageInterval(false),
  WEB_SOCKET_GATHER_ALL_OPTIONS: config.wsGatherAllOptions(false),
  WEB_SOCKET_URL: config.wsUrl(false),
  WEB_SOCKET_SECRET: config.wsSecret(false)
=======
  DEBUG_ENABLE: validators.enableDebug(false),
  DEBUG_HEADLESS: validators.headless(false),
  DEBUG_DEVTOOLS: validators.devtools(false),
  DEBUG_LISTEN_TO_CONSOLE: validators.listenToConsole(false),
  DEBUG_DUMPIO: validators.dumpio(false),
  DEBUG_SLOW_MO: validators.slowMo(false),
  DEBUG_DEBUGGING_PORT: validators.debuggingPort(false)
>>>>>>> c22eeba5
});

/**
 * Validates the environment variables options using the EnvSchema.
 *
 * @param {Object} process.env - The configuration options from environment
 * variables file to validate.
 *
 * @returns {Object} The parsed and validated environment variables.
 */
export const envs = EnvSchema.partial().parse(process.env);

/**
 * Validates the configuration options using the `StrictConfigSchema`.
 *
 * @function strictValidate
 *
 * @param {Object} configOptions - The configuration options to validate.
 *
 * @returns {Object} The parsed and validated configuration options.
 */
export function strictValidate(configOptions) {
  return StrictConfigSchema.partial().parse(configOptions);
}

/**
 * Validates the configuration options using the `LooseConfigSchema`.
 *
 * @function looseValidate
 *
 * @param {Object} configOptions - The configuration options to validate.
 *
 * @returns {Object} The parsed and validated configuration options.
 */
export function looseValidate(configOptions) {
  return LooseConfigSchema.partial().parse(configOptions);
}

/**
 * Custom error mapping function for Zod schema validation.
 *
 * This function customizes the error messages produced by Zod schema
 * validation, providing more specific and user-friendly feedback based on the
 * issue type and context.
 *
 * The function modifies the error messages as follows:
 *
 * - For missing required values (undefined), it returns a message indicating
 * that no value was provided for the specific property.
 *
 * - For custom validation errors, if a custom error message is provided in the
 * issue parameters, it includes this message along with the invalid data
 * received.
 *
 * - For all other errors, it appends property-specific information to the
 * default error message provided by Zod.
 *
 * @function _customErrorMap
 *
 * @param {z.ZodIssue} issue - The issue object representing the validation
 * error.
 * @param {Object} context - The context object providing additional information
 * about the validation error.
 *
 * @returns {Object} An object containing the customized error message.
 */
function _customErrorMap(issue, context) {
  // Get the chain of properties which error directly refers to
  const propertyName = issue.path.join('.');

  // Create the first part of the message about the property information
  const propertyInfo = `Invalid value for the ${propertyName}`;

  // Modified message for the invalid type
  if (issue.code === z.ZodIssueCode.invalid_type) {
    // Modified message for the required values
    if (issue.received === z.ZodParsedType.undefined) {
      return {
        message: `${propertyInfo} - No value was provided.`
      };
    }

    // Modified message for the specific invalid type when values exist
    return {
      message: `${propertyInfo} - Invalid type. ${context.defaultError}.`
    };
  }

  // Modified message for the custom validation
  if (issue.code === z.ZodIssueCode.custom) {
    // If the custom message for error exist, include it
    if (issue.params?.errorMessage) {
      return {
        message: `${propertyInfo} - ${issue.params?.errorMessage}, received '${context.data}'.`
      };
    }
  }

  // Modified message for the invalid union error
  if (issue.code === z.ZodIssueCode.invalid_union) {
    // Create the first part of the message about the multiple errors
    let message = `Multiple errors occurred for the ${propertyName}:\n`;

    // Cycle through all errors and create a correct message
    issue.unionErrors.forEach((value) => {
      const index = value.issues[0].message.indexOf('-');
      message +=
        index !== -1
          ? `${value.issues[0].message}\n`.substring(index)
          : `${value.issues[0].message}\n`;
    });

    // Return the final message for the invalid union error
    return {
      message
    };
  }

  // Return the default error message, extended by the info about the property
  return {
    message: `${propertyInfo} - ${context.defaultError}.`
  };
}

export default {
  validators,
  StrictConfigSchema,
  LooseConfigSchema,
  EnvSchema,
  envs,
  strictValidate,
  looseValidate
};<|MERGE_RESOLUTION|>--- conflicted
+++ resolved
@@ -2717,39 +2717,6 @@
 const DebugSchema = (strictCheck) =>
   z
     .object({
-<<<<<<< HEAD
-      enable: config.enableDebug(strictCheck),
-      headless: config.headless(strictCheck),
-      devtools: config.devtools(strictCheck),
-      listenToConsole: config.listenToConsole(strictCheck),
-      dumpio: config.dumpio(strictCheck),
-      slowMo: config.slowMo(strictCheck),
-      debuggingPort: config.debuggingPort(strictCheck)
-    })
-    .partial();
-
-// Schema for the webSocket section of options
-const WebSocketSchema = (strictCheck) =>
-  z
-    .object({
-      enable: config.enableWs(strictCheck),
-      reconnect: config.wsReconnect(strictCheck),
-      rejectUnauthorized: config.wsRejectUnauthorized(strictCheck),
-      pingTimeout: config.wsPingTimeout(strictCheck),
-      reconnectInterval: config.wsReconnectInterval(strictCheck),
-      reconnectAttempts: config.wsReconnectAttempts(strictCheck),
-      messageInterval: config.wsMessageInterval(strictCheck),
-      gatherAllOptions: config.wsGatherAllOptions(strictCheck),
-      url: config.wsUrl(strictCheck)
-    })
-    .partial();
-
-// Schema for the payload section of options
-const PayloadSchema = () =>
-  z
-    .object({
-      requestId: config.requestId()
-=======
       enable: validators.enableDebug(strictCheck),
       headless: validators.headless(strictCheck),
       devtools: validators.devtools(strictCheck),
@@ -2757,7 +2724,22 @@
       dumpio: validators.dumpio(strictCheck),
       slowMo: validators.slowMo(strictCheck),
       debuggingPort: validators.debuggingPort(strictCheck)
->>>>>>> c22eeba5
+    })
+    .partial();
+
+// Schema for the webSocket section of options
+const WebSocketSchema = (strictCheck) =>
+  z
+    .object({
+      enable: validators.enableWs(strictCheck),
+      reconnect: validators.wsReconnect(strictCheck),
+      rejectUnauthorized: validators.wsRejectUnauthorized(strictCheck),
+      pingTimeout: validators.wsPingTimeout(strictCheck),
+      reconnectInterval: validators.wsReconnectInterval(strictCheck),
+      reconnectAttempts: validators.wsReconnectAttempts(strictCheck),
+      messageInterval: validators.wsMessageInterval(strictCheck),
+      gatherAllOptions: validators.wsGatherAllOptions(strictCheck),
+      url: validators.wsUrl(strictCheck)
     })
     .partial();
 
@@ -2773,13 +2755,8 @@
   logging: LoggingSchema(true),
   ui: UiSchema(true),
   other: OtherSchema(true),
-<<<<<<< HEAD
   debug: DebugSchema(true),
-  webSocket: WebSocketSchema(true),
-  payload: PayloadSchema()
-=======
-  debug: DebugSchema(true)
->>>>>>> c22eeba5
+  webSocket: WebSocketSchema(true)
 });
 
 // Loose schema for the config
@@ -2794,13 +2771,8 @@
   logging: LoggingSchema(false),
   ui: UiSchema(false),
   other: OtherSchema(false),
-<<<<<<< HEAD
   debug: DebugSchema(false),
-  webSocket: WebSocketSchema(false),
-  payload: PayloadSchema()
-=======
-  debug: DebugSchema(false)
->>>>>>> c22eeba5
+  webSocket: WebSocketSchema(false)
 });
 
 // Schema for the environment variables config
@@ -2840,16 +2812,6 @@
   EXPORT_THEME_OPTIONS: validators.themeOptions(),
   EXPORT_RASTERIZATION_TIMEOUT: validators.rasterizationTimeout(false),
 
-<<<<<<< HEAD
-  // custom logic
-  CUSTOM_LOGIC_ALLOW_CODE_EXECUTION: config.allowCodeExecution(false),
-  CUSTOM_LOGIC_ALLOW_FILE_RESOURCES: config.allowFileResources(false),
-  CUSTOM_LOGIC_CUSTOM_CODE: config.customCode(false),
-  CUSTOM_LOGIC_CALLBACK: config.callback(false),
-  CUSTOM_LOGIC_RESOURCES: config.resources(false),
-  CUSTOM_LOGIC_LOAD_CONFIG: config.loadConfig(false),
-  CUSTOM_LOGIC_CREATE_CONFIG: config.createConfig(false),
-=======
   // custom
   CUSTOM_LOGIC_ALLOW_CODE_EXECUTION: validators.allowCodeExecution(false),
   CUSTOM_LOGIC_ALLOW_FILE_RESOURCES: validators.allowFileResources(false),
@@ -2858,7 +2820,6 @@
   CUSTOM_LOGIC_RESOURCES: validators.resources(false),
   CUSTOM_LOGIC_LOAD_CONFIG: validators.loadConfig(false),
   CUSTOM_LOGIC_CREATE_CONFIG: validators.createConfig(false),
->>>>>>> c22eeba5
 
   // server
   SERVER_ENABLE: validators.enableServer(false),
@@ -2919,35 +2880,25 @@
   OTHER_VALIDATION: validators.validation(false),
 
   // debugger
-<<<<<<< HEAD
-  DEBUG_ENABLE: config.enableDebug(false),
-  DEBUG_HEADLESS: config.headless(false),
-  DEBUG_DEVTOOLS: config.devtools(false),
-  DEBUG_LISTEN_TO_CONSOLE: config.listenToConsole(false),
-  DEBUG_DUMPIO: config.dumpio(false),
-  DEBUG_SLOW_MO: config.slowMo(false),
-  DEBUG_DEBUGGING_PORT: config.debuggingPort(false),
-
-  // websocket
-  WEB_SOCKET_ENABLE: config.enableWs(false),
-  WEB_SOCKET_RECONNECT: config.wsReconnect(false),
-  WEB_SOCKET_REJECT_UNAUTHORIZED: config.wsRejectUnauthorized(false),
-  WEB_SOCKET_PING_TIMEOUT: config.wsPingTimeout(false),
-  WEB_SOCKET_RECONNECT_INTERVAL: config.wsReconnectInterval(false),
-  WEB_SOCKET_RECONNECT_ATTEMPTS: config.wsReconnectAttempts(false),
-  WEB_SOCKET_MESSAGE_INTERVAL: config.wsMessageInterval(false),
-  WEB_SOCKET_GATHER_ALL_OPTIONS: config.wsGatherAllOptions(false),
-  WEB_SOCKET_URL: config.wsUrl(false),
-  WEB_SOCKET_SECRET: config.wsSecret(false)
-=======
   DEBUG_ENABLE: validators.enableDebug(false),
   DEBUG_HEADLESS: validators.headless(false),
   DEBUG_DEVTOOLS: validators.devtools(false),
   DEBUG_LISTEN_TO_CONSOLE: validators.listenToConsole(false),
   DEBUG_DUMPIO: validators.dumpio(false),
   DEBUG_SLOW_MO: validators.slowMo(false),
-  DEBUG_DEBUGGING_PORT: validators.debuggingPort(false)
->>>>>>> c22eeba5
+  DEBUG_DEBUGGING_PORT: validators.debuggingPort(false),
+
+  // websocket
+  WEB_SOCKET_ENABLE: validators.enableWs(false),
+  WEB_SOCKET_RECONNECT: validators.wsReconnect(false),
+  WEB_SOCKET_REJECT_UNAUTHORIZED: validators.wsRejectUnauthorized(false),
+  WEB_SOCKET_PING_TIMEOUT: validators.wsPingTimeout(false),
+  WEB_SOCKET_RECONNECT_INTERVAL: validators.wsReconnectInterval(false),
+  WEB_SOCKET_RECONNECT_ATTEMPTS: validators.wsReconnectAttempts(false),
+  WEB_SOCKET_MESSAGE_INTERVAL: validators.wsMessageInterval(false),
+  WEB_SOCKET_GATHER_ALL_OPTIONS: validators.wsGatherAllOptions(false),
+  WEB_SOCKET_URL: validators.wsUrl(false),
+  WEB_SOCKET_SECRET: validators.wsSecret(false)
 });
 
 /**
