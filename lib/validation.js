/*******************************************************************************

Highcharts Export Server

Copyright (c) 2016-2025, Highsoft

Licenced under the MIT licence.

Additionally a valid Highcharts license is required for use.

See LICENSE file in root for details.

*******************************************************************************/

/**
 * @overview This file handles parsing and validating options from multiple
 * sources (the config file, custom JSON, environment variables, CLI arguments,
 * and request payload) using the 'zod' library.
 *
 * Environment variables are parsed and validated only once at application
 * startup, and the validated results are exported as `envs` for use throughout
 * the application.
 *
 * Options from other sources, however, are parsed and validated on demand,
 * each time an export is attempted.
 */

import dotenv from 'dotenv';
import { z } from 'zod';

import defaultConfig from './schemas/config.js';

// Load the .env into environment variables
dotenv.config();

// Get scripts names of each category from the default config
const { coreScripts, moduleScripts, indicatorScripts } =
  defaultConfig.highcharts;

// Sets the custom error map globally
z.setErrorMap(_customErrorMap);

/**
 * Object containing custom general validators and parsers to avoid repetition
 * in schema objects. All validators apply to values from various sources,
 * including the default config file, a custom JSON file loaded with the option
 * called `loadConfig`, the .env file, CLI arguments, and the request payload.
 * The `strictCheck` flag enables stricter validation and parsing rules. This
 * flag is set to false for values that come from the .env file or CLI arguments
 * because they are provided as strings and need to be parsed accordingly first.
 */
const v = {
  /**
   * The `boolean` validator that returns a Zod schema with an optional stricter
   * check based on the `strictCheck` parameter.
   *
   * The validation schema ensures that:
   *
   * - When `strictCheck` is true, the schema will accept values are true
   * and false and the schema will validate against the default boolean
   * validator.
   *
   * - When `strictCheck` is false, the schema will accept values are true,
   * false, null, 'true', '1', 'false', '0', 'undefined', 'null', and ''.
   * The strings 'undefined', 'null', and '' will be transformed to null,
   * the string 'true' will be transformed to the boolean value true,
   * and 'false' will be transformed to the boolean value false.
   *
   * @function boolean
   *
   * @param {boolean} strictCheck - Determines if stricter validation should
   * be applied.
   *
   * @returns {z.ZodSchema} A Zod schema object for validating boolean values.
   */
  boolean(strictCheck) {
    return strictCheck
      ? z.boolean()
      : z
          .union([
            z
              .enum(['true', '1', 'false', '0', 'undefined', 'null', ''])
              .transform((value) =>
                !['undefined', 'null', ''].includes(value)
                  ? value === 'true' || value === '1'
                  : null
              ),
            z.boolean()
          ])
          .nullable();
  },

  /**
   * The `string` validator that returns a Zod schema with an optional stricter
   * check based on the `strictCheck` parameter.
   *
   * The validation schema ensures that:
   *
   * - When `strictCheck` is true, the schema will accept trimmed strings except
   * the forbidden values: 'false', 'undefined', 'null', and ''.
   *
   * - When `strictCheck` is false, the schema will accept trimmed strings
   * and null. The forbidden values: 'false', 'undefined', 'null', and '' will
   * be transformed to null.
   *
   * @function string
   *
   * @param {boolean} strictCheck - Determines if stricter validation should
   * be applied.
   *
   * @returns {z.ZodSchema} A Zod schema object for validating string values.
   */
  string(strictCheck) {
    return strictCheck
      ? z
          .string()
          .trim()
          .refine(
            (value) => !['false', 'undefined', 'null', ''].includes(value),
            {
              params: {
                errorMessage: 'The string contains a forbidden value'
              }
            }
          )
      : z
          .string()
          .trim()
          .transform((value) =>
            !['false', 'undefined', 'null', ''].includes(value) ? value : null
          )
          .nullable();
  },

  /**
   * The `enum` validator that returns a Zod schema with an optional stricter
   * check based on the `strictCheck` parameter.
   *
   * The schema will validate against the provided `values` array.
   *
   * The validation schema ensures that:
   *
   * - When `strictCheck` is true, the schema will validate against the `values`
   * array with the default enum validator.
   *
   * - When `strictCheck` is false, the schema will accept also null,
   * 'undefined', 'null', and '', which will be transformed to null.
   *
   * @function enum
   *
   * @param {Array.<string>} values - An array of valid string values
   * for the enum.
   * @param {boolean} strictCheck - Determines if stricter validation should
   * be applied.
   *
   * @returns {z.ZodSchema} A Zod schema object for validating enum values.
   */
  enum(values, strictCheck) {
    return strictCheck
      ? z.enum([...values])
      : z
          .enum([...values, 'undefined', 'null', ''])
          .transform((value) =>
            !['undefined', 'null', ''].includes(value) ? value : null
          )
          .nullable();
  },

  /**
   * The `stringArray` validator that returns a Zod schema with an optional
   * stricter check based on the `strictCheck` parameter.
   *
   * The validation schema ensures that:
   *
   * - When `strictCheck` is true, the schema will accept an array of trimmed
   * string values filtered by the logic provided through the `filterCallback`.
   *
   * - When `strictCheck` is false, the schema will accept null and trimmed
   * string values which will be splitted into an array of strings and filtered
   * from the '[' and ']' characters and by the logic provided through
   * the `filterCallback`. If the array is empty, it will be transformed
   * to null.
   *
   * @function stringArray
   *
   * @param {function} filterCallback - The filter callback.
   * @param {string} separator - The separator for spliting a string.
   * @param {boolean} strictCheck - Determines if stricter validation should
   * be applied.
   *
   * @returns {z.ZodSchema} A Zod schema object for validating array of string
   * values.
   */
  stringArray(filterCallback, separator, strictCheck) {
    const arraySchema = z.string().trim().array();
    const stringSchema = z
      .string()
      .trim()
      .transform((value) => {
        if (value.startsWith('[')) {
          value = value.slice(1);
        }
        if (value.endsWith(']')) {
          value = value.slice(0, -1);
        }
        return value.split(separator);
      });

    const transformCallback = (value) =>
      value.map((value) => value.trim()).filter(filterCallback);

    return strictCheck
      ? arraySchema.transform(transformCallback)
      : z
          .union([stringSchema, arraySchema])
          .transform(transformCallback)
          .transform((value) => (value.length ? value : null))
          .nullable();
  },

  /**
   * The `positiveNum` validator that returns a Zod schema with an optional
   * stricter check based on the `strictCheck` parameter.
   *
   * The validation schema ensures that:
   *
   * - When `strictCheck` is true, the schema will accept positive number values
   * and validate against the default positive number validator.
   *
   * - When `strictCheck` is false, the schema will accept positive number
   * values, null, and trimmed string values that can either be 'undefined',
   * 'null', '', or represent a positive number. It will transform the string
   * to a positive number, or to null if it is 'undefined', 'null', or ''.
   *
   * @function positiveNum
   *
   * @param {boolean} strictCheck - Determines if stricter validation should
   * be applied.
   *
   * @returns {z.ZodSchema} A Zod schema object for validating positive number
   * values.
   */
  positiveNum(strictCheck) {
    return strictCheck
      ? z.number().positive()
      : z
          .union([
            z
              .string()
              .trim()
              .refine(
                (value) =>
                  (!isNaN(Number(value)) && Number(value) > 0) ||
                  ['undefined', 'null', ''].includes(value),
                {
                  params: {
                    errorMessage: 'The value must be numeric and positive'
                  }
                }
              )
              .transform((value) =>
                !['undefined', 'null', ''].includes(value)
                  ? Number(value)
                  : null
              ),
            z.number().positive()
          ])
          .nullable();
  },

  /**
   * The `nonNegativeNum` validator that returns a Zod schema with an optional
   * stricter check based on the `strictCheck` parameter.
   *
   * The validation schema ensures that:
   *
   * - When `strictCheck` is true, the schema will accept non-negative number
   * values and validate against the default non-negative number validator.
   *
   * - When `strictCheck` is false, the schema will accept non-negative number
   * values, null, and trimmed string values that can either be 'undefined',
   * 'null', '', or represent a non-negative number. It will transform
   * the string to a non-negative number, or to null if it is 'undefined',
   * 'null', or ''.
   *
   * @function nonNegativeNum
   *
   * @param {boolean} strictCheck - Determines if stricter validation should
   * be applied.
   *
   * @returns {z.ZodSchema} A Zod schema object for validating non-negative
   * number values.
   */
  nonNegativeNum(strictCheck) {
    return strictCheck
      ? z.number().nonnegative()
      : z
          .union([
            z
              .string()
              .trim()
              .refine(
                (value) =>
                  (!isNaN(Number(value)) && Number(value) >= 0) ||
                  ['undefined', 'null', ''].includes(value),
                {
                  params: {
                    errorMessage: 'The value must be numeric and non-negative'
                  }
                }
              )
              .transform((value) =>
                !['undefined', 'null', ''].includes(value)
                  ? Number(value)
                  : null
              ),
            z.number().nonnegative()
          ])
          .nullable();
  },

  /**
   * The `startsWith` validator that returns a Zod schema with an optional
   * stricter check based on the `strictCheck` parameter.
   *
   * The schema will validate against the provided `prefixes` array to check
   * whether a string value starts with any of the values provided
   * in the `prefixes` array.
   *
   * The validation schema ensures that:
   *
   * - When `strictCheck` is true, the schema will accept trimmed string values
   * that start with values from the prefixes array.
   *
   * - When `strictCheck` is false, the schema will accept trimmed string values
   * that start with values from the prefixes array, null, 'undefined', 'null',
   * and '' where the schema will transform them to null.
   *
   * @function startsWith
   *
   * @param {Array.<string>} prefixes - An array of prefixes to validate
   * the string against.
   * @param {boolean} strictCheck - Determines if stricter validation should
   * be applied.
   *
   * @returns {z.ZodSchema} A Zod schema object for validating strings that
   * starts with values.
   */
  startsWith(prefixes, strictCheck) {
    return strictCheck
      ? z
          .string()
          .trim()
          .refine(
            (value) => prefixes.some((prefix) => value.startsWith(prefix)),
            {
              params: {
                errorMessage: `The value must be a string that starts with ${prefixes.join(', ')}`
              }
            }
          )
      : z
          .string()
          .trim()
          .refine(
            (value) =>
              prefixes.some((prefix) => value.startsWith(prefix)) ||
              ['undefined', 'null', ''].includes(value),
            {
              params: {
                errorMessage: `The value must be a string that starts with ${prefixes.join(', ')}`
              }
            }
          )
          .transform((value) =>
            !['undefined', 'null', ''].includes(value) ? value : null
          )
          .nullable();
  },

  /**
   * The `chartConfig` validator that returns a Zod schema.
   *
   * The validation schema ensures that the schema will accept object values
   * or trimmed string values that contain '<svg' or '<?xml' elements, start
   * with the '{' and end with the '}', and null. The 'undefined', 'null',
   * and '' values will be transformed to null.
   *
   * @function chartConfig
   *
   * @returns {z.ZodSchema} A Zod schema object for validating chart
   * configuration value.
   */
  chartConfig() {
    return z
      .union([
        z
          .string()
          .trim()
          .refine(
            (value) =>
              (value.startsWith('{') && value.endsWith('}')) ||
              ['undefined', 'null', ''].includes(value),
            {
              params: {
                errorMessage:
                  "The value must be a string that starts with '{' and ends with '}'"
              }
            }
          )
          .transform((value) =>
            !['undefined', 'null', ''].includes(value) ? value : null
          ),
        z.object({}).passthrough()
      ])
      .nullable();
  },

  /**
   * The `additionalOptions` validator that returns a Zod schema.
   *
   * The validation schema ensures that the schema will accept object values
   * or trimmed string values that end with '.json' and are at least one
   * character long excluding the extension, start with the '{' and end
   * with the '}', and null. The 'undefined', 'null', and '' values will
   * be transformed to null.
   *
   * @function additionalOptions
   *
   * @returns {z.ZodSchema}  A Zod schema object for validating additional chart
   * options value.
   */
  additionalOptions() {
    return z
      .union([
        z
          .string()
          .trim()
          .refine(
            (value) =>
              (value.length >= 6 && value.endsWith('.json')) ||
              (value.startsWith('{') && value.endsWith('}')) ||
              ['undefined', 'null', ''].includes(value),
            {
              params: {
                errorMessage:
                  "The value must be a string that ends with '.json' or starts with '{' and ends with '}'"
              }
            }
          )
          .transform((value) =>
            !['undefined', 'null', ''].includes(value) ? value : null
          ),
        z.object({}).passthrough()
      ])
      .nullable();
  }
};

/**
 * Object containing custom config validators and parsers to avoid repetition
 * in schema objects. All validators apply to values from various sources,
 * including the default config file, a custom JSON file loaded with the option
 * called `loadConfig`, the .env file, CLI arguments, and the request payload.
 * The `strictCheck` flag enables stricter validation and parsing rules. This
 * flag is set to false for values that come from the .env file or CLI arguments
 * because they are provided as strings and need to be parsed accordingly first.
 */
export const validators = {
  /**
   * The `args` validator that returns a Zod schema with an optional stricter
   * check based on the `strictCheck` parameter.
   *
   * The validation schema ensures the same work as the `stringArray` validator.
   *
   * @function args
   *
   * @param {boolean} strictCheck - Determines if stricter validation should
   * be applied.
   *
   * @returns {z.ZodSchema} A Zod schema object for validating the `args`
   * option.
   */
  args(strictCheck) {
    return v.stringArray(
      (value) => !['false', 'undefined', 'null', ''].includes(value),
      ';',
      strictCheck
    );
  },

  /**
   * The `version` validator that returns a Zod schema with an optional stricter
   * check based on the `strictCheck` parameter.
   *
   * The validation schema ensures that:
   *
   * - When `strictCheck` is true, the schema will accept trimmed string values
   * that are a RegExp-based that allows to be 'latest', or in the format XX,
   * XX.YY, or XX.YY.ZZ, where XX, YY, and ZZ are numeric for the Highcharts
   * version option.
   *
   * - When `strictCheck` is false, the schema will accept also null,
   * 'undefined', 'null', or '' and in all cases the schema will transform them
   * to null.
   *
   * @function version
   *
   * @param {boolean} strictCheck - Determines if stricter validation should
   * be applied.
   *
   * @returns {z.ZodSchema} A Zod schema object for validating the `version`
   * option.
   */
  version(strictCheck) {
    return strictCheck
      ? z
          .string()
          .trim()
          .refine((value) => /^(latest|\d{1,2}(\.\d{1,2}){0,2})$/.test(value), {
            params: {
              errorMessage:
                "The value must be 'latest', a major version, or in the form XX.YY.ZZ"
            }
          })
      : z
          .string()
          .trim()
          .refine(
            (value) =>
              /^(latest|\d{1,2}(\.\d{1,2}){0,2})$/.test(value) ||
              ['undefined', 'null', ''].includes(value),
            {
              params: {
                errorMessage:
                  "The value must be 'latest', a major version, or in the form XX.YY.ZZ"
              }
            }
          )
          .transform((value) =>
            !['undefined', 'null', ''].includes(value) ? value : null
          )
          .nullable();
  },

  /**
   * The `cdnUrl` validator that returns a Zod schema with an optional stricter
   * check based on the `strictCheck` parameter.
   *
   * The validation schema ensures the same work as the `startsWith` validator.
   *
   * @function cdnUrl
   *
   * @param {boolean} strictCheck - Determines if stricter validation should
   * be applied.
   *
   * @returns {z.ZodSchema} A Zod schema object for validating the `cdnUrl`
   * option.
   */
  cdnUrl(strictCheck) {
    return v.startsWith(['http://', 'https://'], strictCheck);
  },

  /**
   * The `forceFetch` validator that returns a Zod schema with an optional
   * stricter check based on the `strictCheck` parameter.
   *
   * The validation schema ensures the same work as the `boolean` validator.
   *
   * @function forceFetch
   *
   * @param {boolean} strictCheck - Determines if stricter validation should
   * be applied.
   *
   * @returns {z.ZodSchema} A Zod schema object for validating the `forceFetch`
   * option.
   */
  forceFetch(strictCheck) {
    return v.boolean(strictCheck);
  },

  /**
   * The `cachePath` validator that returns a Zod schema with an optional
   * stricter check based on the `strictCheck` parameter.
   *
   * The validation schema ensures the same work as the `string` validator.
   *
   * @function cachePath
   *
   * @param {boolean} strictCheck - Determines if stricter validation should
   * be applied.
   *
   * @returns {z.ZodSchema} A Zod schema object for validating the `cachePath`
   * option.
   */
  cachePath(strictCheck) {
    return v.string(strictCheck);
  },

  /**
   * The `adminToken` validator that returns a Zod schema with an optional
   * stricter check based on the `strictCheck` parameter.
   *
   * The validation schema ensures the same work as the `string` validator.
   *
   * @function adminToken
   *
   * @param {boolean} strictCheck - Determines if stricter validation should
   * be applied.
   *
   * @returns {z.ZodSchema} A Zod schema object for validating the `adminToken`
   * option.
   */
  adminToken(strictCheck) {
    return v.string(strictCheck);
  },

  /**
   * The `coreScripts` validator that returns a Zod schema with an optional
   * stricter check based on the `strictCheck` parameter.
   *
   * The validation schema ensures the same work as the `stringArray` validator.
   *
   * @function coreScripts
   *
   * @param {boolean} strictCheck - Determines if stricter validation should
   * be applied.
   *
   * @returns {z.ZodSchema} A Zod schema object for validating the `coreScripts`
   * option.
   */
  coreScripts(strictCheck) {
    return v.stringArray(
      (value) => coreScripts.value.includes(value),
      ',',
      strictCheck
    );
  },

  /**
   * The `moduleScripts` validator that returns a Zod schema with an optional
   * stricter check based on the `strictCheck` parameter.
   *
   * The validation schema ensures the same work as the `stringArray` validator.
   *
   * @function moduleScripts
   *
   * @param {boolean} strictCheck - Determines if stricter validation should
   * be applied.
   *
   * @returns {z.ZodSchema} A Zod schema object for validating
   * the `moduleScripts` option.
   */
  moduleScripts(strictCheck) {
    return v.stringArray(
      (value) => moduleScripts.value.includes(value),
      ',',
      strictCheck
    );
  },

  /**
   * The `indicatorScripts` validator that returns a Zod schema with an optional
   * stricter check based on the `strictCheck` parameter.
   *
   * The validation schema ensures the same work as the `stringArray` validator.
   *
   * @function indicatorScripts
   *
   * @param {boolean} strictCheck - Determines if stricter validation should
   * be applied.
   *
   * @returns {z.ZodSchema} A Zod schema object for validating
   * the `indicatorScripts` option.
   */
  indicatorScripts(strictCheck) {
    return v.stringArray(
      (value) => indicatorScripts.value.includes(value),
      ',',
      strictCheck
    );
  },

  /**
   * The `customScripts` validator that returns a Zod schema with an optional
   * stricter check based on the `strictCheck` parameter.
   *
   * The validation schema ensures the same work as the `stringArray` validator.
   *
   * @function customScripts
   *
   * @param {boolean} strictCheck - Determines if stricter validation should
   * be applied.
   *
   * @returns {z.ZodSchema} A Zod schema object for validating
   * the `customScripts` option.
   */
  customScripts(strictCheck) {
    return v.stringArray(
      (value) => value.startsWith('https://') || value.startsWith('http://'),
      ',',
      strictCheck
    );
  },

  /**
   * The `infile` validator that returns a Zod schema with an optional stricter
   * check based on the `strictCheck` parameter.
   *
   * The validation schema ensures that:
   *
   * - When `strictCheck` is true, the schema will accept trimmed string values
   * that end with '.json' or '.svg', are at least one character long excluding
   * the extension, or null.
   *
   * - When `strictCheck` is false, the schema will accept trimmed string values
   * that end with '.json' or '.svg', are at least one character long excluding
   * the extension and will be null if the provided value is null, 'undefined',
   * 'null', or ''.
   *
   * @function infile
   *
   * @param {boolean} strictCheck - Determines if stricter validation should
   * be applied.
   *
   * @returns {z.ZodSchema} A Zod schema object for validating the `infile`
   * option.
   */
  infile(strictCheck) {
    return strictCheck
      ? z
          .string()
          .trim()
          .refine(
            (value) =>
              (value.length >= 6 && value.endsWith('.json')) ||
              (value.length >= 5 && value.endsWith('.svg')),
            {
              params: {
                errorMessage:
                  'The value must be a string that ends with .json or .svg'
              }
            }
          )
          .nullable()
      : z
          .string()
          .trim()
          .refine(
            (value) =>
              (value.length >= 6 && value.endsWith('.json')) ||
              (value.length >= 5 && value.endsWith('.svg')) ||
              ['undefined', 'null', ''].includes(value),
            {
              params: {
                errorMessage:
                  'The value must be a string that ends with .json or .svg'
              }
            }
          )
          .transform((value) =>
            !['undefined', 'null', ''].includes(value) ? value : null
          )
          .nullable();
  },

  /**
   * The `instr` validator that returns a Zod schema.
   *
   * The validation schema ensures the same work as the `options` validator.
   *
   * @function instr
   *
   * @returns {z.ZodSchema} A Zod schema object for validating the `instr`
   * option.
   */
  instr() {
    return v.chartConfig();
  },

  /**
   * The `options` validator that returns a Zod schema.
   *
   * The validation schema ensures the same work as the `options` validator.
   *
   * @function options
   *
   * @returns {z.ZodSchema} A Zod schema object for validating the `options`
   * option.
   */
  options() {
    return v.chartConfig();
  },

  /**
   * The `svg` validator that returns a Zod schema.
   *
   * The validation schema ensures that the schema will accept object values
   * or trimmed string values that contain '<svg' or '<?xml' elements and null.
   * The 'undefined', 'null', and '' values will be transformed to null.
   *
   * @function svg
   *
   * @param {boolean} strictCheck - Determines if stricter validation should
   * be applied.
   *
   * @returns {z.ZodSchema} A Zod schema object for validating the `svg` option.
   */
  svg() {
    return z
      .string()
      .trim()
      .refine(
        (value) =>
          value.indexOf('<svg') >= 0 ||
          value.indexOf('<?xml') >= 0 ||
          ['false', 'undefined', 'null', ''].includes(value),
        {
          params: {
            errorMessage:
              "The value must be a string that contains '<svg' or '<?xml'"
          }
        }
      )
      .transform((value) =>
        !['false', 'undefined', 'null', ''].includes(value) ? value : null
      )
      .nullable();
  },

  /**
   * The `outfile` validator that returns a Zod schema with an optional stricter
   * check based on the `strictCheck` parameter.
   *
   * The validation schema ensures that:
   *
   * - When `strictCheck` is true, the schema will accept trimmed string values
   * that end with '.jpeg', '.jpg', '.png', '.pdf', or '.svg', are at least one
   * character long excluding the extension, or null.
   *
   * - When `strictCheck` is false, the schema will accept trimmed string values
   * that end with '.jpeg', '.jpg', '.png', '.pdf', or '.svg', are at least one
   * character long excluding the extension and will be null if the provided
   * value is null, 'undefined', 'null', or ''.
   *
   * @function outfile
   *
   * @param {boolean} strictCheck - Determines if stricter validation should
   * be applied.
   *
   * @returns {z.ZodSchema} A Zod schema object for validating the `outfile`
   * option.
   */
  outfile(strictCheck) {
    return strictCheck
      ? z
          .string()
          .trim()
          .refine(
            (value) =>
              (value.length >= 6 && value.endsWith('.jpeg')) ||
              (value.length >= 5 &&
                (value.endsWith('.jpg') ||
                  value.endsWith('.png') ||
                  value.endsWith('.pdf') ||
                  value.endsWith('.svg'))),
            {
              params: {
                errorMessage:
                  'The value must be a string that ends with .jpeg, .jpg, .png, .pdf, or .svg'
              }
            }
          )
          .nullable()
      : z
          .string()
          .trim()
          .refine(
            (value) =>
              (value.length >= 6 && value.endsWith('.jpeg')) ||
              (value.length >= 5 &&
                (value.endsWith('.jpg') ||
                  value.endsWith('.png') ||
                  value.endsWith('.pdf') ||
                  value.endsWith('.svg'))) ||
              ['undefined', 'null', ''].includes(value),
            {
              params: {
                errorMessage:
                  'The value must be a string that ends with .jpeg, .jpg, .png, .pdf, or .svg'
              }
            }
          )
          .transform((value) =>
            !['undefined', 'null', ''].includes(value) ? value : null
          )
          .nullable();
  },

  /**
   * The `type` validator that returns a Zod schema with an optional stricter
   * check based on the `strictCheck` parameter.
   *
   * The validation schema ensures the same work as the `enum` validator.
   *
   * @function type
   *
   * @param {boolean} strictCheck - Determines if stricter validation should
   * be applied.
   *
   * @returns {z.ZodSchema} A Zod schema object for validating the `type`
   * option.
   */
  type(strictCheck) {
    return v.enum(['jpeg', 'jpg', 'png', 'pdf', 'svg'], strictCheck);
  },

  /**
   * The `constr` validator that returns a Zod schema with an optional stricter
   * check based on the `strictCheck` parameter.
   *
   * The validation schema ensures the same work as the `enum` validator.
   *
   * @function constr
   *
   * @param {boolean} strictCheck - Determines if stricter validation should
   * be applied.
   *
   * @returns {z.ZodSchema} A Zod schema object for validating the `constr`
   * option.
   */
  constr(strictCheck) {
    return v.enum(
      ['chart', 'stockChart', 'mapChart', 'ganttChart'],
      strictCheck
    );
  },

  /**
   * The `b64` validator that returns a Zod schema with an optional stricter
   * check based on the `strictCheck` parameter.
   *
   * The validation schema ensures the same work as the `boolean` validator.
   *
   * @function b64
   *
   * @param {boolean} strictCheck - Determines if stricter validation should
   * be applied.
   *
   * @returns {z.ZodSchema} A Zod schema object for validating the `b64` option.
   */
  b64(strictCheck) {
    return v.boolean(strictCheck);
  },

  /**
   * The `noDownload` validator that returns a Zod schema with an optional
   * stricter check based on the `strictCheck` parameter.
   *
   * The validation schema ensures the same work as the `boolean` validator.
   *
   * @function noDownload
   *
   * @param {boolean} strictCheck - Determines if stricter validation should
   * be applied.
   *
   * @returns {z.ZodSchema} A Zod schema object for validating the `noDownload`
   * option.
   */
  noDownload(strictCheck) {
    return v.boolean(strictCheck);
  },

  /**
   * The `defaultHeight` validator that returns a Zod schema with an optional
   * stricter check based on the `strictCheck` parameter.
   *
   * The validation schema ensures the same work as the `positiveNum` validator.
   *
   * @function defaultHeight
   *
   * @param {boolean} strictCheck - Determines if stricter validation should
   * be applied.
   *
   * @returns {z.ZodSchema} A Zod schema object for validating
   * the `defaultHeight` option.
   */
  defaultHeight(strictCheck) {
    return v.positiveNum(strictCheck);
  },

  /**
   * The `defaultWidth` validator that returns a Zod schema with an optional
   * stricter check based on the `strictCheck` parameter.
   *
   * The validation schema ensures the same work as the `positiveNum` validator.
   *
   * @function defaultWidth
   *
   * @param {boolean} strictCheck - Determines if stricter validation should
   * be applied.
   *
   * @returns {z.ZodSchema} A Zod schema object for validating
   * the `defaultWidth` option.
   */
  defaultWidth(strictCheck) {
    return v.positiveNum(strictCheck);
  },

  /**
   * The `defaultScale` validator that returns a Zod schema with an optional
   * stricter check based on the `strictCheck` parameter.
   *
   * The validation schema ensures that:
   *
   * - When `strictCheck` is true, the schema will accept number values that
   * are between 0.1 and 5 (inclusive).
   *
   * - When `strictCheck` is false, the schema will accept number values
   * and stringified number values that are between 0.1 and 5 (inclusive), null,
   * 'undefined', 'null', and '' which will be transformed to null.
   *
   * @function defaultScale
   *
   * @param {boolean} strictCheck - Determines if stricter validation should
   * be applied.
   *
   * @returns {z.ZodSchema} A Zod schema object for validating
   * the `defaultScale` option.
   */
  defaultScale(strictCheck) {
    return strictCheck
      ? z.number().gte(0.1).lte(5)
      : z
          .union([
            z
              .string()
              .trim()
              .refine(
                (value) =>
                  (!isNaN(Number(value)) &&
                    value !== true &&
                    !value.startsWith('[') &&
                    Number(value) >= 0.1 &&
                    Number(value) <= 5) ||
                  ['undefined', 'null', ''].includes(value),
                {
                  params: {
                    errorMessage: 'The value must be within a 0.1 and 5.0 range'
                  }
                }
              )
              .transform((value) =>
                !['undefined', 'null', ''].includes(value)
                  ? Number(value)
                  : null
              ),
            z.number().gte(0.1).lte(5)
          ])
          .nullable();
  },

  /**
   * The `height` validator that returns a Zod schema with an optional stricter
   * check based on the `strictCheck` parameter.
   *
   * The validation schema ensures the same work as a nullable `defaultHeight`
   * validator.
   *
   * @function height
   *
   * @param {boolean} strictCheck - Determines if stricter validation should
   * be applied.
   *
   * @returns {z.ZodSchema} A Zod schema object for validating the `height`
   * option.
   */
  height(strictCheck) {
    return this.defaultHeight(strictCheck).nullable();
  },

  /**
   * The `width` validator that returns a Zod schema with an optional stricter
   * check based on the `strictCheck` parameter.
   *
   * The validation schema ensures the same work as a nullable `defaultWidth`
   * validator.
   *
   * @function width
   *
   * @param {boolean} strictCheck - Determines if stricter validation should
   * be applied.
   *
   * @returns {z.ZodSchema} A Zod schema object for validating the `width`
   * option.
   */
  width(strictCheck) {
    return this.defaultWidth(strictCheck).nullable();
  },

  /**
   * The `scale` validator that returns a Zod schema with an optional stricter
   * check based on the `strictCheck` parameter.
   *
   * The validation schema ensures the same work as a nullable `defaultScale`
   * validator.
   *
   * @function scale
   *
   * @param {boolean} strictCheck - Determines if stricter validation should
   * be applied.
   *
   * @returns {z.ZodSchema} A Zod schema object for validating the `scale`
   * option.
   */
  scale(strictCheck) {
    return this.defaultScale(strictCheck).nullable();
  },

  /**
   * The `globalOptions` validator that returns a Zod schema.
   *
   * The validation schema ensures the same work as the `additionalOptions`
   * validator.
   *
   * @function globalOptions
   *
   * @returns {z.ZodSchema} A Zod schema object for validating
   * the `globalOptions` option.
   */
  globalOptions() {
    return v.additionalOptions();
  },

  /**
   * The `themeOptions` validator that returns a Zod schema.
   *
   * The validation schema ensures the same work as the `additionalOptions`
   * validator.
   *
   * @function themeOptions
   *
   * @returns {z.ZodSchema} A Zod schema object for validating
   * the `themeOptions` option.
   */
  themeOptions() {
    return v.additionalOptions();
  },

  /**
   * The `batch` validator that returns a Zod schema with an optional stricter
   * check based on the `strictCheck` parameter.
   *
   * The validation schema ensures the same work as the `string` validator.
   *
   * @function batch
   *
   * @param {boolean} strictCheck - Determines if stricter validation should
   * be applied.
   *
   * @returns {z.ZodSchema} A Zod schema object for validating the `batch`
   * option.
   */
  batch(strictCheck) {
    return v.string(strictCheck);
  },

  /**
   * The `rasterizationTimeout` validator that returns a Zod schema with
   * an optional stricter check based on the `strictCheck` parameter.
   *
   * The validation schema ensures the same work as the `nonNegativeNum`
   * validator.
   *
   * @function rasterizationTimeout
   *
   * @param {boolean} strictCheck - Determines if stricter validation should
   * be applied.
   *
   * @returns {z.ZodSchema} A Zod schema object for validating
   * the `rasterizationTimeout` option.
   */
  rasterizationTimeout(strictCheck) {
    return v.nonNegativeNum(strictCheck);
  },

  /**
   * The `allowCodeExecution` validator that returns a Zod schema with
   * an optional stricter check based on the `strictCheck` parameter.
   *
   * The validation schema ensures the same work as the `boolean` validator.
   *
   * @function allowCodeExecution
   *
   * @param {boolean} strictCheck - Determines if stricter validation should
   * be applied.
   *
   * @returns {z.ZodSchema} A Zod schema object for validating
   * the `allowCodeExecution` option.
   */
  allowCodeExecution(strictCheck) {
    return v.boolean(strictCheck);
  },

  /**
   * The `allowFileResources` validator that returns a Zod schema with
   * an optional stricter check based on the `strictCheck` parameter.
   *
   * The validation schema ensures the same work as the `boolean` validator.
   *
   * @function allowFileResources
   *
   * @param {boolean} strictCheck - Determines if stricter validation should
   * be applied.
   *
   * @returns {z.ZodSchema} A Zod schema object for validating
   * the `allowFileResources` option.
   */
  allowFileResources(strictCheck) {
    return v.boolean(strictCheck);
  },

  /**
   * The `customCode` validator that returns a Zod schema with an optional
   * stricter check based on the `strictCheck` parameter.
   *
   * The validation schema ensures the same work as the `string` validator.
   *
   * @function customCode
   *
   * @param {boolean} strictCheck - Determines if stricter validation should
   * be applied.
   *
   * @returns {z.ZodSchema} A Zod schema object for validating the `customCode`
   * option.
   */
  customCode(strictCheck) {
    return v.string(strictCheck);
  },

  /**
   * The `callback` validator that returns a Zod schema with an optional
   * stricter check based on the `strictCheck` parameter.
   *
   * The validation schema ensures the same work as the `string` validator.
   *
   * @function callback
   *
   * @param {boolean} strictCheck - Determines if stricter validation should
   * be applied.
   *
   * @returns {z.ZodSchema} A Zod schema object for validating the `callback`
   * option.
   */
  callback(strictCheck) {
    return v.string(strictCheck);
  },

  /**
   * The `resources` validator that returns a Zod schema with an optional
   * stricter check based on the `strictCheck` parameter.
   *
   * The validation schema ensures that:
   *
   * - When `strictCheck` is true, the schema will accept a partial object
   * with allowed properties `js`, `css`, and `files` where each of the allowed
   * properties can be null, stringified version of the object, string that ends
   * with the '.json', and null.
   *
   * - When `strictCheck` is false, the schema will accept a stringified version
   * of a partial object with allowed properties `js`, `css`, and `files` where
   * each of the allowed properties can be null, string that ends with the
   * '.json', and will be null if the provided value is 'undefined', 'null'
   * or ''.
   *
   * @function resources
   *
   * @param {boolean} strictCheck - Determines if stricter validation should
   * be applied.
   *
   * @returns {z.ZodSchema} A Zod schema object for validating the `resources`
   * option.
   */
  resources(strictCheck) {
    const objectSchema = z
      .object({
        js: v.string(false),
        css: v.string(false),
        files: v
          .stringArray(
            (value) => !['undefined', 'null', ''].includes(value),
            ',',
            true
          )
          .nullable()
      })
      .partial();

    const stringSchema1 = z
      .string()
      .trim()
      .refine(
        (value) =>
          (value.startsWith('{') && value.endsWith('}')) ||
          (value.length >= 6 && value.endsWith('.json')),
        {
          params: {
            errorMessage:
              "The value must be a string that starts with '{' and ends with '}"
          }
        }
      );

    const stringSchema2 = z
      .string()
      .trim()
      .refine(
        (value) =>
          (value.startsWith('{') && value.endsWith('}')) ||
          (value.length >= 6 && value.endsWith('.json')) ||
          ['undefined', 'null', ''].includes(value),
        {
          params: {
            errorMessage: 'The value must be a string that ends with .json'
          }
        }
      )
      .transform((value) =>
        !['undefined', 'null', ''].includes(value) ? value : null
      );

    return strictCheck
      ? z.union([objectSchema, stringSchema1]).nullable()
      : z.union([objectSchema, stringSchema2]).nullable();
  },

  /**
   * The `loadConfig` validator that returns a Zod schema with an optional
   * stricter check based on the `strictCheck` parameter.
   *
   * The validation schema ensures the same work as the `string` validator.
   * Additionally, it must be a string that ends with '.json'.
   *
   * @function loadConfig
   *
   * @param {boolean} strictCheck - Determines if stricter validation should
   * be applied.
   *
   * @returns {z.ZodSchema} A Zod schema object for validating the `loadConfig`
   * option.
   */
  loadConfig(strictCheck) {
    return v
      .string(strictCheck)
      .refine(
        (value) =>
          value === null || (value.length >= 6 && value.endsWith('.json')),
        {
          params: {
            errorMessage: 'The value must be a string that ends with .json'
          }
        }
      );
  },

  /**
   * The `createConfig` validator that returns a Zod schema with an optional
   * stricter check based on the `strictCheck` parameter.
   *
   * The validation schema ensures the same work as the `loadConfig` validator.
   *
   * @function createConfig
   *
   * @param {boolean} strictCheck - Determines if stricter validation should
   * be applied.
   *
   * @returns {z.ZodSchema} A Zod schema object for validating
   * the `createConfig` option.
   */
  createConfig(strictCheck) {
    return this.loadConfig(strictCheck);
  },

  /**
   * The `enableServer` validator that returns a Zod schema with an optional
   * stricter check based on the `strictCheck` parameter.
   *
   * The validation schema ensures the same work as the `boolean` validator.
   *
   * @function enableServer
   *
   * @param {boolean} strictCheck - Determines if stricter validation should
   * be applied.
   *
   * @returns {z.ZodSchema} A Zod schema object for validating
   * the `enableServer` option.
   */
  enableServer(strictCheck) {
    return v.boolean(strictCheck);
  },

  /**
   * The `host` validator that returns a Zod schema with an optional stricter
   * check based on the `strictCheck` parameter.
   *
   * The validation schema ensures the same work as the `string` validator.
   *
   * @function host
   *
   * @param {boolean} strictCheck - Determines if stricter validation should
   * be applied.
   *
   * @returns {z.ZodSchema} A Zod schema object for validating the `host`
   * option.
   */
  host(strictCheck) {
    return v.string(strictCheck);
  },

  /**
   * The `port` validator that returns a Zod schema with an optional stricter
   * check based on the `strictCheck` parameter.
   *
   * The validation schema ensures the same work as the `nonNegativeNum`
   * validator.
   *
   * @function port
   *
   * @param {boolean} strictCheck - Determines if stricter validation should
   * be applied.
   *
   * @returns {z.ZodSchema} A Zod schema object for validating the `port`
   * option.
   */
  port(strictCheck) {
    return v.nonNegativeNum(strictCheck);
  },

  /**
   * The `uploadLimit` validator that returns a Zod schema with an optional
   * stricter check based on the `strictCheck` parameter.
   *
   * The validation schema ensures the same work as the `positiveNum` validator.
   *
   * @function uploadLimit
   *
   * @param {boolean} strictCheck - Determines if stricter validation should
   * be applied.
   *
   * @returns {z.ZodSchema} A Zod schema object for validating the `uploadLimit`
   * option.
   */
  uploadLimit(strictCheck) {
    return v.positiveNum(strictCheck);
  },

  /**
   * The `serverBenchmarking` validator that returns a Zod schema with
   * an optional stricter check based on the `strictCheck` parameter.
   *
   * The validation schema ensures the same work as the `boolean` validator.
   *
   * @function serverBenchmarking
   *
   * @param {boolean} strictCheck - Determines if stricter validation should
   * be applied.
   *
   * @returns {z.ZodSchema} A Zod schema object for validating
   * the `serverBenchmarking` option.
   */
  serverBenchmarking(strictCheck) {
    return v.boolean(strictCheck);
  },

  /**
   * The `proxyHost` validator that returns a Zod schema with an optional
   * stricter check based on the `strictCheck` parameter.
   *
   * The validation schema ensures the same work as the `string` validator.
   *
   * @function proxyHost
   *
   * @param {boolean} strictCheck - Determines if stricter validation should
   * be applied.
   *
   * @returns {z.ZodSchema} A Zod schema object for validating the `proxyHost`
   * option.
   */
  proxyHost(strictCheck) {
    return v.string(strictCheck);
  },

  /**
   * The `proxyPort` validator that returns a Zod schema with an optional
   * stricter check based on the `strictCheck` parameter.
   *
   * The validation schema ensures the same work as a nullable `nonNegativeNum`
   * validator.
   *
   * @function proxyPort
   *
   * @param {boolean} strictCheck - Determines if stricter validation should
   * be applied.
   *
   * @returns {z.ZodSchema} A Zod schema object for validating the `proxyPort`
   * option.
   */
  proxyPort(strictCheck) {
    return v.nonNegativeNum(strictCheck).nullable();
  },

  /**
   * The `proxyTimeout` validator that returns a Zod schema with an optional
   * stricter check based on the `strictCheck` parameter.
   *
   * The validation schema ensures the same work as the `nonNegativeNum`
   * validator.
   *
   * @function proxyTimeout
   *
   * @param {boolean} strictCheck - Determines if stricter validation should
   * be applied.
   *
   * @returns {z.ZodSchema} A Zod schema object for validating
   * the `proxyTimeout` option.
   */
  proxyTimeout(strictCheck) {
    return v.nonNegativeNum(strictCheck);
  },

  /**
   * The `enableRateLimiting` validator that returns a Zod schema with
   * an optional stricter check based on the `strictCheck` parameter.
   *
   * The validation schema ensures the same work as the `boolean` validator.
   *
   * @function enableRateLimiting
   *
   * @param {boolean} strictCheck - Determines if stricter validation should
   * be applied.
   *
   * @returns {z.ZodSchema} A Zod schema object for validating
   * the `enableRateLimiting` option.
   */
  enableRateLimiting(strictCheck) {
    return v.boolean(strictCheck);
  },

  /**
   * The `maxRequests` validator that returns a Zod schema with an optional
   * stricter check based on the `strictCheck` parameter.
   *
   * The validation schema ensures the same work as the `nonNegativeNum`
   * validator.
   *
   * @function maxRequests
   *
   * @param {boolean} strictCheck - Determines if stricter validation should
   * be applied.
   *
   * @returns {z.ZodSchema} A Zod schema object for validating the `maxRequests`
   * option.
   */
  maxRequests(strictCheck) {
    return v.nonNegativeNum(strictCheck);
  },

  /**
   * The `window` validator that returns a Zod schema with an optional stricter
   * check based on the `strictCheck` parameter.
   *
   * The validation schema ensures the same work as the `nonNegativeNum`
   * validator.
   *
   * @function window
   *
   * @param {boolean} strictCheck - Determines if stricter validation should
   * be applied.
   *
   * @returns {z.ZodSchema} A Zod schema object for validating the `window`
   * option.
   */
  window(strictCheck) {
    return v.nonNegativeNum(strictCheck);
  },

  /**
   * The `delay` validator that returns a Zod schema with an optional stricter
   * check based on the `strictCheck` parameter.
   *
   * The validation schema ensures the same work as the `nonNegativeNum`
   * validator.
   *
   * @function delay
   *
   * @param {boolean} strictCheck - Determines if stricter validation should
   * be applied.
   *
   * @returns {z.ZodSchema} A Zod schema object for validating the `delay`
   * option.
   */
  delay(strictCheck) {
    return v.nonNegativeNum(strictCheck);
  },

  /**
   * The `trustProxy` validator that returns a Zod schema with an optional
   * stricter check based on the `strictCheck` parameter.
   *
   * The validation schema ensures the same work as the `boolean` validator.
   *
   * @function trustProxy
   *
   * @param {boolean} strictCheck - Determines if stricter validation should
   * be applied.
   *
   * @returns {z.ZodSchema} A Zod schema object for validating the `trustProxy`
   * option.
   */
  trustProxy(strictCheck) {
    return v.boolean(strictCheck);
  },

  /**
   * The `skipKey` validator that returns a Zod schema with an optional stricter
   * check based on the `strictCheck` parameter.
   *
   * The validation schema ensures the same work as the `string` validator.
   *
   * @function skipKey
   *
   * @param {boolean} strictCheck - Determines if stricter validation should
   * be applied.
   *
   * @returns {z.ZodSchema} A Zod schema object for validating the `skipKey`
   * option.
   */
  skipKey(strictCheck) {
    return v.string(strictCheck);
  },

  /**
   * The `skipToken` validator that returns a Zod schema with an optional
   * stricter check based on the `strictCheck` parameter.
   *
   * The validation schema ensures the same work as the `string` validator.
   *
   * @function skipToken
   *
   * @param {boolean} strictCheck - Determines if stricter validation should
   * be applied.
   *
   * @returns {z.ZodSchema} A Zod schema object for validating the `skipToken`
   * option.
   */
  skipToken(strictCheck) {
    return v.string(strictCheck);
  },

  /**
   * The `enableSsl` validator that returns a Zod schema with an optional
   * stricter check based on the `strictCheck` parameter.
   *
   * The validation schema ensures the same work as the `boolean` validator.
   *
   * @function enableSsl
   *
   * @param {boolean} strictCheck - Determines if stricter validation should
   * be applied.
   *
   * @returns {z.ZodSchema} A Zod schema object for validating the `enableSsl`
   * option.
   */
  enableSsl(strictCheck) {
    return v.boolean(strictCheck);
  },

  /**
   * The `sslForce` validator that returns a Zod schema with an optional
   * stricter check based on the `strictCheck` parameter.
   *
   * The validation schema ensures the same work as the `boolean` validator.
   *
   * @function sslForce
   *
   * @param {boolean} strictCheck - Determines if stricter validation should
   * be applied.
   *
   * @returns {z.ZodSchema} A Zod schema object for validating the `sslForce`
   * option.
   */
  sslForce(strictCheck) {
    return v.boolean(strictCheck);
  },

  /**
   * The `sslPort` validator that returns a Zod schema with an optional stricter
   * check based on the `strictCheck` parameter.
   *
   * The validation schema ensures the same work as the `nonNegativeNum`
   * validator.
   *
   * @function sslPort
   *
   * @param {boolean} strictCheck - Determines if stricter validation should
   * be applied.
   *
   * @returns {z.ZodSchema} A Zod schema object for validating the `sslPort`
   * option.
   */
  sslPort(strictCheck) {
    return v.nonNegativeNum(strictCheck);
  },

  /**
   * The `sslCertPath` validator that returns a Zod schema with an optional
   * stricter check based on the `strictCheck` parameter.
   *
   * The validation schema ensures the same work as the `string` validator.
   *
   * @function sslCertPath
   *
   * @param {boolean} strictCheck - Determines if stricter validation should
   * be applied.
   *
   * @returns {z.ZodSchema} A Zod schema object for validating the `sslCertPath`
   * option.
   */
  sslCertPath(strictCheck) {
    return v.string(strictCheck);
  },

  /**
   * The `minWorkers` validator that returns a Zod schema with an optional
   * stricter check based on the `strictCheck` parameter.
   *
   * The validation schema ensures the same work as the `positiveNum` validator.
   *
   * @function minWorkers
   *
   * @param {boolean} strictCheck - Determines if stricter validation should
   * be applied.
   *
   * @returns {z.ZodSchema} A Zod schema object for validating the `minWorkers`
   * option.
   */
  minWorkers(strictCheck) {
    return v.positiveNum(strictCheck);
  },

  /**
   * The `maxWorkers` validator that returns a Zod schema with an optional
   * stricter check based on the `strictCheck` parameter.
   *
   * The validation schema ensures the same work as the `positiveNum` validator.
   *
   * @function maxWorkers
   *
   * @param {boolean} strictCheck - Determines if stricter validation should
   * be applied.
   *
   * @returns {z.ZodSchema} A Zod schema object for validating the `maxWorkers`
   * option.
   */
  maxWorkers(strictCheck) {
    return v.positiveNum(strictCheck);
  },

  /**
   * The `workLimit` validator that returns a Zod schema with an optional
   * stricter check based on the `strictCheck` parameter.
   *
   * The validation schema ensures the same work as the `positiveNum` validator.
   *
   * @function workLimit
   *
   * @param {boolean} strictCheck - Determines if stricter validation should
   * be applied.
   *
   * @returns {z.ZodSchema} A Zod schema object for validating the `workLimit`
   * option.
   */
  workLimit(strictCheck) {
    return v.positiveNum(strictCheck);
  },

  /**
   * The `acquireTimeout` validator that returns a Zod schema with an optional
   * stricter check based on the `strictCheck` parameter.
   *
   * The validation schema ensures the same work as the `nonNegativeNum`
   * validator.
   *
   * @function acquireTimeout
   *
   * @param {boolean} strictCheck - Determines if stricter validation should
   * be applied.
   *
   * @returns {z.ZodSchema} A Zod schema object for validating
   * the `acquireTimeout` option.
   */
  acquireTimeout(strictCheck) {
    return v.nonNegativeNum(strictCheck);
  },

  /**
   * The `createTimeout` validator that returns a Zod schema with an optional
   * stricter check based on the `strictCheck` parameter.
   *
   * The validation schema ensures the same work as the `nonNegativeNum`
   * validator.
   *
   * @function createTimeout
   *
   * @param {boolean} strictCheck - Determines if stricter validation should
   * be applied.
   *
   * @returns {z.ZodSchema} A Zod schema object for validating
   * the `createTimeout` option.
   */
  createTimeout(strictCheck) {
    return v.nonNegativeNum(strictCheck);
  },

  /**
   * The `destroyTimeout` validator that returns a Zod schema with an optional
   * stricter check based on the `strictCheck` parameter.
   *
   * The validation schema ensures the same work as the `nonNegativeNum`
   * validator.
   *
   * @function destroyTimeout
   *
   * @param {boolean} strictCheck - Determines if stricter validation should
   * be applied.
   *
   * @returns {z.ZodSchema} A Zod schema object for validating
   * the `destroyTimeout` option.
   */
  destroyTimeout(strictCheck) {
    return v.nonNegativeNum(strictCheck);
  },

  /**
   * The `idleTimeout` validator that returns a Zod schema with an optional
   * stricter check based on the `strictCheck` parameter.
   *
   * The validation schema ensures the same work as the `nonNegativeNum`
   * validator.
   *
   * @function idleTimeout
   *
   * @param {boolean} strictCheck - Determines if stricter validation should
   * be applied.
   *
   * @returns {z.ZodSchema} A Zod schema object for validating
   * the `idleTimeout` option.
   */
  idleTimeout(strictCheck) {
    return v.nonNegativeNum(strictCheck);
  },

  /**
   * The `createRetryInterval` validator that returns a Zod schema with
   * an optional stricter check based on the `strictCheck` parameter.
   *
   * The validation schema ensures the same work as the `nonNegativeNum`
   * validator.
   *
   * @function createRetryInterval
   *
   * @param {boolean} strictCheck - Determines if stricter validation should
   * be applied.
   *
   * @returns {z.ZodSchema} A Zod schema object for validating
   * the `createRetryInterval` option.
   */
  createRetryInterval(strictCheck) {
    return v.nonNegativeNum(strictCheck);
  },

  /**
   * The `reaperInterval` validator that returns a Zod schema with an optional
   * stricter check based on the `strictCheck` parameter.
   *
   * The validation schema ensures the same work as the `nonNegativeNum`
   * validator.
   *
   * @function reaperInterval
   *
   * @param {boolean} strictCheck - Determines if stricter validation should
   * be applied.
   *
   * @returns {z.ZodSchema} A Zod schema object for validating
   * the `reaperInterval` option.
   */
  reaperInterval(strictCheck) {
    return v.nonNegativeNum(strictCheck);
  },

  /**
   * The `resourcesInterval` validator that returns a Zod schema with
   * an optional stricter check based on the `strictCheck` parameter.
   *
   * The validation schema ensures the same work as the `nonNegativeNum`
   * validator.
   *
   * @function resourcesInterval
   *
   * @param {boolean} strictCheck - Determines if stricter validation should
   * be applied.
   *
   * @returns {z.ZodSchema} A Zod schema object for validating
   * the `resourcesInterval` option.
   */
  resourcesInterval(strictCheck) {
    return v.nonNegativeNum(strictCheck);
  },

  /**
   * The `poolBenchmarking` validator that returns a Zod schema with an optional
   * stricter check based on the `strictCheck` parameter.
   *
   * The validation schema ensures the same work as the `boolean` validator.
   *
   * @function poolBenchmarking
   *
   * @param {boolean} strictCheck - Determines if stricter validation should
   * be applied.
   *
   * @returns {z.ZodSchema} A Zod schema object for validating
   * the `poolBenchmarking` option.
   */
  poolBenchmarking(strictCheck) {
    return v.boolean(strictCheck);
  },

  /**
   * The `logLevel` validator that returns a Zod schema with an optional
   * stricter check based on the `strictCheck` parameter.
   *
   * The validation schema ensures that:
   *
   * - When `strictCheck` is true, the schema will accept integer number values
   * that are between 0 and 5 (inclusive).
   *
   * - When `strictCheck` is false, the schema will accept integer number values
   * and stringified integer number values that are between 1 and 5 (inclusive),
   * null, 'undefined', 'null', and '' which will be transformed to null.
   *
   * @function logLevel
   *
   * @param {boolean} strictCheck - Determines if stricter validation should
   * be applied.
   *
   * @returns {z.ZodSchema} A Zod schema object for validating the `logLevel`
   * option.
   */
  logLevel(strictCheck) {
    return strictCheck
      ? z.number().int().gte(0).lte(5)
      : z
          .union([
            z
              .string()
              .trim()
              .refine(
                (value) =>
                  (!isNaN(Number(value)) &&
                    value !== true &&
                    !value.startsWith('[') &&
                    Number.isInteger(Number(value)) &&
                    Number(value) >= 0 &&
                    Number(value) <= 5) ||
                  ['undefined', 'null', ''].includes(value),
                {
                  params: {
                    errorMessage: 'The value must be within a 0 and 5 range'
                  }
                }
              )
              .transform((value) =>
                !['undefined', 'null', ''].includes(value)
                  ? Number(value)
                  : null
              ),
            z.number().int().gte(0).lte(5)
          ])
          .nullable();
  },

  /**
   * The `logFile` validator that returns a Zod schema with an optional stricter
   * check based on the `strictCheck` parameter.
   *
   * The validation schema ensures the same work as the `string` validator.
   * Additionally, it must be a string that ends with '.log'.
   *
   * @function logFile
   *
   * @param {boolean} strictCheck - Determines if stricter validation should
   * be applied.
   *
   * @returns {z.ZodSchema} A Zod schema object for validating the `logFile`
   * option.
   */
  logFile(strictCheck) {
    return v
      .string(strictCheck)
      .refine(
        (value) =>
          value === null || (value.length >= 5 && value.endsWith('.log')),
        {
          params: {
            errorMessage: 'The value must be a string that ends with .log'
          }
        }
      );
  },

  /**
   * The `logDest` validator that returns a Zod schema with an optional stricter
   * check based on the `strictCheck` parameter.
   *
   * The validation schema ensures the same work as the `string` validator.
   *
   * @function logDest
   *
   * @param {boolean} strictCheck - Determines if stricter validation should
   * be applied.
   *
   * @returns {z.ZodSchema} A Zod schema object for validating the `logDest`
   * option.
   */
  logDest(strictCheck) {
    return v.string(strictCheck);
  },

  /**
   * The `logToConsole` validator that returns a Zod schema with an optional
   * stricter check based on the `strictCheck` parameter.
   *
   * The validation schema ensures the same work as the `boolean` validator.
   *
   * @function logToConsole
   *
   * @param {boolean} strictCheck - Determines if stricter validation should
   * be applied.
   *
   * @returns {z.ZodSchema} A Zod schema object for validating
   * the `logToConsole` option.
   */
  logToConsole(strictCheck) {
    return v.boolean(strictCheck);
  },

  /**
   * The `logToFile` validator that returns a Zod schema with an optional
   * stricter check based on the `strictCheck` parameter.
   *
   * The validation schema ensures the same work as the `boolean` validator.
   *
   * @function logToFile
   *
   * @param {boolean} strictCheck - Determines if stricter validation should
   * be applied.
   *
   * @returns {z.ZodSchema} A Zod schema object for validating the `logToFile`
   * option.
   */
  logToFile(strictCheck) {
    return v.boolean(strictCheck);
  },

  /**
   * The `enableUi` validator that returns a Zod schema with an optional
   * stricter check based on the `strictCheck` parameter.
   *
   * The validation schema ensures the same work as the `boolean` validator.
   *
   * @function enableUi
   *
   * @param {boolean} strictCheck - Determines if stricter validation should
   * be applied.
   *
   * @returns {z.ZodSchema} A Zod schema object for validating the `enableUi`
   * option.
   */
  enableUi(strictCheck) {
    return v.boolean(strictCheck);
  },

  /**
   * The `uiRoute` validator that returns a Zod schema with an optional
   * stricter check based on the `strictCheck` parameter.
   *
   * The validation schema ensures the same work as the `startsWith` validator.
   *
   * @function uiRoute
   *
   * @param {boolean} strictCheck - Determines if stricter validation should
   * be applied.
   *
   * @returns {z.ZodSchema} A Zod schema object for validating the `uiRoute`
   * option.
   */
  uiRoute(strictCheck) {
    return v.startsWith(['/'], strictCheck);
  },

  /**
   * The `nodeEnv` validator that returns a Zod schema with an optional
   * stricter check based on the `strictCheck` parameter.
   *
   * The validation schema ensures the same work as the `enum` validator.
   *
   * @function nodeEnv
   *
   * @param {boolean} strictCheck - Determines if stricter validation should
   * be applied.
   *
   * @returns {z.ZodSchema} A Zod schema object for validating the `nodeEnv`
   * option.
   */
  nodeEnv(strictCheck) {
    return v.enum(['development', 'production', 'test'], strictCheck);
  },

  /**
   * The `listenToProcessExits` validator that returns a Zod schema with
   * an optional stricter check based on the `strictCheck` parameter.
   *
   * The validation schema ensures the same work as the `boolean` validator.
   *
   * @function listenToProcessExits
   *
   * @param {boolean} strictCheck - Determines if stricter validation should
   * be applied.
   *
   * @returns {z.ZodSchema} A Zod schema object for validating
   * the `listenToProcessExits` option.
   */
  listenToProcessExits(strictCheck) {
    return v.boolean(strictCheck);
  },

  /**
   * The `noLogo` validator that returns a Zod schema with an optional
   * stricter check based on the `strictCheck` parameter.
   *
   * The validation schema ensures the same work as the `boolean` validator.
   *
   * @function noLogo
   *
   * @param {boolean} strictCheck - Determines if stricter validation should
   * be applied.
   *
   * @returns {z.ZodSchema} A Zod schema object for validating the `noLogo`
   * option.
   */
  noLogo(strictCheck) {
    return v.boolean(strictCheck);
  },

  /**
   * The `hardResetPage` validator that returns a Zod schema with an optional
   * stricter check based on the `strictCheck` parameter.
   *
   * The validation schema ensures the same work as the `boolean` validator.
   *
   * @function hardResetPage
   *
   * @param {boolean} strictCheck - Determines if stricter validation should
   * be applied.
   *
   * @returns {z.ZodSchema} A Zod schema object for validating
   * the `hardResetPage` option.
   */
  hardResetPage(strictCheck) {
    return v.boolean(strictCheck);
  },

  /**
   * The `browserShellMode` validator that returns a Zod schema with an optional
   * stricter check based on the `strictCheck` parameter.
   *
   * The validation schema ensures the same work as the `boolean` validator.
   *
   * @function browserShellMode
   *
   * @param {boolean} strictCheck - Determines if stricter validation should
   * be applied.
   *
   * @returns {z.ZodSchema} A Zod schema object for validating
   * the `browserShellMode` option.
   */
  browserShellMode(strictCheck) {
    return v.boolean(strictCheck);
  },

  /**
<<<<<<< HEAD
   * The `connectionOverPipe` validator that returns a Zod schema with
   * an optional stricter check based on the `strictCheck` parameter.
   *
   * The validation schema ensures the same work as the `boolean` validator.
   *
   * @function connectionOverPipe
=======
   * The `validation` validator that returns a Zod schema with an optional
   * stricter check based on the `strictCheck` parameter.
   *
   * The validation schema ensures the same work as the `boolean` validator.
   *
   * @function validation
>>>>>>> b260d43e
   *
   * @param {boolean} strictCheck - Determines if stricter validation should
   * be applied.
   *
<<<<<<< HEAD
   * @returns {z.ZodSchema} A Zod schema object for validating
   * the `connectionOverPipe` option.
   */
  connectionOverPipe(strictCheck) {
=======
   * @returns {z.ZodSchema} A Zod schema object for validating the `validation`
   * option.
   */
  validation(strictCheck) {
>>>>>>> b260d43e
    return v.boolean(strictCheck);
  },

  /**
   * The `enableDebug` validator that returns a Zod schema with an optional
   * stricter check based on the `strictCheck` parameter.
   *
   * The validation schema ensures the same work as the `boolean` validator.
   *
   * @function enableDebug
   *
   * @param {boolean} strictCheck - Determines if stricter validation should
   * be applied.
   *
   * @returns {z.ZodSchema} A Zod schema object for validating the `enableDebug`
   * option.
   */
  enableDebug(strictCheck) {
    return v.boolean(strictCheck);
  },

  /**
   * The `headless` validator that returns a Zod schema with an optional
   * stricter check based on the `strictCheck` parameter.
   *
   * The validation schema ensures the same work as the `boolean` validator.
   *
   * @function headless
   *
   * @param {boolean} strictCheck - Determines if stricter validation should
   * be applied.
   *
   * @returns {z.ZodSchema} A Zod schema object for validating the `headless`
   * option.
   */
  headless(strictCheck) {
    return v.boolean(strictCheck);
  },

  /**
   * The `devtools` validator that returns a Zod schema with an optional
   * stricter check based on the `strictCheck` parameter.
   *
   * The validation schema ensures the same work as the `boolean` validator.
   *
   * @function devtools
   *
   * @param {boolean} strictCheck - Determines if stricter validation should
   * be applied.
   *
   * @returns {z.ZodSchema} A Zod schema object for validating the `devtools`
   * option.
   */
  devtools(strictCheck) {
    return v.boolean(strictCheck);
  },

  /**
   * The `listenToConsole` validator that returns a Zod schema with an optional
   * stricter check based on the `strictCheck` parameter.
   *
   * The validation schema ensures the same work as the `boolean` validator.
   *
   * @function listenToConsole
   *
   * @param {boolean} strictCheck - Determines if stricter validation should
   * be applied.
   *
   * @returns {z.ZodSchema} A Zod schema object for validating
   * the `listenToConsole` option.
   */
  listenToConsole(strictCheck) {
    return v.boolean(strictCheck);
  },

  /**
   * The `dumpio` validator that returns a Zod schema with an optional stricter
   * check based on the `strictCheck` parameter.
   *
   * The validation schema ensures the same work as the `boolean` validator.
   *
   * @function dumpio
   *
   * @param {boolean} strictCheck - Determines if stricter validation should
   * be applied.
   *
   * @returns {z.ZodSchema} A Zod schema object for validating the `dumpio`
   * option.
   */
  dumpio(strictCheck) {
    return v.boolean(strictCheck);
  },

  /**
   * The `slowMo` validator that returns a Zod schema with an optional stricter
   * check based on the `strictCheck` parameter.
   *
   * The validation schema ensures the same work as the `nonNegativeNum`
   * validator.
   *
   * @function slowMo
   *
   * @param {boolean} strictCheck - Determines if stricter validation should
   * be applied.
   *
   * @returns {z.ZodSchema} A Zod schema object for validating the `slowMo`
   * option.
   */
  slowMo(strictCheck) {
    return v.nonNegativeNum(strictCheck);
  },

  /**
   * The `debuggingPort` validator that returns a Zod schema with an optional
   * stricter check based on the `strictCheck` parameter.
   *
   * The validation schema ensures the same work as the `nonNegativeNum`
   * validator.
   *
   * @function debuggingPort
   *
   * @param {boolean} strictCheck - Determines if stricter validation should
   * be applied.
   *
   * @returns {z.ZodSchema} A Zod schema object for validating
   * the `debuggingPort` option.
   */
  debuggingPort(strictCheck) {
    return v.nonNegativeNum(strictCheck);
  },

  /**
   * The `enableWs` validator that returns a Zod schema with an optional
   * stricter check based on the `strictCheck` parameter.
   *
   * The validation schema ensures the same work as the `boolean` validator.
   *
   * @function enableWs
   *
   * @param {boolean} strictCheck - Determines if stricter validation should
   * be applied.
   *
   * @returns {z.ZodSchema} A Zod schema object for validating the `enableWs`
   * option.
   */
  enableWs(strictCheck) {
    return v.boolean(strictCheck);
  },

  /**
   * The `wsReconnect` validator that returns a Zod schema with an optional
   * stricter check based on the `strictCheck` parameter.
   *
   * The validation schema ensures the same work as the `boolean` validator.
   *
   * @function wsReconnect
   *
   * @param {boolean} strictCheck - Determines if stricter validation should
   * be applied.
   *
   * @returns {z.ZodSchema} A Zod schema object for validating the `wsReconnect`
   * option.
   */
  wsReconnect(strictCheck) {
    return v.boolean(strictCheck);
  },

  /**
   * The `wsRejectUnauthorized` validator that returns a Zod schema with
   * an optional stricter check based on the `strictCheck` parameter.
   *
   * The validation schema ensures the same work as the `boolean` validator.
   *
   * @function
   *
   * @param {boolean} strictCheck - Determines if stricter validation should
   * be applied.
   *
   * @returns {z.ZodSchema} A Zod schema object for validating
   * the `wsRejectUnauthorized` option.
   */
  wsRejectUnauthorized(strictCheck) {
    return v.boolean(strictCheck);
  },

  /**
   * The `wsPingTimeout` validator that returns a Zod schema with an optional
   * stricter check based on the `strictCheck` parameter.
   *
   * The validation schema ensures the same work as the `nonNegativeNum`
   * validator.
   *
   * @function wsPingTimeout
   *
   * @param {boolean} strictCheck - Determines if stricter validation should
   * be applied.
   *
   * @returns {z.ZodSchema} A Zod schema object for validating
   * the `wsPingTimeout` option.
   */
  wsPingTimeout(strictCheck) {
    return v.nonNegativeNum(strictCheck);
  },

  /**
   * The `wsReconnectInterval` validator that returns a Zod schema with
   * an optional stricter check based on the `strictCheck` parameter.
   *
   * The validation schema ensures the same work as the `nonNegativeNum`
   * validator.
   *
   * @function wsReconnectInterval
   *
   * @param {boolean} strictCheck - Determines if stricter validation should
   * be applied.
   *
   * @returns {z.ZodSchema} A Zod schema object for validating
   * the `wsReconnectInterval` option.
   */
  wsReconnectInterval(strictCheck) {
    return v.nonNegativeNum(strictCheck);
  },

  /**
   * The `wsReconnectAttempts` validator that returns a Zod schema with
   * an optional stricter check based on the `strictCheck` parameter.
   *
   * The validation schema ensures the same work as the `nonNegativeNum`
   * validator.
   *
   * @function wsReconnectAttempts
   *
   * @param {boolean} strictCheck - Determines if stricter validation should
   * be applied.
   *
   * @returns {z.ZodSchema} A Zod schema object for validating
   * the `wsReconnectAttempts` option.
   */
  wsReconnectAttempts(strictCheck) {
    return v.nonNegativeNum(strictCheck);
  },

  /**
   * The `wsMessageInterval` validator that returns a Zod schema with
   * an optional stricter check based on the `strictCheck` parameter.
   *
   * The validation schema ensures the same work as the `nonNegativeNum`
   * validator.
   *
   * @function wsMessageInterval
   *
   * @param {boolean} strictCheck - Determines if stricter validation should
   * be applied.
   *
   * @returns {z.ZodSchema} A Zod schema object for validating
   * the `wsMessageInterval` option.
   */
  wsMessageInterval(strictCheck) {
    return v.nonNegativeNum(strictCheck);
  },

  /**
   * The `wsGatherAllOptions` validator that returns a Zod schema with
   * an optional stricter check based on the `strictCheck` parameter.
   *
   * The validation schema ensures the same work as the `boolean` validator.
   *
   * @function wsGatherAllOptions
   *
   * @param {boolean} strictCheck - Determines if stricter validation should
   * be applied.
   *
   * @returns {z.ZodSchema} A Zod schema object for validating
   * the `wsGatherAllOptions` option.
   */
  wsGatherAllOptions(strictCheck) {
    return v.boolean(strictCheck);
  },

  /**
   * The `wsUrl` validator that returns a Zod schema with an optional stricter
   * check based on the `strictCheck` parameter.
   *
   * The validation schema ensures the same work as the `startsWith` validator.
   *
   * @function wsUrl
   *
   * @param {boolean} strictCheck - Determines if stricter validation should
   * be applied.
   *
   * @returns {z.ZodSchema} A Zod schema object for validating the `wsUrl`
   * option.
   */
  wsUrl(strictCheck) {
    return v.startsWith(['ws://', 'wss://'], strictCheck).nullable();
  },

  /**
   * The `wsSecret` validator that returns a Zod schema with an optional
   * stricter check based on the `strictCheck` parameter.
   *
   * The validation schema ensures the same work as the `string` validator.
   *
   * @function wsSecret
   *
   * @param {boolean} strictCheck - Determines if stricter validation should
   * be applied.
   *
   * @returns {z.ZodSchema} A Zod schema object for validating the `wsSecret`
   * option.
   */
  wsSecret(strictCheck) {
    return v.string(strictCheck);
  },

  /**
   * The `requestId` validator that returns a Zod schema with an optional
   * stricter check based on the `strictCheck` parameter.
   *
   * The validation schema ensures the same work as the `string` validator.
   * Additionally, it must be a stringified UUID or can be null.
   *
   * @function requestId
   *
   * @param {boolean} strictCheck - Determines if stricter validation should
   * be applied.
   *
   * @returns {z.ZodSchema} A Zod schema object for validating the `requestId`
   * option.
   */
  requestId() {
    return z
      .string()
      .uuid({ message: 'The value must be a stringified UUID' })
      .nullable();
  }
};

// Schema for the puppeteer section of options
const PuppeteerSchema = (strictCheck) =>
  z
    .object({
      args: validators.args(strictCheck)
    })
    .partial();

// Schema for the highcharts section of options
const HighchartsSchema = (strictCheck) =>
  z
    .object({
      version: validators.version(strictCheck),
      cdnUrl: validators.cdnUrl(strictCheck),
      forceFetch: validators.forceFetch(strictCheck),
      cachePath: validators.cachePath(strictCheck),
      coreScripts: validators.coreScripts(strictCheck),
      moduleScripts: validators.moduleScripts(strictCheck),
      indicatorScripts: validators.indicatorScripts(strictCheck),
      customScripts: validators.customScripts(strictCheck)
    })
    .partial();

// Schema for the export section of options
const ExportSchema = (strictCheck) =>
  z
    .object({
      infile: validators.infile(strictCheck),
      instr: validators.instr(),
      options: validators.options(),
      svg: validators.svg(),
      outfile: validators.outfile(strictCheck),
      type: validators.type(strictCheck),
      constr: validators.constr(strictCheck),
      b64: validators.b64(strictCheck),
      noDownload: validators.noDownload(strictCheck),
      defaultHeight: validators.defaultHeight(strictCheck),
      defaultWidth: validators.defaultWidth(strictCheck),
      defaultScale: validators.defaultScale(strictCheck),
      height: validators.height(strictCheck),
      width: validators.width(strictCheck),
      scale: validators.scale(strictCheck),
      globalOptions: validators.globalOptions(),
      themeOptions: validators.themeOptions(),
      batch: validators.batch(false),
      rasterizationTimeout: validators.rasterizationTimeout(strictCheck)
    })
    .partial();

// Schema for the customLogic section of options
const CustomLogicSchema = (strictCheck) =>
  z
    .object({
      allowCodeExecution: validators.allowCodeExecution(strictCheck),
      allowFileResources: validators.allowFileResources(strictCheck),
      customCode: validators.customCode(false),
      callback: validators.callback(false),
      resources: validators.resources(strictCheck),
      loadConfig: validators.loadConfig(false),
      createConfig: validators.createConfig(false)
    })
    .partial();

// Schema for the server.proxy section of options
const ProxySchema = (strictCheck) =>
  z
    .object({
      host: validators.proxyHost(false),
      port: validators.proxyPort(strictCheck),
      timeout: validators.proxyTimeout(strictCheck)
    })
    .partial();

// Schema for the server.rateLimiting section of options
const RateLimitingSchema = (strictCheck) =>
  z
    .object({
      enable: validators.enableRateLimiting(strictCheck),
      maxRequests: validators.maxRequests(strictCheck),
      window: validators.window(strictCheck),
      delay: validators.delay(strictCheck),
      trustProxy: validators.trustProxy(strictCheck),
      skipKey: validators.skipKey(false),
      skipToken: validators.skipToken(false)
    })
    .partial();

// Schema for the server.ssl section of options
const SslSchema = (strictCheck) =>
  z
    .object({
      enable: validators.enableSsl(strictCheck),
      force: validators.sslForce(strictCheck),
      port: validators.sslPort(strictCheck),
      certPath: validators.sslCertPath(false)
    })
    .partial();

// Schema for the server section of options
const ServerSchema = (strictCheck) =>
  z.object({
    enable: validators.enableServer(strictCheck).optional(),
    host: validators.host(strictCheck).optional(),
    port: validators.port(strictCheck).optional(),
    uploadLimit: validators.uploadLimit(strictCheck).optional(),
    benchmarking: validators.serverBenchmarking(strictCheck).optional(),
    proxy: ProxySchema(strictCheck).optional(),
    rateLimiting: RateLimitingSchema(strictCheck).optional(),
    ssl: SslSchema(strictCheck).optional()
  });

// Schema for the pool section of options
const PoolSchema = (strictCheck) =>
  z
    .object({
      minWorkers: validators.minWorkers(strictCheck),
      maxWorkers: validators.maxWorkers(strictCheck),
      workLimit: validators.workLimit(strictCheck),
      acquireTimeout: validators.acquireTimeout(strictCheck),
      createTimeout: validators.createTimeout(strictCheck),
      destroyTimeout: validators.destroyTimeout(strictCheck),
      idleTimeout: validators.idleTimeout(strictCheck),
      createRetryInterval: validators.createRetryInterval(strictCheck),
      reaperInterval: validators.reaperInterval(strictCheck),
      benchmarking: validators.poolBenchmarking(strictCheck)
    })
    .partial();

// Schema for the logging section of options
const LoggingSchema = (strictCheck) =>
  z
    .object({
      level: validators.logLevel(strictCheck),
      file: validators.logFile(strictCheck),
      dest: validators.logDest(strictCheck),
      toConsole: validators.logToConsole(strictCheck),
      toFile: validators.logToFile(strictCheck)
    })
    .partial();

// Schema for the ui section of options
const UiSchema = (strictCheck) =>
  z
    .object({
      enable: validators.enableUi(strictCheck),
      route: validators.uiRoute(strictCheck)
    })
    .partial();

// Schema for the other section of options
const OtherSchema = (strictCheck) =>
  z
    .object({
      nodeEnv: validators.nodeEnv(strictCheck),
      listenToProcessExits: validators.listenToProcessExits(strictCheck),
      noLogo: validators.noLogo(strictCheck),
      hardResetPage: validators.hardResetPage(strictCheck),
      browserShellMode: validators.browserShellMode(strictCheck),
      validation: validators.validation(strictCheck)
    })
    .partial();

// Schema for the debug section of options
const DebugSchema = (strictCheck) =>
  z
    .object({
      enable: validators.enableDebug(strictCheck),
      headless: validators.headless(strictCheck),
      devtools: validators.devtools(strictCheck),
      listenToConsole: validators.listenToConsole(strictCheck),
      dumpio: validators.dumpio(strictCheck),
      slowMo: validators.slowMo(strictCheck),
      debuggingPort: validators.debuggingPort(strictCheck)
    })
    .partial();

// Schema for the webSocket section of options
const WebSocketSchema = (strictCheck) =>
  z
    .object({
      enable: validators.enableWs(strictCheck),
      reconnect: validators.wsReconnect(strictCheck),
      rejectUnauthorized: validators.wsRejectUnauthorized(strictCheck),
      pingTimeout: validators.wsPingTimeout(strictCheck),
      reconnectInterval: validators.wsReconnectInterval(strictCheck),
      reconnectAttempts: validators.wsReconnectAttempts(strictCheck),
      messageInterval: validators.wsMessageInterval(strictCheck),
      gatherAllOptions: validators.wsGatherAllOptions(strictCheck),
      url: validators.wsUrl(strictCheck)
    })
    .partial();

// Strict schema for the config
export const StrictConfigSchema = z.object({
  requestId: validators.requestId(),
  puppeteer: PuppeteerSchema(true),
  highcharts: HighchartsSchema(true),
  export: ExportSchema(true),
  customLogic: CustomLogicSchema(true),
  server: ServerSchema(true),
  pool: PoolSchema(true),
  logging: LoggingSchema(true),
  ui: UiSchema(true),
  other: OtherSchema(true),
  debug: DebugSchema(true),
  webSocket: WebSocketSchema(true)
});

// Loose schema for the config
export const LooseConfigSchema = z.object({
  requestId: validators.requestId(),
  puppeteer: PuppeteerSchema(false),
  highcharts: HighchartsSchema(false),
  export: ExportSchema(false),
  customLogic: CustomLogicSchema(false),
  server: ServerSchema(false),
  pool: PoolSchema(false),
  logging: LoggingSchema(false),
  ui: UiSchema(false),
  other: OtherSchema(false),
  debug: DebugSchema(false),
  webSocket: WebSocketSchema(false)
});

// Schema for the environment variables config
export const EnvSchema = z.object({
  // puppeteer
  PUPPETEER_ARGS: validators.args(false),

  // highcharts
  HIGHCHARTS_VERSION: validators.version(false),
  HIGHCHARTS_CDN_URL: validators.cdnUrl(false),
  HIGHCHARTS_FORCE_FETCH: validators.forceFetch(false),
  HIGHCHARTS_CACHE_PATH: validators.cachePath(false),
  HIGHCHARTS_ADMIN_TOKEN: validators.adminToken(false),
  HIGHCHARTS_CORE_SCRIPTS: validators.coreScripts(false),
  HIGHCHARTS_MODULE_SCRIPTS: validators.moduleScripts(false),
  HIGHCHARTS_INDICATOR_SCRIPTS: validators.indicatorScripts(false),
  HIGHCHARTS_CUSTOM_SCRIPTS: validators.customScripts(false),

  // export
  EXPORT_INFILE: validators.infile(false),
  EXPORT_INSTR: validators.instr(),
  EXPORT_OPTIONS: validators.options(),
  EXPORT_SVG: validators.svg(),
  EXPORT_BATCH: validators.batch(false),
  EXPORT_OUTFILE: validators.outfile(false),
  EXPORT_TYPE: validators.type(false),
  EXPORT_CONSTR: validators.constr(false),
  EXPORT_B64: validators.b64(false),
  EXPORT_NO_DOWNLOAD: validators.noDownload(false),
  EXPORT_HEIGHT: validators.height(false),
  EXPORT_WIDTH: validators.width(false),
  EXPORT_SCALE: validators.scale(false),
  EXPORT_DEFAULT_HEIGHT: validators.defaultHeight(false),
  EXPORT_DEFAULT_WIDTH: validators.defaultWidth(false),
  EXPORT_DEFAULT_SCALE: validators.defaultScale(false),
  EXPORT_GLOBAL_OPTIONS: validators.globalOptions(),
  EXPORT_THEME_OPTIONS: validators.themeOptions(),
  EXPORT_RASTERIZATION_TIMEOUT: validators.rasterizationTimeout(false),

  // custom
  CUSTOM_LOGIC_ALLOW_CODE_EXECUTION: validators.allowCodeExecution(false),
  CUSTOM_LOGIC_ALLOW_FILE_RESOURCES: validators.allowFileResources(false),
  CUSTOM_LOGIC_CUSTOM_CODE: validators.customCode(false),
  CUSTOM_LOGIC_CALLBACK: validators.callback(false),
  CUSTOM_LOGIC_RESOURCES: validators.resources(false),
  CUSTOM_LOGIC_LOAD_CONFIG: validators.loadConfig(false),
  CUSTOM_LOGIC_CREATE_CONFIG: validators.createConfig(false),

  // server
  SERVER_ENABLE: validators.enableServer(false),
  SERVER_HOST: validators.host(false),
  SERVER_PORT: validators.port(false),
  SERVER_UPLOAD_LIMIT: validators.uploadLimit(false),
  SERVER_BENCHMARKING: validators.serverBenchmarking(false),

  // server proxy
  SERVER_PROXY_HOST: validators.proxyHost(false),
  SERVER_PROXY_PORT: validators.proxyPort(false),
  SERVER_PROXY_TIMEOUT: validators.proxyTimeout(false),

  // server rate limiting
  SERVER_RATE_LIMITING_ENABLE: validators.enableRateLimiting(false),
  SERVER_RATE_LIMITING_MAX_REQUESTS: validators.maxRequests(false),
  SERVER_RATE_LIMITING_WINDOW: validators.window(false),
  SERVER_RATE_LIMITING_DELAY: validators.delay(false),
  SERVER_RATE_LIMITING_TRUST_PROXY: validators.trustProxy(false),
  SERVER_RATE_LIMITING_SKIP_KEY: validators.skipKey(false),
  SERVER_RATE_LIMITING_SKIP_TOKEN: validators.skipToken(false),

  // server ssl
  SERVER_SSL_ENABLE: validators.enableSsl(false),
  SERVER_SSL_FORCE: validators.sslForce(false),
  SERVER_SSL_PORT: validators.sslPort(false),
  SERVER_SSL_CERT_PATH: validators.sslCertPath(false),

  // pool
<<<<<<< HEAD
  POOL_MIN_WORKERS: config.minWorkers(false),
  POOL_MAX_WORKERS: config.maxWorkers(false),
  POOL_WORK_LIMIT: config.workLimit(false),
  POOL_ACQUIRE_TIMEOUT: config.acquireTimeout(false),
  POOL_CREATE_TIMEOUT: config.createTimeout(false),
  POOL_DESTROY_TIMEOUT: config.destroyTimeout(false),
  POOL_IDLE_TIMEOUT: config.idleTimeout(false),
  POOL_CREATE_RETRY_INTERVAL: config.createRetryInterval(false),
  POOL_REAPER_INTERVAL: config.reaperInterval(false),
  POOL_RESOURCES_INTERVAL: config.resourcesInterval(false),
  POOL_BENCHMARKING: config.poolBenchmarking(false),
=======
  POOL_MIN_WORKERS: validators.minWorkers(false),
  POOL_MAX_WORKERS: validators.maxWorkers(false),
  POOL_WORK_LIMIT: validators.workLimit(false),
  POOL_ACQUIRE_TIMEOUT: validators.acquireTimeout(false),
  POOL_CREATE_TIMEOUT: validators.createTimeout(false),
  POOL_DESTROY_TIMEOUT: validators.destroyTimeout(false),
  POOL_IDLE_TIMEOUT: validators.idleTimeout(false),
  POOL_CREATE_RETRY_INTERVAL: validators.createRetryInterval(false),
  POOL_REAPER_INTERVAL: validators.reaperInterval(false),
  POOL_BENCHMARKING: validators.poolBenchmarking(false),
>>>>>>> b260d43e

  // logging
  LOGGING_LEVEL: validators.logLevel(false),
  LOGGING_FILE: validators.logFile(false),
  LOGGING_DEST: validators.logDest(false),
  LOGGING_TO_CONSOLE: validators.logToConsole(false),
  LOGGING_TO_FILE: validators.logToFile(false),

  // ui
  UI_ENABLE: validators.enableUi(false),
  UI_ROUTE: validators.uiRoute(false),

  // other
<<<<<<< HEAD
  OTHER_NODE_ENV: config.nodeEnv(false),
  OTHER_LISTEN_TO_PROCESS_EXITS: config.listenToProcessExits(false),
  OTHER_NO_LOGO: config.noLogo(false),
  OTHER_HARD_RESET_PAGE: config.hardResetPage(false),
  OTHER_BROWSER_SHELL_MODE: config.browserShellMode(false),
  OTHER_CONNECTION_OVER_PIPE: config.connectionOverPipe(false),
=======
  OTHER_NODE_ENV: validators.nodeEnv(false),
  OTHER_LISTEN_TO_PROCESS_EXITS: validators.listenToProcessExits(false),
  OTHER_NO_LOGO: validators.noLogo(false),
  OTHER_HARD_RESET_PAGE: validators.hardResetPage(false),
  OTHER_BROWSER_SHELL_MODE: validators.browserShellMode(false),
  OTHER_VALIDATION: validators.validation(false),
>>>>>>> b260d43e

  // debugger
  DEBUG_ENABLE: validators.enableDebug(false),
  DEBUG_HEADLESS: validators.headless(false),
  DEBUG_DEVTOOLS: validators.devtools(false),
  DEBUG_LISTEN_TO_CONSOLE: validators.listenToConsole(false),
  DEBUG_DUMPIO: validators.dumpio(false),
  DEBUG_SLOW_MO: validators.slowMo(false),
  DEBUG_DEBUGGING_PORT: validators.debuggingPort(false),

  // websocket
  WEB_SOCKET_ENABLE: validators.enableWs(false),
  WEB_SOCKET_RECONNECT: validators.wsReconnect(false),
  WEB_SOCKET_REJECT_UNAUTHORIZED: validators.wsRejectUnauthorized(false),
  WEB_SOCKET_PING_TIMEOUT: validators.wsPingTimeout(false),
  WEB_SOCKET_RECONNECT_INTERVAL: validators.wsReconnectInterval(false),
  WEB_SOCKET_RECONNECT_ATTEMPTS: validators.wsReconnectAttempts(false),
  WEB_SOCKET_MESSAGE_INTERVAL: validators.wsMessageInterval(false),
  WEB_SOCKET_GATHER_ALL_OPTIONS: validators.wsGatherAllOptions(false),
  WEB_SOCKET_URL: validators.wsUrl(false),
  WEB_SOCKET_SECRET: validators.wsSecret(false)
});

/**
 * Validates the environment variables options using the EnvSchema.
 *
 * @param {Object} process.env - The configuration options from environment
 * variables file to validate.
 *
 * @returns {Object} The parsed and validated environment variables.
 */
export const envs = EnvSchema.partial().parse(process.env);

/**
 * Validates the configuration options using the `StrictConfigSchema`.
 *
 * @function strictValidate
 *
 * @param {Object} configOptions - The configuration options to validate.
 *
 * @returns {Object} The parsed and validated configuration options.
 */
export function strictValidate(configOptions) {
  return StrictConfigSchema.partial().parse(configOptions);
}

/**
 * Validates the configuration options using the `LooseConfigSchema`.
 *
 * @function looseValidate
 *
 * @param {Object} configOptions - The configuration options to validate.
 *
 * @returns {Object} The parsed and validated configuration options.
 */
export function looseValidate(configOptions) {
  return LooseConfigSchema.partial().parse(configOptions);
}

/**
 * Custom error mapping function for Zod schema validation.
 *
 * This function customizes the error messages produced by Zod schema
 * validation, providing more specific and user-friendly feedback based on the
 * issue type and context.
 *
 * The function modifies the error messages as follows:
 *
 * - For missing required values (undefined), it returns a message indicating
 * that no value was provided for the specific property.
 *
 * - For custom validation errors, if a custom error message is provided in the
 * issue parameters, it includes this message along with the invalid data
 * received.
 *
 * - For all other errors, it appends property-specific information to the
 * default error message provided by Zod.
 *
 * @function _customErrorMap
 *
 * @param {z.ZodIssue} issue - The issue object representing the validation
 * error.
 * @param {Object} context - The context object providing additional information
 * about the validation error.
 *
 * @returns {Object} An object containing the customized error message.
 */
function _customErrorMap(issue, context) {
  // Get the chain of properties which error directly refers to
  const propertyName = issue.path.join('.');

  // Create the first part of the message about the property information
  const propertyInfo = `Invalid value for the ${propertyName}`;

  // Modified message for the invalid type
  if (issue.code === z.ZodIssueCode.invalid_type) {
    // Modified message for the required values
    if (issue.received === z.ZodParsedType.undefined) {
      return {
        message: `${propertyInfo} - No value was provided.`
      };
    }

    // Modified message for the specific invalid type when values exist
    return {
      message: `${propertyInfo} - Invalid type. ${context.defaultError}.`
    };
  }

  // Modified message for the custom validation
  if (issue.code === z.ZodIssueCode.custom) {
    // If the custom message for error exist, include it
    if (issue.params?.errorMessage) {
      return {
        message: `${propertyInfo} - ${issue.params?.errorMessage}, received '${context.data}'.`
      };
    }
  }

  // Modified message for the invalid union error
  if (issue.code === z.ZodIssueCode.invalid_union) {
    // Create the first part of the message about the multiple errors
    let message = `Multiple errors occurred for the ${propertyName}:\n`;

    // Cycle through all errors and create a correct message
    issue.unionErrors.forEach((value) => {
      const index = value.issues[0].message.indexOf('-');
      message +=
        index !== -1
          ? `${value.issues[0].message}\n`.substring(index)
          : `${value.issues[0].message}\n`;
    });

    // Return the final message for the invalid union error
    return {
      message
    };
  }

  // Return the default error message, extended by the info about the property
  return {
    message: `${propertyInfo} - ${context.defaultError}.`
  };
}

export default {
  validators,
  StrictConfigSchema,
  LooseConfigSchema,
  EnvSchema,
  envs,
  strictValidate,
  looseValidate
};<|MERGE_RESOLUTION|>--- conflicted
+++ resolved
@@ -2199,36 +2199,35 @@
   },
 
   /**
-<<<<<<< HEAD
    * The `connectionOverPipe` validator that returns a Zod schema with
    * an optional stricter check based on the `strictCheck` parameter.
    *
    * The validation schema ensures the same work as the `boolean` validator.
    *
    * @function connectionOverPipe
-=======
+   *
+   * @returns {z.ZodSchema} A Zod schema object for validating
+   * the `connectionOverPipe` option.
+   */
+  connectionOverPipe(strictCheck) {
+    return v.boolean(strictCheck);
+  },
+
+  /**
    * The `validation` validator that returns a Zod schema with an optional
    * stricter check based on the `strictCheck` parameter.
    *
    * The validation schema ensures the same work as the `boolean` validator.
    *
    * @function validation
->>>>>>> b260d43e
-   *
-   * @param {boolean} strictCheck - Determines if stricter validation should
-   * be applied.
-   *
-<<<<<<< HEAD
-   * @returns {z.ZodSchema} A Zod schema object for validating
-   * the `connectionOverPipe` option.
-   */
-  connectionOverPipe(strictCheck) {
-=======
+   *
+   * @param {boolean} strictCheck - Determines if stricter validation should
+   * be applied.
+   *
    * @returns {z.ZodSchema} A Zod schema object for validating the `validation`
    * option.
    */
   validation(strictCheck) {
->>>>>>> b260d43e
     return v.boolean(strictCheck);
   },
 
@@ -2865,19 +2864,6 @@
   SERVER_SSL_CERT_PATH: validators.sslCertPath(false),
 
   // pool
-<<<<<<< HEAD
-  POOL_MIN_WORKERS: config.minWorkers(false),
-  POOL_MAX_WORKERS: config.maxWorkers(false),
-  POOL_WORK_LIMIT: config.workLimit(false),
-  POOL_ACQUIRE_TIMEOUT: config.acquireTimeout(false),
-  POOL_CREATE_TIMEOUT: config.createTimeout(false),
-  POOL_DESTROY_TIMEOUT: config.destroyTimeout(false),
-  POOL_IDLE_TIMEOUT: config.idleTimeout(false),
-  POOL_CREATE_RETRY_INTERVAL: config.createRetryInterval(false),
-  POOL_REAPER_INTERVAL: config.reaperInterval(false),
-  POOL_RESOURCES_INTERVAL: config.resourcesInterval(false),
-  POOL_BENCHMARKING: config.poolBenchmarking(false),
-=======
   POOL_MIN_WORKERS: validators.minWorkers(false),
   POOL_MAX_WORKERS: validators.maxWorkers(false),
   POOL_WORK_LIMIT: validators.workLimit(false),
@@ -2887,8 +2873,8 @@
   POOL_IDLE_TIMEOUT: validators.idleTimeout(false),
   POOL_CREATE_RETRY_INTERVAL: validators.createRetryInterval(false),
   POOL_REAPER_INTERVAL: validators.reaperInterval(false),
+  POOL_RESOURCES_INTERVAL: validators.resourcesInterval(false),
   POOL_BENCHMARKING: validators.poolBenchmarking(false),
->>>>>>> b260d43e
 
   // logging
   LOGGING_LEVEL: validators.logLevel(false),
@@ -2902,21 +2888,13 @@
   UI_ROUTE: validators.uiRoute(false),
 
   // other
-<<<<<<< HEAD
-  OTHER_NODE_ENV: config.nodeEnv(false),
-  OTHER_LISTEN_TO_PROCESS_EXITS: config.listenToProcessExits(false),
-  OTHER_NO_LOGO: config.noLogo(false),
-  OTHER_HARD_RESET_PAGE: config.hardResetPage(false),
-  OTHER_BROWSER_SHELL_MODE: config.browserShellMode(false),
-  OTHER_CONNECTION_OVER_PIPE: config.connectionOverPipe(false),
-=======
   OTHER_NODE_ENV: validators.nodeEnv(false),
   OTHER_LISTEN_TO_PROCESS_EXITS: validators.listenToProcessExits(false),
   OTHER_NO_LOGO: validators.noLogo(false),
   OTHER_HARD_RESET_PAGE: validators.hardResetPage(false),
   OTHER_BROWSER_SHELL_MODE: validators.browserShellMode(false),
+  OTHER_CONNECTION_OVER_PIPE: validators.connectionOverPipe(false),
   OTHER_VALIDATION: validators.validation(false),
->>>>>>> b260d43e
 
   // debugger
   DEBUG_ENABLE: validators.enableDebug(false),
