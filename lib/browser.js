/*******************************************************************************

Highcharts Export Server

Copyright (c) 2016-2025, Highsoft

Licenced under the MIT licence.

Additionally a valid Highcharts license is required for use.

See LICENSE file in root for details.

*******************************************************************************/

/**
 * @overview This module provides functions for managing Puppeteer browser
 * instance, creating and clearing pages, injecting custom JS and CSS resources,
 * and setting up Highcharts for server-side rendering. The module ensures
 * that the browser and pages are correctly managed and can handle failures
 * during operations like launching the browser or creating new pages.
 */

import { readFileSync } from 'fs';
import { join } from 'path';

import puppeteer from 'puppeteer';

import { getCachePath } from './cache.js';
import { getOptions } from './config.js';
import { setupHighcharts } from './highcharts.js';
import { log, logWithStack } from './logger.js';
<<<<<<< HEAD
import { __dirname, expBackoff } from './utils.js';
import { envs } from './validation.js';
=======
import { __dirname, getAbsolutePath } from './utils.js';
>>>>>>> b260d43e

import ExportError from './errors/ExportError.js';

// Get the template for pages
const pageTemplate = readFileSync(
  join(__dirname, 'templates', 'template.html'),
  'utf8'
);

// To save the browser
let browser = null;

// To save the WebSocket endpoint in case of a sudden disconnect
let wsEndpoint;

/**
 * Retrieves the existing Puppeteer browser instance.
 *
 * @function getBrowser
 *
 * @returns {Object} The Puppeteer browser instance.
 *
 * @throws {ExportError} Throws an `ExportError` if no valid browser
 * has been created.
 */
export function getBrowser() {
  if (!browser) {
    throw new ExportError('[browser] No valid browser has been created.', 500);
  }
  return browser;
}

/**
 * Creates a Puppeteer browser instance with the specified arguments.
 *
 * @async
 * @function createBrowser
 *
 * @param {Array<string>} puppeteerArgs - Additional arguments for Puppeteer
 * browser's launch.
 *
 * @returns {Promise<Object>} A Promise that resolves to the created Puppeteer
 * browser instance.
 *
 * @throws {ExportError} Throws an `ExportError` if max retries to open
 * a browser instance are reached, or if no browser instance is found after
 * retries.
 */
export async function createBrowser(puppeteerArgs) {
  // Get `debug` and `other` options
  const { debug, other } = getOptions();

  // Get the `debug` options
  const { enable: enabledDebug, ...debugOptions } = debug;

  // Launch options for the browser instance
  const launchOptions = {
    headless: other.browserShellMode ? 'shell' : true,
    userDataDir: 'tmp',
<<<<<<< HEAD
    args: puppeteerArgs,
    // Must be disabled for debugging to work
    pipe: envs.OTHER_CONNECTION_OVER_PIPE,
=======
    args: puppeteerArgs || [],
>>>>>>> b260d43e
    handleSIGINT: false,
    handleSIGTERM: false,
    handleSIGHUP: false,
    waitForInitialPage: false,
    defaultViewport: null,
    ...(enabledDebug && debugOptions)
  };

  // Create a browser
  if (!browser) {
    // A counter for the browser's launch retries
    let tryCount = 0;
    const openBrowser = async () => {
      try {
        log(
          3,
          `[browser] Attempting to launch and get a browser instance (try ${++tryCount}).`
        );

        // Launch the browser
        browser = await puppeteer.launch(launchOptions);

        // Close the initial pages if any found
        const pages = await browser.pages();
        if (pages) {
          for (const page of pages) {
            await page.close();
          }
        }

        // Only for the WebSocket connection
        if (!launchOptions.pipe) {
          // Save WebSocket endpoint
          wsEndpoint = browser.wsEndpoint();

          // Attach the disconnected event
          browser.on('disconnected', _reconnect);
        }
      } catch (error) {
        logWithStack(
          1,
          error,
          '[browser] Failed to launch a browser instance.'
        );

        // Retry to launch browser until reaching max attempts
        if (tryCount < 25) {
          log(3, `[browser] Retry to open a browser (${tryCount} out of 25).`);

          // Wait for a 4 seconds before trying again
          await new Promise((response) => setTimeout(response, 4000));
          await openBrowser();
        } else {
          throw error;
        }
      }
    };

    try {
      // Try to open a browser
      await openBrowser();

      // Shell mode inform
      if (launchOptions.headless === 'shell') {
        log(3, `[browser] Launched browser in shell mode.`);
      }

      // Debug mode inform
      if (enabledDebug) {
        log(3, `[browser] Launched browser in debug mode.`);
      }
    } catch (error) {
      throw new ExportError(
        '[browser] Maximum retries to open a browser instance reached.',
        500
      ).setError(error);
    }

    // No correct browser
    if (!browser) {
      throw new ExportError('[browser] Cannot find a browser to open.', 500);
    }
  }

  // Return a browser instance
  return browser;
}

/**
 * Closes the Puppeteer browser instance if it is connected.
 *
 * @async
 * @function closeBrowser
 */
export async function closeBrowser() {
  // Close the browser when connected
  if (browser && browser.connected) {
    await browser.close();
  }
  browser = null;
  log(4, '[browser] Closed the browser.');
}

/**
 * Creates a new Puppeteer page within an existing browser instance.
 * The function creates a new page, disables caching, sets content using
 * the `_setPageContent()`, and returns the created Puppeteer page.
 *
 * @async
 * @function newPage
 *
 * @param {Object} poolResource - The pool resource that contains `id`,
 * `workCount`, and `page`.
 *
 * @throws {ExportError} Throws an `ExportError` if no valid browser
 * has been connected or if a page is invalid or closed.
 */
export async function newPage(poolResource) {
  // Error in case of no connected browser
  if (!browser || !browser.connected) {
    throw new ExportError(`[browser] Browser is not yet connected.`, 500);
  }

  // Create a page
  poolResource.page = await browser.newPage();

  // Disable cache
  await poolResource.page.setCacheEnabled(false);

  // Set the content
  await _setPageContent(poolResource.page);

  // Set page events
  _setPageEvents(poolResource.page);

  // Check if the page is correctly created
  if (!poolResource.page || poolResource.page.isClosed()) {
    throw new ExportError('[browser] The page is invalid or closed.', 400);
  }
}

/**
 * Clears the content of a Puppeteer page based on the specified mode. Logs
 * thrown error if clearing of a page's content fails.
 *
 * @async
 * @function clearPage
 *
 * @param {Object} poolResource - The pool resource that contains page and id.
 * @param {boolean} [hardReset=false] - A flag indicating the type of clearing
 * to be performed. If `true`, navigates to `about:blank` and resets content
 * and scripts. If `false`, clears the body content by setting a predefined HTML
 * structure. The default value is `false`.
 *
 * @returns {Promise<boolean>} A Promise that resolves to `true` when page
 * is correctly cleared and `false` when it is not.
 */
export async function clearPage(poolResource, hardReset = false) {
  try {
    if (poolResource.page && !poolResource.page.isClosed()) {
      if (hardReset) {
        // Navigate to `about:blank`
        await poolResource.page.goto('about:blank', {
          waitUntil: 'domcontentloaded'
        });

        // Set the content and and scripts again
        await _setPageContent(poolResource.page);
      } else {
        // Clear body content
        await poolResource.page.evaluate(() => {
          document.body.innerHTML =
            '<div id="chart-container"><div id="container"></div></div>';
        });
      }
      return true;
    }
  } catch (error) {
    logWithStack(
      2,
      error,
      `[pool] Pool resource [${poolResource.id}] - Content of the page could not be cleared.`
    );

    // Set the `workLimit` to exceeded in order to recreate the resource
    poolResource.workCount = getOptions().pool.workLimit + 1;
  }
  return false;
}

/**
 * Adds custom JS and CSS resources to a Puppeteer page based on the specified
 * options.
 *
 * @async
 * @function addPageResources
 *
 * @param {Object} page - The Puppeteer page object to which resources will
 * be added.
 * @param {Object} customLogicOptions - The configuration object containing
 * `customLogic` options.
 *
 * @returns {Promise<Array<Object>>} A Promise that resolves to an array
 * of injected resources.
 */
export async function addPageResources(page, customLogicOptions) {
  // Injected resources array
  const injectedResources = [];

  // Use the content of the `resources`
  const resources = customLogicOptions.resources;
  if (resources) {
    const injectedJs = [];

    // Load custom JS code
    if (resources.js) {
      injectedJs.push({
        content: resources.js
      });
    }

    // Load scripts from all custom files
    if (resources.files) {
      for (const file of resources.files) {
        const isLocal = file.startsWith('http') ? false : true;

        // Add each custom script from resources' files
        injectedJs.push(
          isLocal
            ? {
                content: readFileSync(getAbsolutePath(file), 'utf8')
              }
            : {
                url: file
              }
        );
      }
    }

    // The actual injection of collected scripts
    for (const jsResource of injectedJs) {
      try {
        injectedResources.push(await page.addScriptTag(jsResource));
      } catch (error) {
        logWithStack(2, error, `[browser] The JS resource cannot be loaded.`);
      }
    }
    injectedJs.length = 0;

    // Load CSS
    const injectedCss = [];
    if (resources.css) {
      const cssImports = resources.css.match(/@import\s*([^;]*);/g);
      if (cssImports) {
        // Handle css section
        for (let cssImportPath of cssImports) {
          if (cssImportPath) {
            cssImportPath = cssImportPath
              .replace('url(', '')
              .replace('@import', '')
              .replace(/"/g, '')
              .replace(/'/g, '')
              .replace(/;/, '')
              .replace(/\)/g, '')
              .trim();

            // Add each custom css from resources
            if (cssImportPath.startsWith('http')) {
              injectedCss.push({
                url: cssImportPath
              });
            } else if (customLogicOptions.allowFileResources) {
              injectedCss.push({
                path: getAbsolutePath(cssImportPath)
              });
            }
          }
        }
      }

      // The rest of the CSS section will be content by now
      injectedCss.push({
        content: resources.css.replace(/@import\s*([^;]*);/g, '') || ' '
      });

      // The actual injection of collected CSS
      for (const cssResource of injectedCss) {
        try {
          injectedResources.push(await page.addStyleTag(cssResource));
        } catch (error) {
          logWithStack(
            2,
            error,
            `[browser] The CSS resource cannot be loaded.`
          );
        }
      }
      injectedCss.length = 0;
    }
  }
  return injectedResources;
}

/**
 * Clears out all state set on the page with `addScriptTag` and `addStyleTag`.
 * Removes injected resources and resets CSS and script tags on the page.
 * Additionally, it destroys previously existing charts.
 *
 * @async
 * @function clearPageResources
 *
 * @param {Object} page - The Puppeteer page object from which resources will
 * be cleared.
 * @param {Array<Object>} injectedResources - Array of injected resources
 * to be cleared.
 */
export async function clearPageResources(page, injectedResources) {
  try {
    for (const resource of injectedResources) {
      await resource.dispose();
    }

    // Destroy old charts after export is done and reset all CSS and script tags
    await page.evaluate(() => {
      // We are not guaranteed that Highcharts is loaded, when doing SVG exports
      if (typeof Highcharts !== 'undefined') {
        // eslint-disable-next-line no-undef
        const oldCharts = Highcharts.charts;

        // Check in any already existing charts
        if (Array.isArray(oldCharts) && oldCharts.length) {
          // Destroy old charts
          for (const oldChart of oldCharts) {
            oldChart && oldChart.destroy();
            // eslint-disable-next-line no-undef
            Highcharts.charts.shift();
          }
        }
      }

      // eslint-disable-next-line no-undef
      const [...scriptsToRemove] = document.getElementsByTagName('script');
      // eslint-disable-next-line no-undef
      const [, ...stylesToRemove] = document.getElementsByTagName('style');
      // eslint-disable-next-line no-undef
      const [...linksToRemove] = document.getElementsByTagName('link');

      // Remove tags
      for (const element of [
        ...scriptsToRemove,
        ...stylesToRemove,
        ...linksToRemove
      ]) {
        element.remove();
      }
    });
  } catch (error) {
    logWithStack(2, error, `[browser] Could not clear page's resources.`);
  }
}

/**
<<<<<<< HEAD
 * Reconnects to the browser instance when it is disconnected. If the current
 * browser connection is lost, it attempts to reconnect using the previous
 * WebSocket endpoint. If the reconnection fails, it will try to close
 * the browser and relaunch a new instance.
 *
 * @async
 * @function _reconnect
 */
async function _reconnect() {
  try {
    // Start the reconnecting
    log(3, `[browser] Restarting the browser connection.`);

    // Try to reconnect the browser
    if (browser && !browser.connected) {
      browser = await puppeteer.connect({
        browserWSEndpoint: wsEndpoint
      });
    }

    // Save a new WebSocket endpoint
    wsEndpoint = browser.wsEndpoint();

    // Add the reconnect event again
    browser.on('disconnected', _reconnect);

    // Log the success message
    log(3, `[browser] Browser reconnected successfully.`);
  } catch (error) {
    logWithStack(
      1,
      error,
      '[browser] Could not restore the browser connection, attempting to relaunch.'
    );

    // Try to close the browser before relaunching
    try {
      await close();
    } catch (error) {
      logWithStack(
        1,
        error,
        '[browser] Could not close the browser before relaunching (probably is already closed).'
      );
    }

    // Try to relaunch the browser
    await createBrowser(getOptions().puppeteer.args || []);

    // Log the success message
    log(3, `[browser] Browser relaunched successfully.`);
  }
}

/**
 * Sets the content for a Puppeteer Page using a predefined template
 * and additional scripts. Also, sets the pageerror in order to catch
 * and display errors from the window context.
=======
 * Sets the content for a Puppeteer page using a predefined template
 * and additional scripts.
>>>>>>> b260d43e
 *
 * @async
 * @function _setPageContent
 *
 * @param {Object} page - The Puppeteer page object to which the content
 * is being set.
 */
async function _setPageContent(page) {
  // Set the initial page content
  await page.setContent(pageTemplate, { waitUntil: 'domcontentloaded' });

  // Add all registered Higcharts scripts, quite demanding
  await page.addScriptTag({ path: join(getCachePath(), 'sources.js') });

  // Set the initial `animObject` for Highcharts
  await page.evaluate(setupHighcharts);
}

/**
 * Set events (like `pageerror` and `console`) for a Puppeteer page in order
 * to catch and display errors and console logs from the window context.
 *
 * @function _setPageEvents
 *
 * @param {Object} page - The Puppeteer page object to which the listeners
 * are being set.
 */
function _setPageEvents(page) {
  // Get `debug` options
  const { debug } = getOptions();

  // Set the `pageerror` listener
  page.on('pageerror', async () => {
    // It would seem like this may fire at the same time or shortly before
    // a page is closed.
    if (page.isClosed()) {
      return;
    }
  });

  // Set the `console` listener, if needed
  if (debug.enable && debug.listenToConsole) {
    page.on('console', (message) => {
      console.log(`[debug] ${message.text()}`);
    });
  }

  // Add the framedetached event if the connection is over WebSocket
  if (envs.OTHER_CONNECTION_OVER_PIPE === false) {
    poolResource.page.on('framedetached', async (frame) => {
      // Get the main frame
      const mainFrame = poolResource.page.mainFrame();

      // Check if a page's frame is detached and requires to be recreated
      if (
        frame === mainFrame &&
        mainFrame.detached &&
        poolResource.workCount <= pool.workLimit
      ) {
        log(
          3,
          `[browser] Pool resource [${poolResource.id}] - Page's frame detached.`
        );
        try {
          // Try to connect to a new page using exponential backoff strategy
          expBackoff(
            async (poolResourceId, poolResource) => {
              try {
                // Try to close the page with a detached frame
                if (!poolResource.page.isClosed()) {
                  await poolResource.page.close();
                }
              } catch (error) {
                log(
                  3,
                  `[browser] Pool resource [${poolResourceId}] - Could not close the page with a detached frame.`
                );
              }

              // Trigger a page creation
              await newPage(poolResource);
            },
            0,
            poolResource.id,
            poolResource
          );
        } catch (error) {
          logWithStack(
            3,
            error,
            `[browser] Pool resource [${poolResource.id}] - Could not create a new page.`
          );

          // Set the `workLimit` to exceeded in order to recreate the resource
          poolResource.workCount = pool.workLimit + 1;
        }
      }
    });
  }
}

export default {
  getBrowser,
  createBrowser,
  closeBrowser,
  newPage,
  clearPage,
  addPageResources,
  clearPageResources
};<|MERGE_RESOLUTION|>--- conflicted
+++ resolved
@@ -29,12 +29,8 @@
 import { getOptions } from './config.js';
 import { setupHighcharts } from './highcharts.js';
 import { log, logWithStack } from './logger.js';
-<<<<<<< HEAD
-import { __dirname, expBackoff } from './utils.js';
+import { __dirname, expBackoff, getAbsolutePath } from './utils.js';
 import { envs } from './validation.js';
-=======
-import { __dirname, getAbsolutePath } from './utils.js';
->>>>>>> b260d43e
 
 import ExportError from './errors/ExportError.js';
 
@@ -94,13 +90,9 @@
   const launchOptions = {
     headless: other.browserShellMode ? 'shell' : true,
     userDataDir: 'tmp',
-<<<<<<< HEAD
-    args: puppeteerArgs,
+    args: puppeteerArgs || [],
     // Must be disabled for debugging to work
     pipe: envs.OTHER_CONNECTION_OVER_PIPE,
-=======
-    args: puppeteerArgs || [],
->>>>>>> b260d43e
     handleSIGINT: false,
     handleSIGTERM: false,
     handleSIGHUP: false,
@@ -463,7 +455,6 @@
 }
 
 /**
-<<<<<<< HEAD
  * Reconnects to the browser instance when it is disconnected. If the current
  * browser connection is lost, it attempts to reconnect using the previous
  * WebSocket endpoint. If the reconnection fails, it will try to close
@@ -519,13 +510,8 @@
 }
 
 /**
- * Sets the content for a Puppeteer Page using a predefined template
- * and additional scripts. Also, sets the pageerror in order to catch
- * and display errors from the window context.
-=======
  * Sets the content for a Puppeteer page using a predefined template
  * and additional scripts.
->>>>>>> b260d43e
  *
  * @async
  * @function _setPageContent
