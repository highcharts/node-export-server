/*******************************************************************************

Highcharts Export Server

Copyright (c) 2016-2024, Highsoft

Licenced under the MIT licence.

Additionally a valid Highcharts license is required for use.

See LICENSE file in root for details.

*******************************************************************************/

import { readFileSync } from 'fs';
import { join } from 'path';

import puppeteer from 'puppeteer';

import { getCachePath } from './cache.js';
import { getOptions } from './config.js';
import { setupHighcharts } from './highcharts.js';
import { log, logWithStack } from './logger.js';
import { __dirname, expBackoff } from './utils.js';
import { envs } from './validate.js';

import ExportError from './errors/ExportError.js';

// Get the template for the page
const template = readFileSync(__dirname + '/templates/template.html', 'utf8');

// To save the browser
let browser;

// To save the WebSocket endpoint in case of a sudden disconnect
let wsEndpoint;

/**
 * Retrieves the existing Puppeteer browser instance.
 *
 * @returns {Promise<Object>} A Promise resolving to the Puppeteer browser
 * instance.
 *
 * @throws {ExportError} Throws an ExportError if no valid browser has been
 * created.
 */
export function getBrowser() {
  if (!browser) {
    throw new ExportError('[browser] No valid browser has been created.', 500);
  }
  return browser;
}

/**
 * Creates a Puppeteer browser instance with the specified arguments.
 *
 * @param {Array.<string>} [puppeteerArg=[]] - Additional arguments for
 * Puppeteer launch.
 *
 * @returns {Promise<Object>} A Promise resolving to the Puppeteer browser
 * instance.
 *
 * @throws {ExportError} Throws an ExportError if max retries to open a browser
 * instance are reached, or if no browser instance is found after retries.
 */
export async function createBrowser(puppeteerArgs = []) {
  // Get `debug` and `other` options
  const { debug, other } = getOptions();

  // Get the `debug` options
  const { enable: enabledDebug, ...debugOptions } = debug;

  // Launch options for the browser instance
  const launchOptions = {
    headless: other.browserShellMode ? 'shell' : true,
    userDataDir: 'tmp',
    args: puppeteerArgs,
    // Must be disabled for debugging to work
    pipe: envs.OTHER_CONNECTION_OVER_PIPE,
    handleSIGINT: false,
    handleSIGTERM: false,
    handleSIGHUP: false,
    waitForInitialPage: false,
    defaultViewport: null,
    ...(enabledDebug && debugOptions)
  };

  // Create a browser
  if (!browser) {
    let tryCount = 0;

    const open = async () => {
      try {
        log(
          3,
          `[browser] Attempting to get a browser instance (try ${++tryCount}).`
        );

        // Launch the browser
        browser = await puppeteer.launch(launchOptions);

        // Close the initial pages if any found
        const pages = await browser.pages();
        if (pages) {
          for (const page of pages) {
            await page.close();
          }
        }

        // Only for the WebSocket connection
        if (!launchOptions.pipe) {
          // Save WebSocket endpoint
          wsEndpoint = browser.wsEndpoint();

          // Attach the disconnected event
          browser.on('disconnected', _reconnect);
        }
      } catch (error) {
        logWithStack(
          1,
          error,
          '[browser] Failed to launch a browser instance.'
        );

        // Retry to launch browser until reaching max attempts
        if (tryCount < 25) {
          log(3, `[browser] Retry to open a browser (${tryCount} out of 25).`);
          await new Promise((response) => setTimeout(response, 4000));
          await open();
        } else {
          throw error;
        }
      }
    };

    try {
      await open();

      // Shell mode inform
      if (launchOptions.headless === 'shell') {
        log(3, `[browser] Launched browser in shell mode.`);
      }

      // Debug mode inform
      if (enabledDebug) {
        log(3, `[browser] Launched browser in debug mode.`);
      }
    } catch (error) {
      throw new ExportError(
        '[browser] Maximum retries to open a browser instance reached.',
        500
      ).setError(error);
    }

    if (!browser) {
      throw new ExportError('[browser] Cannot find a browser to open.', 500);
    }
  }

  // Return a browser promise
  return browser;
}

/**
 * Closes the Puppeteer browser instance if it is connected.
 *
 * @returns {Promise<boolean>} A Promise resolving to true after the browser
 * is closed.
 */
export async function closeBrowser() {
  // Close the browser when connected
  if (browser && browser.connected) {
    await browser.close();
  }
  browser = null;
  log(4, '[browser] Closed the browser.');
}

/**
 * Creates a new Puppeteer Page within an existing browser instance.
 *
 * If the browser instance is not available, returns false.
 *
 * The function creates a new page, disables caching, sets content using
 * _setPageContent(), and returns the created Puppeteer Page.
 *
 * @param {Object} poolResource - The pool resource that contians page and id.
 *
 * @returns {(boolean|object)} Returns false if the browser instance is not
 * available, or a Puppeteer Page object representing the newly created page.
 */
export async function newPage(poolResource) {
  const startDate = new Date().getTime();

  // Throw an error in case of no connected browser
  if (!browser || !browser.connected) {
    throw new ExportError(`[browser] Browser is not yet connected.`, 500);
  }

  // Create a page
  poolResource.page = await browser.newPage();

  // Disable cache
  await poolResource.page.setCacheEnabled(false);

  // Set the content
  await _setPageContent(poolResource.page);

  // Set page events
  _setPageEvents(poolResource);

  // Check if the page is correctly created
  if (!poolResource.page || poolResource.page.isClosed()) {
    throw new ExportError('The page is invalid or closed.', 500);
  }

  log(
    3,
    `[pool] Pool resource [${poolResource.id}] - Successfully created a worker, took ${
      new Date().getTime() - startDate
    }ms.`
  );

  // Return the resource with a ready to use page
  return poolResource;
}

/**
 * Clears the content of a Puppeteer Page based on the specified mode.
 *
 * @param {Object} poolResource - The pool resource that contians page and id.
 * @param {boolean} [hardReset=false] - A flag indicating the type of clearing
 * to be performed. If true, navigates to 'about:blank' and resets content
 * and scripts. If false, clears the body content by setting a predefined HTML
 * structure.
 *
 * @throws {Error} Logs thrown error if clearing the page content fails.
 */
export async function clearPage(poolResource, hardReset = false) {
  try {
<<<<<<< HEAD
    if (!poolResource.page.isClosed()) {
=======
    if (page && !page.isClosed()) {
>>>>>>> 48d3794c
      if (hardReset) {
        // Navigate to about:blank
        await poolResource.page.goto('about:blank', {
          waitUntil: 'domcontentloaded'
        });

        // Set the content and and scripts again
        await _setPageContent(poolResource.page);
      } else {
        // Clear body content
        await poolResource.page.evaluate(() => {
          document.body.innerHTML =
            '<div id="chart-container"><div id="container"></div></div>';
        });
      }
      return true;
    }
  } catch (error) {
    logWithStack(
      2,
      error,
      `[pool] Pool resource [${poolResource.id}] - Content of the page could not be cleared.`
    );
    // Set the `workLimit` to exceeded in order to recreate the resource
    poolResource.workCount = getOptions().pool.workLimit + 1;
  }

  return false;
}

/**
 * Adds custom JS and CSS resources to a Puppeteer Page based on the specified
 * options.
 *
 * @param {Object} page - The Puppeteer Page object to which resources will be
 * added.
 * @param {Object} customLogicOptions - The custom logic options.
 *
 * @returns {Promise<Array.<Object>>} Promise resolving to an array of injected
 * resources.
 */
export async function addPageResources(page, customLogicOptions) {
  // Injected resources array
  const injectedResources = [];

  // Use resources
  const resources = customLogicOptions.resources;
  if (resources) {
    const injectedJs = [];

    // Load custom JS code
    if (resources.js) {
      injectedJs.push({
        content: resources.js
      });
    }

    // Load scripts from all custom files
    if (resources.files) {
      for (const file of resources.files) {
        const isLocal = !file.startsWith('http') ? true : false;

        // Add each custom script from resources' files
        injectedJs.push(
          isLocal
            ? {
                content: readFileSync(file, 'utf8')
              }
            : {
                url: file
              }
        );
      }
    }

    for (const jsResource of injectedJs) {
      try {
        injectedResources.push(await page.addScriptTag(jsResource));
      } catch (error) {
        logWithStack(2, error, `[export] The JS resource cannot be loaded.`);
      }
    }
    injectedJs.length = 0;

    // Load CSS
    const injectedCss = [];
    if (resources.css) {
      let cssImports = resources.css.match(/@import\s*([^;]*);/g);
      if (cssImports) {
        // Handle css section
        for (let cssImportPath of cssImports) {
          if (cssImportPath) {
            cssImportPath = cssImportPath
              .replace('url(', '')
              .replace('@import', '')
              .replace(/"/g, '')
              .replace(/'/g, '')
              .replace(/;/, '')
              .replace(/\)/g, '')
              .trim();

            // Add each custom css from resources
            if (cssImportPath.startsWith('http')) {
              injectedCss.push({
                url: cssImportPath
              });
            } else if (customLogicOptions.allowFileResources) {
              injectedCss.push({
                path: join(__dirname, cssImportPath)
              });
            }
          }
        }
      }

      // The rest of the CSS section will be content by now
      injectedCss.push({
        content: resources.css.replace(/@import\s*([^;]*);/g, '') || ' '
      });

      for (const cssResource of injectedCss) {
        try {
          injectedResources.push(await page.addStyleTag(cssResource));
        } catch (error) {
          logWithStack(2, error, `[export] The CSS resource cannot be loaded.`);
        }
      }
      injectedCss.length = 0;
    }
  }
  return injectedResources;
}

/**
 * Clears out all state set on the page with addScriptTag/addStyleTag. Removes
 * injected resources and resets CSS and script tags on the page. Additionally,
 * it destroys previously existing charts.
 *
 * @param {Object} page - The Puppeteer Page object from which resources will
 * be cleared.
 * @param {Array.<Object>} injectedResources - Array of injected resources
 * to be cleared.
 */
export async function clearPageResources(page, injectedResources) {
  try {
    for (const resource of injectedResources) {
      await resource.dispose();
    }

    // Destroy old charts after export is done and reset all CSS and script tags
    await page.evaluate(() => {
      // We are not guaranteed that Highcharts is loaded, e,g, when doing SVG
      // exports
      if (typeof Highcharts !== 'undefined') {
        // eslint-disable-next-line no-undef
        const oldCharts = Highcharts.charts;

        // Check in any already existing charts
        if (Array.isArray(oldCharts) && oldCharts.length) {
          // Destroy old charts
          for (const oldChart of oldCharts) {
            oldChart && oldChart.destroy();
            // eslint-disable-next-line no-undef
            Highcharts.charts.shift();
          }
        }
      }

      // eslint-disable-next-line no-undef
      const [...scriptsToRemove] = document.getElementsByTagName('script');
      // eslint-disable-next-line no-undef
      const [, ...stylesToRemove] = document.getElementsByTagName('style');
      // eslint-disable-next-line no-undef
      const [...linksToRemove] = document.getElementsByTagName('link');

      // Remove tags
      for (const element of [
        ...scriptsToRemove,
        ...stylesToRemove,
        ...linksToRemove
      ]) {
        element.remove();
      }
    });
  } catch (error) {
    logWithStack(1, error, `[browser] Could not clear page's resources.`);
  }
}

/**
 * Reconnects to the browser instance when it is disconnected. If the current
 * browser connection is lost, it attempts to reconnect using the previous
 * WebSocket endpoint. If the reconnection fails, it will try to close the
 * browser and relaunch a new instance.
 */
async function _reconnect() {
  try {
    // Start the reconnecting
    log(3, `[browser] Restarting the browser connection.`);

    // Try to reconnect the browser
    if (browser && !browser.connected) {
      browser = await puppeteer.connect({
        browserWSEndpoint: wsEndpoint
      });
    }

    // Save a new WebSocket endpoint
    wsEndpoint = browser.wsEndpoint();

    // Add the reconnect event again
    browser.on('disconnected', _reconnect);

    // Log the success message
    log(3, `[browser] Browser reconnected successfully.`);
  } catch (error) {
    logWithStack(
      1,
      error,
      '[browser] Could not restore the browser connection, attempting to relaunch.'
    );

    // Try to close the browser before relaunching
    try {
      await close();
    } catch (error) {
      logWithStack(
        1,
        error,
        '[browser] Could not close the browser before relaunching (probably is already closed).'
      );
    }

    // Try to relaunch the browser
    await createBrowser(getOptions().puppeteer.args || []);

    // Log the success message
    log(3, `[browser] Browser relaunched successfully.`);
  }
}

/**
 * Sets the content for a Puppeteer Page using a predefined template
 * and additional scripts. Also, sets the pageerror in order to catch
 * and display errors from the window context.
 *
 * @param {Object} page - The Puppeteer Page object for which the content
 * is being set.
 */
async function _setPageContent(page) {
  await page.setContent(template, { waitUntil: 'domcontentloaded' });

  // Add all registered Higcharts scripts, quite demanding
  await page.addScriptTag({ path: join(getCachePath(), 'sources.js') });

  // Set the initial animObject
  await page.evaluate(setupHighcharts);
}

/**
 * Set events for a Puppeteer Page.
 *
 * @param {Object} poolResource - The pool resource that contians page and id.
 */
function _setPageEvents(poolResource) {
  // Get `debug` and `pool` options
  const { debug, pool } = getOptions();

  // Set the pageerror listener
<<<<<<< HEAD
  poolResource.page.on('pageerror', async (error) => {
    await poolResource.page.$eval(
=======
  page.on('pageerror', async (error) => {
    // It would seem like this may fire at the same time or shortly before
    // a page is closed.
    if (page.isClosed()) {
      return;
    }

    // TODO: Consider adding a switch here that turns on log(0) logging
    // on page errors.
    await page.$eval(
>>>>>>> 48d3794c
      '#container',
      (element, errorMessage) => {
        // eslint-disable-next-line no-undef
        if (window._displayErrors) {
          element.innerHTML = errorMessage;
        }
      },
      `<h1>Chart input data error: </h1>${error.toString()}`
    );
  });

  // Set the console listener, if needed
  if (debug.enable && debug.listenToConsole) {
    poolResource.page.on('console', (message) => {
      console.log(`[debug] ${message.text()}`);
    });
  }

  // Add the framedetached event if the connection is over WebSocket
  if (envs.OTHER_CONNECTION_OVER_PIPE === false) {
    poolResource.page.on('framedetached', async (frame) => {
      // Get the main frame
      const mainFrame = poolResource.page.mainFrame();

      // Check if a page's frame is detached and requires to be recreated
      if (
        frame === mainFrame &&
        mainFrame.detached &&
        poolResource.workCount <= pool.workLimit
      ) {
        log(
          3,
          `[browser] Pool resource [${poolResource.id}] - Page's frame detached.`
        );
        try {
          // Try to connect to a new page using exponential backoff strategy
          expBackoff(
            async (poolResourceId, poolResource) => {
              try {
                // Try to close the page with a detached frame
                if (!poolResource.page.isClosed()) {
                  await poolResource.page.close();
                }
              } catch (error) {
                log(
                  3,
                  `[browser] Pool resource [${poolResourceId}] - Could not close the page with a detached frame.`
                );
              }

              // Trigger a page creation
              await newPage(poolResource);
            },
            0,
            poolResource.id,
            poolResource
          );
        } catch (error) {
          logWithStack(
            3,
            error,
            `[browser] Pool resource [${poolResource.id}] - Could not create a new page.`
          );

          // Set the `workLimit` to exceeded in order to recreate the resource
          poolResource.workCount = pool.workLimit + 1;
        }
      }
    });
  }
}

export default {
  getBrowser,
  createBrowser,
  closeBrowser,
  newPage,
  clearPage,
  addPageResources,
  clearPageResources
};<|MERGE_RESOLUTION|>--- conflicted
+++ resolved
@@ -238,11 +238,7 @@
  */
 export async function clearPage(poolResource, hardReset = false) {
   try {
-<<<<<<< HEAD
-    if (!poolResource.page.isClosed()) {
-=======
-    if (page && !page.isClosed()) {
->>>>>>> 48d3794c
+    if (poolResource.page && !poolResource.page.isClosed()) {
       if (hardReset) {
         // Navigate to about:blank
         await poolResource.page.goto('about:blank', {
@@ -269,7 +265,6 @@
     // Set the `workLimit` to exceeded in order to recreate the resource
     poolResource.workCount = getOptions().pool.workLimit + 1;
   }
-
   return false;
 }
 
@@ -512,21 +507,14 @@
   const { debug, pool } = getOptions();
 
   // Set the pageerror listener
-<<<<<<< HEAD
   poolResource.page.on('pageerror', async (error) => {
-    await poolResource.page.$eval(
-=======
-  page.on('pageerror', async (error) => {
     // It would seem like this may fire at the same time or shortly before
     // a page is closed.
     if (page.isClosed()) {
       return;
     }
 
-    // TODO: Consider adding a switch here that turns on log(0) logging
-    // on page errors.
-    await page.$eval(
->>>>>>> 48d3794c
+    await poolResource.page.$eval(
       '#container',
       (element, errorMessage) => {
         // eslint-disable-next-line no-undef
