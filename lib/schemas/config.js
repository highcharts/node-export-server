/*******************************************************************************

Highcharts Export Server

Copyright (c) 2016-2024, Highsoft

Licenced under the MIT licence.

Additionally a valid Highcharts license is required for use.

See LICENSE file in root for details.

*******************************************************************************/

// Possible names for Highcharts scripts
export const scriptsNames = {
  core: ['highcharts', 'highcharts-more', 'highcharts-3d'],
  modules: [
    'stock',
    'map',
    'gantt',
    'exporting',
    'parallel-coordinates',
    'accessibility',
    // 'annotations-advanced',
    'boost-canvas',
    'boost',
    'data',
    'data-tools',
    'draggable-points',
    'static-scale',
    'broken-axis',
    'heatmap',
    'tilemap',
    'tiledwebmap',
    'timeline',
    'treemap',
    'treegraph',
    'item-series',
    'drilldown',
    'histogram-bellcurve',
    'bullet',
    'funnel',
    'funnel3d',
    'geoheatmap',
    'pyramid3d',
    'networkgraph',
    'overlapping-datalabels',
    'pareto',
    'pattern-fill',
    'pictorial',
    'price-indicator',
    'sankey',
    'arc-diagram',
    'dependency-wheel',
    'series-label',
    'series-on-point',
    'solid-gauge',
    'sonification',
    // 'stock-tools',
    'streamgraph',
    'sunburst',
    'variable-pie',
    'variwide',
    'vector',
    'venn',
    'windbarb',
    'wordcloud',
    'xrange',
    'no-data-to-display',
    'drag-panes',
    'debugger',
    'dumbbell',
    'lollipop',
    'cylinder',
    'organization',
    'dotplot',
    'marker-clusters',
    'hollowcandlestick',
    'heikinashi',
    'flowmap',
    'export-data',
    'navigator',
    'textpath'
  ],
  indicators: ['indicators-all'],
  custom: [
    'https://cdnjs.cloudflare.com/ajax/libs/moment.js/2.30.1/moment.min.js',
    'https://cdnjs.cloudflare.com/ajax/libs/moment-timezone/0.5.45/moment-timezone-with-data.min.js'
  ]
};

// This is the configuration object with all options and their default values,
// also from the .env file if one exists
export const defaultConfig = {
  puppeteer: {
    args: {
      value: [
        '--allow-running-insecure-content',
        '--ash-no-nudges',
        '--autoplay-policy=user-gesture-required',
        '--block-new-web-contents',
        '--disable-accelerated-2d-canvas',
        '--disable-background-networking',
        '--disable-background-timer-throttling',
        '--disable-backgrounding-occluded-windows',
        '--disable-breakpad',
        '--disable-checker-imaging',
        '--disable-client-side-phishing-detection',
        '--disable-component-extensions-with-background-pages',
        '--disable-component-update',
        '--disable-default-apps',
        '--disable-dev-shm-usage',
        '--disable-domain-reliability',
        '--disable-extensions',
        '--disable-features=CalculateNativeWinOcclusion,InterestFeedContentSuggestions,WebOTP',
        '--disable-hang-monitor',
        '--disable-ipc-flooding-protection',
        '--disable-logging',
        '--disable-notifications',
        '--disable-offer-store-unmasked-wallet-cards',
        '--disable-popup-blocking',
        '--disable-print-preview',
        '--disable-prompt-on-repost',
        '--disable-renderer-backgrounding',
        '--disable-search-engine-choice-screen',
        '--disable-session-crashed-bubble',
        '--disable-setuid-sandbox',
        '--disable-site-isolation-trials',
        '--disable-speech-api',
        '--disable-sync',
        '--enable-unsafe-webgpu',
        '--hide-crash-restore-bubble',
        '--hide-scrollbars',
        '--metrics-recording-only',
        '--mute-audio',
        '--no-default-browser-check',
        '--no-first-run',
        '--no-pings',
        '--no-sandbox',
        '--no-startup-window',
        '--no-zygote',
        '--password-store=basic',
        '--process-per-tab',
        '--use-mock-keychain'
      ],
      type: 'string[]',
      description: 'Arguments array to send to Puppeteer.'
    },
    tempDir: {
      value: './tmp/',
      type: 'string',
      envLink: 'PUPPETEER_TEMP_DIR',
      description: 'The directory for Puppeteer to store temporary files.'
    }
  },
  highcharts: {
    version: {
      value: 'latest',
      type: 'string',
      envLink: 'HIGHCHARTS_VERSION',
      description: 'The Highcharts version to be used.'
    },
    cdnURL: {
      value: 'https://code.highcharts.com/',
      type: 'string',
      envLink: 'HIGHCHARTS_CDN_URL',
      description: 'The CDN URL for Highcharts scripts to be used.'
    },
    coreScripts: {
      value: scriptsNames.core,
      type: 'string[]',
      envLink: 'HIGHCHARTS_CORE_SCRIPTS',
      description: 'The core Highcharts scripts to fetch.'
    },
    moduleScripts: {
      value: scriptsNames.modules,
      type: 'string[]',
      envLink: 'HIGHCHARTS_MODULE_SCRIPTS',
      description: 'The modules of Highcharts to fetch.'
    },
    indicatorScripts: {
      value: scriptsNames.indicators,
      type: 'string[]',
      envLink: 'HIGHCHARTS_INDICATOR_SCRIPTS',
      description: 'The indicators of Highcharts to fetch.'
    },
    customScripts: {
      value: scriptsNames.custom,
      type: 'string[]',
      description: 'Additional custom scripts or dependencies to fetch.'
    },
    forceFetch: {
      value: false,
      type: 'boolean',
      envLink: 'HIGHCHARTS_FORCE_FETCH',
      description:
        'The flag to determine whether to refetch all scripts after each server rerun.'
    },
    cachePath: {
      value: '.cache',
      type: 'string',
      envLink: 'HIGHCHARTS_CACHE_PATH',
      description:
        'The path to the cache directory. It is used to store the Highcharts scripts and custom scripts.'
    }
  },
  export: {
    infile: {
      value: false,
      type: 'string',
      description:
        'The input file should include a name and a type (json or svg). It must be correctly formatted as a JSON or SVG file.'
    },
    instr: {
      value: false,
      type: 'string',
      description:
        'Input, provided in the form of a stringified JSON or SVG file, will override the --infile option.'
    },
    options: {
      value: false,
      type: 'string',
      description: 'An alias for the --instr option.'
    },
    outfile: {
      value: false,
      type: 'string',
      description:
        'The output filename along with a type (jpeg, png, pdf, or svg). This will ignore the --type flag.'
    },
    type: {
      value: 'png',
      type: 'string',
      envLink: 'EXPORT_TYPE',
      description: 'The file export format. It can be jpeg, png, pdf, or svg.'
    },
    constr: {
      value: 'chart',
      type: 'string',
      envLink: 'EXPORT_CONSTR',
      description:
        'The constructor to use. Can be chart, stockChart, mapChart, or ganttChart.'
    },
    defaultHeight: {
      value: 400,
      type: 'number',
      envLink: 'EXPORT_DEFAULT_HEIGHT',
      description:
        'the default height of the exported chart. Used when no value is set.'
    },
    defaultWidth: {
      value: 600,
      type: 'number',
      envLink: 'EXPORT_DEFAULT_WIDTH',
      description:
        'The default width of the exported chart. Used when no value is set.'
    },
    defaultScale: {
      value: 1,
      type: 'number',
      envLink: 'EXPORT_DEFAULT_SCALE',
      description:
        'The default scale of the exported chart. Used when no value is set.'
    },
    height: {
      value: false,
      type: 'number',
      description:
        'The height of the exported chart, overriding the option in the chart settings.'
    },
    width: {
      value: false,
      type: 'number',
      description:
        'The width of the exported chart, overriding the option in the chart settings.'
    },
    scale: {
      value: false,
      type: 'number',
      description:
        'The scale of the exported chart, overriding the option in the chart settings. Ranges between 0.1 and 5.0.'
    },
    globalOptions: {
      value: false,
      type: 'string',
      description:
        'Either a stringified JSON or a filename containing options to be passed into the Highcharts.setOptions.'
    },
    themeOptions: {
      value: false,
      type: 'string',
      description:
        'Either a stringified JSON or a filename containing theme options to be passed into the Highcharts.setOptions.'
    },
    batch: {
      value: false,
      type: 'string',
      description:
        'Initiates a batch job with a string containing input/output pairs: "in=out;in=out;...".'
    },
    rasterizationTimeout: {
      value: 1500,
      type: 'number',
      envLink: 'EXPORT_RASTERIZATION_TIMEOUT',
      description:
        'The duration in milliseconds to wait for rendering a webpage.'
    }
  },
  customLogic: {
    allowCodeExecution: {
      value: false,
      type: 'boolean',
      envLink: 'CUSTOM_LOGIC_ALLOW_CODE_EXECUTION',
      description:
        'Controls whether the execution of arbitrary code is allowed during the exporting process.'
    },
    allowFileResources: {
      value: false,
      type: 'boolean',
      envLink: 'CUSTOM_LOGIC_ALLOW_FILE_RESOURCES',
      description:
        'Controls the ability to inject resources from the filesystem. This setting has no effect when running as a server.'
    },
    customCode: {
      value: false,
      type: 'string',
      description:
        'Custom code to execute before chart initialization. It can be a function, code wrapped within a function, or a filename with the .js extension.'
    },
    callback: {
      value: false,
      type: 'string',
      description:
        'JavaScript code to run during construction. It can be a function or a filename with the .js extension.'
    },
    resources: {
      value: false,
      type: 'string',
      description:
        'Additional resource in the form of a stringified JSON, which may contain files, js, and css sections.'
    },
    loadConfig: {
      value: false,
      type: 'string',
      legacyName: 'fromFile',
      description: 'A file containing a pre-defined configuration to use.'
    },
    createConfig: {
      value: false,
      type: 'string',
      description:
        'Enables setting options through a prompt and saving them in a provided config file.'
    }
  },
  server: {
    maxUploadSize: {
      value: 3,
      type: 'number',
      cliName: 'maxUploadSize',
      envLink: 'SERVER_MAX_UPLOAD_SIZE',
<<<<<<< HEAD
      description: 'The maximum upload size, in megabytes, for the server'
=======
      description:
        'The maximum upload size, in megabytes, for the server'
      
>>>>>>> 72e797b1
    },
    enable: {
      value: false,
      type: 'boolean',
      envLink: 'SERVER_ENABLE',
      cliName: 'enableServer',
      description:
        'When set to true, the server starts on the local IP address 0.0.0.0.'
    },
    host: {
      value: '0.0.0.0',
      type: 'string',
      envLink: 'SERVER_HOST',
      description:
        'The hostname of the server. Additionally, it starts a server on the provided hostname.'
    },
    port: {
      value: 7801,
      type: 'number',
      envLink: 'SERVER_PORT',
      description: 'The server port when enabled.'
    },
    benchmarking: {
      value: false,
      type: 'boolean',
      envLink: 'SERVER_BENCHMARKING',
      cliName: 'serverBenchmarking',
      description:
        'Indicates whether to display the duration, in milliseconds, of specific actions that occur on the server while serving a request.'
    },
    proxy: {
      host: {
        value: false,
        type: 'string',
        envLink: 'SERVER_PROXY_HOST',
        cliName: 'proxyHost',
        description: 'The host of the proxy server to use, if it exists.'
      },
      port: {
        value: 8080,
        type: 'number',
        envLink: 'SERVER_PROXY_PORT',
        cliName: 'proxyPort',
        description: 'The port of the proxy server to use, if it exists.'
      },
      timeout: {
        value: 5000,
        type: 'number',
        envLink: 'SERVER_PROXY_TIMEOUT',
        cliName: 'proxyTimeout',
        description: 'The timeout for the proxy server to use, if it exists.'
      }
    },
    rateLimiting: {
      enable: {
        value: false,
        type: 'boolean',
        envLink: 'SERVER_RATE_LIMITING_ENABLE',
        cliName: 'enableRateLimiting',
        description: 'Enables rate limiting for the server.'
      },
      maxRequests: {
        value: 10,
        type: 'number',
        envLink: 'SERVER_RATE_LIMITING_MAX_REQUESTS',
        legacyName: 'rateLimit',
        description: 'The maximum number of requests allowed in one minute.'
      },
      window: {
        value: 1,
        type: 'number',
        envLink: 'SERVER_RATE_LIMITING_WINDOW',
        description: 'The time window, in minutes, for the rate limiting.'
      },
      delay: {
        value: 0,
        type: 'number',
        envLink: 'SERVER_RATE_LIMITING_DELAY',
        description:
          'The delay duration for each successive request before reaching the maximum limit.'
      },
      trustProxy: {
        value: false,
        type: 'boolean',
        envLink: 'SERVER_RATE_LIMITING_TRUST_PROXY',
        description: 'Set this to true if the server is behind a load balancer.'
      },
      skipKey: {
        value: false,
        type: 'string',
        envLink: 'SERVER_RATE_LIMITING_SKIP_KEY',
        description:
          'Allows bypassing the rate limiter and should be provided with the skipToken argument.'
      },
      skipToken: {
        value: false,
        type: 'string',
        envLink: 'SERVER_RATE_LIMITING_SKIP_TOKEN',
        description:
          'Allows bypassing the rate limiter and should be provided with the skipKey argument.'
      }
    },
    ssl: {
      enable: {
        value: false,
        type: 'boolean',
        envLink: 'SERVER_SSL_ENABLE',
        cliName: 'enableSsl',
        description: 'Enables or disables the SSL protocol.'
      },
      force: {
        value: false,
        type: 'boolean',
        envLink: 'SERVER_SSL_FORCE',
        cliName: 'sslForce',
        legacyName: 'sslOnly',
        description:
          'When set to true, the server is forced to serve only over HTTPS.'
      },
      port: {
        value: 443,
        type: 'number',
        envLink: 'SERVER_SSL_PORT',
        cliName: 'sslPort',
        description: 'The port on which to run the SSL server.'
      },
      certPath: {
        value: false,
        type: 'string',
        envLink: 'SERVER_SSL_CERT_PATH',
        legacyName: 'sslPath',
        description: 'The path to the SSL certificate/key file.'
      }
    }
  },
  pool: {
    minWorkers: {
      value: 4,
      type: 'number',
      envLink: 'POOL_MIN_WORKERS',
      description: 'The number of minimum and initial pool workers to spawn.'
    },
    maxWorkers: {
      value: 8,
      type: 'number',
      envLink: 'POOL_MAX_WORKERS',
      legacyName: 'workers',
      description: 'The number of maximum pool workers to spawn.'
    },
    workLimit: {
      value: 40,
      type: 'number',
      envLink: 'POOL_WORK_LIMIT',
      description:
        'The number of work pieces that can be performed before restarting the worker process.'
    },
    acquireTimeout: {
      value: 5000,
      type: 'number',
      envLink: 'POOL_ACQUIRE_TIMEOUT',
      description:
        'The duration, in milliseconds, to wait for acquiring a resource.'
    },
    createTimeout: {
      value: 5000,
      type: 'number',
      envLink: 'POOL_CREATE_TIMEOUT',
      description:
        'The duration, in milliseconds, to wait for creating a resource.'
    },
    destroyTimeout: {
      value: 5000,
      type: 'number',
      envLink: 'POOL_DESTROY_TIMEOUT',
      description:
        'The duration, in milliseconds, to wait for destroying a resource.'
    },
    idleTimeout: {
      value: 30000,
      type: 'number',
      envLink: 'POOL_IDLE_TIMEOUT',
      description:
        'The duration, in milliseconds, after which an idle resource is destroyed.'
    },
    createRetryInterval: {
      value: 200,
      type: 'number',
      envLink: 'POOL_CREATE_RETRY_INTERVAL',
      description:
        'The duration, in milliseconds, to wait before retrying the create process in case of a failure.'
    },
    reaperInterval: {
      value: 1000,
      type: 'number',
      envLink: 'POOL_REAPER_INTERVAL',
      description:
        'The duration, in milliseconds, after which the check for idle resources to destroy is triggered.'
    },
    benchmarking: {
      value: false,
      type: 'boolean',
      envLink: 'POOL_BENCHMARKING',
      cliName: 'poolBenchmarking',
      description:
        'Indicate whether to show statistics for the pool of resources or not.'
    }
  },
  logging: {
    level: {
      value: 4,
      type: 'number',
      envLink: 'LOGGING_LEVEL',
      cliName: 'logLevel',
      description: 'The logging level to be used.'
    },
    file: {
      value: 'highcharts-export-server.log',
      type: 'string',
      envLink: 'LOGGING_FILE',
      cliName: 'logFile',
      description:
        'The name of a log file. The `logToFile` and `logDest` options also need to be set to enable file logging.'
    },
    dest: {
      value: 'log/',
      type: 'string',
      envLink: 'LOGGING_DEST',
      cliName: 'logDest',
      description:
        'The path to store log files. The `logToFile` option also needs to be set to enable file logging.'
    },
    toConsole: {
      value: true,
      type: 'boolean',
      envLink: 'LOGGING_TO_CONSOLE',
      cliName: 'logToConsole',
      description: 'Enables or disables showing logs in the console.'
    },
    toFile: {
      value: true,
      type: 'boolean',
      envLink: 'LOGGING_TO_FILE',
      cliName: 'logToFile',
      description:
        'Enables or disables creation of the log directory and saving the log into a .log file.'
    }
  },
  ui: {
    enable: {
      value: false,
      type: 'boolean',
      envLink: 'UI_ENABLE',
      cliName: 'enableUi',
      description:
        'Enables or disables the user interface (UI) for the export server.'
    },
    route: {
      value: '/',
      type: 'string',
      envLink: 'UI_ROUTE',
      cliName: 'uiRoute',
      description:
        'The endpoint route to which the user interface (UI) should be attached.'
    }
  },
  other: {
    nodeEnv: {
      value: 'production',
      type: 'string',
      envLink: 'OTHER_NODE_ENV',
      description: 'The type of Node.js environment.'
    },
    listenToProcessExits: {
      value: true,
      type: 'boolean',
      envLink: 'OTHER_LISTEN_TO_PROCESS_EXITS',
      description: 'Decides whether or not to attach process.exit handlers.'
    },
    noLogo: {
      value: false,
      type: 'boolean',
      envLink: 'OTHER_NO_LOGO',
      description:
        'Skip printing the logo on a startup. Will be replaced by a simple text.'
    },
    hardResetPage: {
      value: false,
      type: 'boolean',
      envLink: 'OTHER_HARD_RESET_PAGE',
      description: 'Decides if the page content should be reset entirely.'
    },
    browserShellMode: {
      value: true,
      type: 'boolean',
      envLink: 'OTHER_BROWSER_SHELL_MODE',
      description: 'Decides if the browser runs in the shell mode.'
    }
  },
  debug: {
    enable: {
      value: false,
      type: 'boolean',
      envLink: 'DEBUG_ENABLE',
      cliName: 'enableDebug',
      description: 'Enables or disables debug mode for the underlying browser.'
    },
    headless: {
      value: true,
      type: 'boolean',
      envLink: 'DEBUG_HEADLESS',
      description:
        'Controls the mode in which the browser is launched when in the debug mode.'
    },
    devtools: {
      value: false,
      type: 'boolean',
      envLink: 'DEBUG_DEVTOOLS',
      description:
        'Decides whether to enable DevTools when the browser is in a headful state.'
    },
    listenToConsole: {
      value: false,
      type: 'boolean',
      envLink: 'DEBUG_LISTEN_TO_CONSOLE',
      description:
        'Decides whether to enable a listener for console messages sent from the browser.'
    },
    dumpio: {
      value: false,
      type: 'boolean',
      envLink: 'DEBUG_DUMPIO',
      description:
        'Redirects browser process stdout and stderr to process.stdout and process.stderr.'
    },
    slowMo: {
      value: 0,
      type: 'number',
      envLink: 'DEBUG_SLOW_MO',
      description:
        'Slows down Puppeteer operations by the specified number of milliseconds.'
    },
    debuggingPort: {
      value: 9222,
      type: 'number',
      envLink: 'DEBUG_DEBUGGING_PORT',
      description: 'Specifies the debugging port.'
    }
  }
};

// The config descriptions object for the prompts functionality. It contains
// information like:
// * Type of a prompt
// * Name of an option
// * Short description of a chosen option
// * Initial value
export const promptsConfig = {
  puppeteer: [
    {
      type: 'list',
      name: 'args',
      message: 'Puppeteer arguments',
      initial: defaultConfig.puppeteer.args.value.join(','),
      separator: ','
    }
  ],
  highcharts: [
    {
      type: 'text',
      name: 'version',
      message: 'Highcharts version',
      initial: defaultConfig.highcharts.version.value
    },
    {
      type: 'text',
      name: 'cdnURL',
      message: 'The URL of CDN',
      initial: defaultConfig.highcharts.cdnURL.value
    },
    {
      type: 'multiselect',
      name: 'coreScripts',
      message: 'Available core scripts',
      instructions: 'Space: Select specific, A: Select all, Enter: Confirm.',
      choices: defaultConfig.highcharts.coreScripts.value
    },
    {
      type: 'multiselect',
      name: 'moduleScripts',
      message: 'Available module scripts',
      instructions: 'Space: Select specific, A: Select all, Enter: Confirm.',
      choices: defaultConfig.highcharts.moduleScripts.value
    },
    {
      type: 'multiselect',
      name: 'indicatorScripts',
      message: 'Available indicator scripts',
      instructions: 'Space: Select specific, A: Select all, Enter: Confirm.',
      choices: defaultConfig.highcharts.indicatorScripts.value
    },
    {
      type: 'list',
      name: 'customScripts',
      message: 'Custom scripts',
      initial: defaultConfig.highcharts.customScripts.value.join(','),
      separator: ','
    },
    {
      type: 'toggle',
      name: 'forceFetch',
      message: 'Force re-fetch the scripts',
      initial: defaultConfig.highcharts.forceFetch.value
    },
    {
      type: 'text',
      name: 'cachePath',
      message: 'The path to the cache directory',
      initial: defaultConfig.highcharts.cachePath.value
    }
  ],
  export: [
    {
      type: 'select',
      name: 'type',
      message: 'The default export file type',
      hint: `Default: ${defaultConfig.export.type.value}`,
      initial: 0,
      choices: ['png', 'jpeg', 'pdf', 'svg']
    },
    {
      type: 'select',
      name: 'constr',
      message: 'The default constructor for Highcharts',
      hint: `Default: ${defaultConfig.export.constr.value}`,
      initial: 0,
      choices: ['chart', 'stockChart', 'mapChart', 'ganttChart']
    },
    {
      type: 'number',
      name: 'defaultHeight',
      message: 'The default fallback height of the exported chart',
      initial: defaultConfig.export.defaultHeight.value
    },
    {
      type: 'number',
      name: 'defaultWidth',
      message: 'The default fallback width of the exported chart',
      initial: defaultConfig.export.defaultWidth.value
    },
    {
      type: 'number',
      name: 'defaultScale',
      message: 'The default fallback scale of the exported chart',
      initial: defaultConfig.export.defaultScale.value,
      min: 0.1,
      max: 5
    },
    {
      type: 'number',
      name: 'rasterizationTimeout',
      message: 'The rendering webpage timeout in milliseconds',
      initial: defaultConfig.export.rasterizationTimeout.value
    }
  ],
  customLogic: [
    {
      type: 'toggle',
      name: 'allowCodeExecution',
      message: 'Enable execution of custom code',
      initial: defaultConfig.customLogic.allowCodeExecution.value
    },
    {
      type: 'toggle',
      name: 'allowFileResources',
      message: 'Enable file resources',
      initial: defaultConfig.customLogic.allowFileResources.value
    }
  ],
  server: [
    {
      type: 'toggle',
      name: 'enable',
      message: 'Starts the server on 0.0.0.0',
      initial: defaultConfig.server.enable.value
    },
    {
      type: 'text',
      name: 'host',
      message: 'Server hostname',
      initial: defaultConfig.server.host.value
    },
    {
      type: 'number',
      name: 'port',
      message: 'Server port',
      initial: defaultConfig.server.port.value
    },
    {
      type: 'toggle',
      name: 'benchmarking',
      message: 'Enable server benchmarking',
      initial: defaultConfig.server.benchmarking.value
    },
    {
      type: 'text',
      name: 'proxy.host',
      message: 'The host of the proxy server to use',
      initial: defaultConfig.server.proxy.host.value
    },
    {
      type: 'number',
      name: 'proxy.port',
      message: 'The port of the proxy server to use',
      initial: defaultConfig.server.proxy.port.value
    },
    {
      type: 'number',
      name: 'proxy.timeout',
      message: 'The timeout for the proxy server to use',
      initial: defaultConfig.server.proxy.timeout.value
    },
    {
      type: 'toggle',
      name: 'rateLimiting.enable',
      message: 'Enable rate limiting',
      initial: defaultConfig.server.rateLimiting.enable.value
    },
    {
      type: 'number',
      name: 'rateLimiting.maxRequests',
      message: 'The maximum requests allowed per minute',
      initial: defaultConfig.server.rateLimiting.maxRequests.value
    },
    {
      type: 'number',
      name: 'rateLimiting.window',
      message: 'The rate-limiting time window in minutes',
      initial: defaultConfig.server.rateLimiting.window.value
    },
    {
      type: 'number',
      name: 'rateLimiting.delay',
      message:
        'The delay for each successive request before reaching the maximum',
      initial: defaultConfig.server.rateLimiting.delay.value
    },
    {
      type: 'toggle',
      name: 'rateLimiting.trustProxy',
      message: 'Set to true if behind a load balancer',
      initial: defaultConfig.server.rateLimiting.trustProxy.value
    },
    {
      type: 'text',
      name: 'rateLimiting.skipKey',
      message:
        'Allows bypassing the rate limiter when provided with the skipToken argument',
      initial: defaultConfig.server.rateLimiting.skipKey.value
    },
    {
      type: 'text',
      name: 'rateLimiting.skipToken',
      message:
        'Allows bypassing the rate limiter when provided with the skipKey argument',
      initial: defaultConfig.server.rateLimiting.skipToken.value
    },
    {
      type: 'toggle',
      name: 'ssl.enable',
      message: 'Enable SSL protocol',
      initial: defaultConfig.server.ssl.enable.value
    },
    {
      type: 'toggle',
      name: 'ssl.force',
      message: 'Force serving only over HTTPS',
      initial: defaultConfig.server.ssl.force.value
    },
    {
      type: 'number',
      name: 'ssl.port',
      message: 'SSL server port',
      initial: defaultConfig.server.ssl.port.value
    },
    {
      type: 'text',
      name: 'ssl.certPath',
      message: 'The path to find the SSL certificate/key',
      initial: defaultConfig.server.ssl.certPath.value
    }
  ],
  pool: [
    {
      type: 'number',
      name: 'minWorkers',
      message: 'The initial number of workers to spawn',
      initial: defaultConfig.pool.minWorkers.value
    },
    {
      type: 'number',
      name: 'maxWorkers',
      message: 'The maximum number of workers to spawn',
      initial: defaultConfig.pool.maxWorkers.value
    },
    {
      type: 'number',
      name: 'workLimit',
      message:
        'The pieces of work that can be performed before restarting a Puppeteer process',
      initial: defaultConfig.pool.workLimit.value
    },
    {
      type: 'number',
      name: 'acquireTimeout',
      message: 'The number of milliseconds to wait for acquiring a resource',
      initial: defaultConfig.pool.acquireTimeout.value
    },
    {
      type: 'number',
      name: 'createTimeout',
      message: 'The number of milliseconds to wait for creating a resource',
      initial: defaultConfig.pool.createTimeout.value
    },
    {
      type: 'number',
      name: 'destroyTimeout',
      message: 'The number of milliseconds to wait for destroying a resource',
      initial: defaultConfig.pool.destroyTimeout.value
    },
    {
      type: 'number',
      name: 'idleTimeout',
      message: 'The number of milliseconds after an idle resource is destroyed',
      initial: defaultConfig.pool.idleTimeout.value
    },
    {
      type: 'number',
      name: 'createRetryInterval',
      message:
        'The retry interval in milliseconds after a create process fails',
      initial: defaultConfig.pool.createRetryInterval.value
    },
    {
      type: 'number',
      name: 'reaperInterval',
      message:
        'The reaper interval in milliseconds after triggering the check for idle resources to destroy',
      initial: defaultConfig.pool.reaperInterval.value
    },
    {
      type: 'toggle',
      name: 'benchmarking',
      message: 'Enable benchmarking for a resource pool',
      initial: defaultConfig.pool.benchmarking.value
    }
  ],
  logging: [
    {
      type: 'number',
      name: 'level',
      message:
        'The log level (0: silent, 1: error, 2: warning, 3: notice, 4: verbose, 5: benchmark)',
      initial: defaultConfig.logging.level.value,
      round: 0,
      min: 0,
      max: 5
    },
    {
      type: 'text',
      name: 'file',
      message:
        'A log file name. Set with --toFile and --logDest to enable file logging',
      initial: defaultConfig.logging.file.value
    },
    {
      type: 'text',
      name: 'dest',
      message: 'The path to a log file when the file logging is enabled',
      initial: defaultConfig.logging.dest.value
    },
    {
      type: 'toggle',
      name: 'toConsole',
      message: 'Enable logging to the console',
      initial: defaultConfig.logging.toConsole.value
    },
    {
      type: 'toggle',
      name: 'toFile',
      message: 'Enables logging to a file',
      initial: defaultConfig.logging.toFile.value
    }
  ],
  ui: [
    {
      type: 'toggle',
      name: 'enable',
      message: 'Enable UI for the export server',
      initial: defaultConfig.ui.enable.value
    },
    {
      type: 'text',
      name: 'route',
      message: 'A route to attach the UI',
      initial: defaultConfig.ui.route.value
    }
  ],
  other: [
    {
      type: 'text',
      name: 'nodeEnv',
      message: 'The type of Node.js environment',
      initial: defaultConfig.other.nodeEnv.value
    },
    {
      type: 'toggle',
      name: 'listenToProcessExits',
      message: 'Set to false to skip attaching process.exit handlers',
      initial: defaultConfig.other.listenToProcessExits.value
    },
    {
      type: 'toggle',
      name: 'noLogo',
      message: 'Skip printing the logo on startup. Replaced by simple text',
      initial: defaultConfig.other.noLogo.value
    },
    {
      type: 'toggle',
      name: 'hardResetPage',
      message: 'Decides if the page content should be reset entirely',
      initial: defaultConfig.other.hardResetPage.value
    },
    {
      type: 'toggle',
      name: 'browserShellMode',
      message: 'Decides if the browser runs in the shell mode',
      initial: defaultConfig.other.browserShellMode.value
    }
  ],
  debug: [
    {
      type: 'toggle',
      name: 'enable',
      message: 'Enables debug mode for the browser instance',
      initial: defaultConfig.debug.enable.value
    },
    {
      type: 'toggle',
      name: 'headless',
      message: 'The mode setting for the browser',
      initial: defaultConfig.debug.headless.value
    },
    {
      type: 'toggle',
      name: 'devtools',
      message: 'The DevTools for the headful browser',
      initial: defaultConfig.debug.devtools.value
    },
    {
      type: 'toggle',
      name: 'listenToConsole',
      message: 'The event listener for console messages from the browser',
      initial: defaultConfig.debug.listenToConsole.value
    },
    {
      type: 'toggle',
      name: 'dumpio',
      message: 'Redirects the browser stdout and stderr to NodeJS process',
      initial: defaultConfig.debug.dumpio.value
    },
    {
      type: 'number',
      name: 'slowMo',
      message: 'Puppeteer operations slow down in milliseconds',
      initial: defaultConfig.debug.slowMo.value
    },
    {
      type: 'number',
      name: 'debuggingPort',
      message: 'The port number for debugging',
      initial: defaultConfig.debug.debuggingPort.value
    }
  ]
};

// Absolute props that, in case of merging recursively, need to be force merged
export const absoluteProps = [
  'options',
  'globalOptions',
  'themeOptions',
  'resources',
  'payload'
];

// Argument nesting level of all export server options
export const nestedArgs = {};

/**
 * Recursively creates a chain of nested arguments from an object.
 *
 * @param {Object} obj - The object containing nested arguments.
 * @param {string} propChain - The current chain of nested properties
 * (used internally during recursion).
 */
const createNestedArgs = (obj, propChain = '') => {
  Object.keys(obj).forEach((k) => {
    if (!['puppeteer', 'highcharts'].includes(k)) {
      const entry = obj[k];
      if (typeof entry.value === 'undefined') {
        // Go deeper in the nested arguments
        createNestedArgs(entry, `${propChain}.${k}`);
      } else {
        // Create the chain of nested arguments
        nestedArgs[entry.cliName || k] = `${propChain}.${k}`.substring(1);

        // Support for the legacy, PhantomJS properties names
        if (entry.legacyName !== undefined) {
          nestedArgs[entry.legacyName] = `${propChain}.${k}`.substring(1);
        }
      }
    }
  });
};

createNestedArgs(defaultConfig);<|MERGE_RESOLUTION|>--- conflicted
+++ resolved
@@ -359,13 +359,8 @@
       type: 'number',
       cliName: 'maxUploadSize',
       envLink: 'SERVER_MAX_UPLOAD_SIZE',
-<<<<<<< HEAD
-      description: 'The maximum upload size, in megabytes, for the server'
-=======
       description:
         'The maximum upload size, in megabytes, for the server'
-      
->>>>>>> 72e797b1
     },
     enable: {
       value: false,
