--- conflicted
+++ resolved
@@ -770,11 +770,7 @@
 
   - `@returns {Object}` A copy of the global options object, or a reference to the global options object.
 
-<<<<<<< HEAD
-- `function updateOptions(newOptions, getCopy = false, strictCheck = true)`: Updates either a copy of the global options object or a reference to the global options object, depending on the getCopy flag, using the provided newOptions, which may or may not be validated.
-=======
-- `function updateOptions(newOptions, getCopy = false)`: Updates and returns the global options object or a copy of the global options object, based on the `getCopy` flag.
->>>>>>> cce01a66
+- `function updateOptions(newOptions, getCopy = false, strictCheck = true)`: Updates and returns the global options object or a copy of the global options object, based on the `getCopy` flag. The `newOptions` object can be strictly validated depending on the `strictCheck` flag.
 
   - `@param {Object} newOptions` - An object containing the new options to be merged into the global options.
   - `@param {boolean} [getCopy=false]` - Determines whether to merge the new options into a copy of the global options object (`true`) or directly into the global options object (`false`). The default value is `false`.
