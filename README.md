**Note:** If you use the public Export Server at [https://export.highcharts.com](https://export.highcharts.com) you should read our [Terms of use and Fair Usage Policy](https://www.highcharts.com/docs/export-module/privacy-disclaimer-export). Note that a valid Highcharts License is required to do exports.

# Highcharts Node.js Export Server

Convert Highcharts.JS charts into static image files.

## Upgrade Notes

In most cases, v4 should serve as a drop-in replacement for v2 and v3. However, due to changes in the browser backend, various tweaks related to process handling (e.g., worker counts, and so on) may now have different effects than before.

Significant changes have been made to the API for using the server as a Node.js module. While a compatibility layer has been created to address this, it is recommended to transition to the new API described below. It is worth noting that the compatibility layer may be deprecated at some point in the future.

An important note is that the Export Server now requires `Node.js v18.12.0` or a higher version.

Additionally, with the v3 release, we transitioned from HTTP to HTTPS for export.highcharts.com, so all requests sent to our public server now must use the HTTPS protocol.

## Changelog

**Version 4 introduces some breaking changes, mostly related to renamed options, environment variables, function names, and reordered function parameters. For further details, please refer to the changelog document provided below, under the Breaking Changes section.**

The full change log for all versions can be viewed [here](CHANGELOG.md).

# What & Why

This Node.js application/service converts [Highcharts.JS](http://highcharts.com) charts into static image files, supporting PNG, JPEG, SVG, and PDF output. The input can be either SVG or JSON-formatted chart options.

The application is versatile and can be used as a CLI (Command Line Interface), an HTTP server, or as a Node.js module.

## Use Cases

The primary use case for the Export Server is scenarios requiring headless conversion of charts. Common cases of using include automatic report generation, static caching, and incorporating charts into presentations or other documents.

In addition, the HTTP mode enables you to run your own Export Server for users, reducing reliance on the public `https://export.highcharts.com/` server, which has rate limitations.

The HTTP server can be run either independently, integrating with your other applications and services, or in a way that directs the export buttons on your charts to your customized server.

To implement the latter, include the following configuration in your chart options:

```
{
  exporting: {
    url: "<IP to the self-hosted Export Server>"
  }
}
```

For systems that generate automatic reports, using the Export Server as a Node.js module is a great fit - especially if your report generator is also written in Node.js. Check [here](https://github.com/highcharts/node-export-server#nodejs-module) for examples.

# Install

First, make sure you have Node.js installed. If not, visit [nodejs.org](https://nodejs.org/en/download/), download and install Node.js for your platform. For compatibility reasons, version `18.12.0` or higher is required.

Once Node.js is installed, proceed to install the Export Server by opening a terminal and typing:

```
npm install highcharts-export-server -g
```

or:

```
git clone https://github.com/highcharts/node-export-server
npm install
npm link
```

Depending on your Node.js installation method, you might need to create a symlink from `nodejs` to `node`. For example, on Linux:

```
ln -s `which nodejs` /usr/bin/node
```

# Running

To use the Export Server, simply run the following command with the correct arguments:

```
highcharts-export-server <arguments>
```

# Configuration

There are four main ways of loading configurations:

- By loading default options from the `lib/schemas/config.js` file.
- By loading options from a custom JSON file.
- By providing configurations via environment variables from the `.env` file.
- By passing arguments through command line interface (CLI).

...or any combination of the four. In such cases, the options from the later step take precedence (config file -> custom JSON -> envs -> CLI arguments).

## Default JSON Config

The JSON below represents the default configuration stored in the `lib/schemas/config.js` file. If no `.env` file is found (more details on the file and environment variables below), these options will be used. The configuration is not recommended to be modified directly, as it can typically be managed through other sources.

The format, along with its default values, is as follows (using the recommended ordering of core and module scripts below).

_Available default JSON config:_

```
{
  "puppeteer": {
    "args": [/* See the `./lib/schemas/config.js` file */]
  },
  "highcharts": {
    "version": "latest",
    "cdnUrl": "https://code.highcharts.com",
    "forceFetch": false,
    "cachePath": ".cache"
    "coreScripts": [
      "highcharts",
      "highcharts-more",
      "highcharts-3d"
    ],
    "moduleScripts": [
      "stock",
      "map",
      "gantt",
      "exporting",
      "parallel-coordinates",
      "accessibility",
      "annotations-advanced",
      "boost-canvas",
      "boost",
      "data",
      "data-tools",
      "draggable-points",
      "static-scale",
      "broken-axis",
      "heatmap",
      "tilemap",
      "tiledwebmap",
      "timeline",
      "treemap",
      "treegraph",
      "item-series",
      "drilldown",
      "histogram-bellcurve",
      "bullet",
      "funnel",
      "funnel3d",
      "geoheatmap",
      "pyramid3d",
      "networkgraph",
      "overlapping-datalabels",
      "pareto",
      "pattern-fill",
      "pictorial",
      "price-indicator",
      "sankey",
      "arc-diagram",
      "dependency-wheel",
      "series-label",
      "series-on-point",
      "solid-gauge",
      "sonification",
      "stock-tools",
      "streamgraph",
      "sunburst",
      "variable-pie",
      "variwide",
      "vector",
      "venn",
      "windbarb",
      "wordcloud",
      "xrange",
      "no-data-to-display",
      "drag-panes",
      "debugger",
      "dumbbell",
      "lollipop",
      "cylinder",
      "organization",
      "dotplot",
      "marker-clusters",
      "hollowcandlestick",
      "heikinashi",
      "flowmap",
      "export-data",
      "navigator",
      "textpath"
    ],
    "indicatorScripts": [
      "indicators-all"
    ],
    "customScripts": [
      "https://cdnjs.cloudflare.com/ajax/libs/moment.js/2.30.1/moment.min.js",
      "https://cdnjs.cloudflare.com/ajax/libs/moment-timezone/0.5.45/moment-timezone-with-data.min.js"
    ]
  },
  "export": {
    "infile": null,
    "instr": null,
    "options": null,
    "svg": null,
    "batch": null,
    "outfile": null,
    "type": "png",
    "constr": "chart",
    "b64": false,
    "noDownload": false,
    "height": null,
    "width": null,
    "scale": null,
    "globalOptions": null,
    "themeOptions": null,
    "rasterizationTimeout": 1500
  },
  "customLogic": {
    "allowCodeExecution": false,
    "allowFileResources": false,
    "customCode": null,
    "callback": null,
    "resources": null,
    "loadConfig": null,
    "createConfig": null
  },
  "server": {
    "enable": false,
    "host": "0.0.0.0",
    "port": 7801,
    "uploadLimit": 3,
    "benchmarking": false,
    "proxy": {
      "host": null,
      "port": null,
      "timeout": 5000
    },
    "rateLimiting": {
      "enable": false,
      "maxRequests": 10,
      "window": 1,
      "delay": 0,
      "trustProxy": false,
      "skipKey": null,
      "skipToken": null
    },
    "ssl": {
      "enable": false,
      "force": false,
      "port": 443,
      "certPath": null
    }
  },
  "pool": {
    "minWorkers": 4,
    "maxWorkers": 8,
    "workLimit": 40,
    "acquireTimeout": 5000,
    "createTimeout": 5000,
    "destroyTimeout": 5000,
    "idleTimeout": 30000,
    "createRetryInterval": 200,
    "reaperInterval": 1000,
    "benchmarking": false
  },
  "logging": {
    "level": 4,
    "file": "highcharts-export-server.log",
    "dest": "log",
    "toConsole": true,
    "toFile": true
  },
  "ui": {
    "enable": false,
    "route": "/"
  },
  "other": {
    "nodeEnv": "production",
    "listenToProcessExits": true,
    "noLogo": false,
    "hardResetPage": false,
    "browserShellMode": true
  },
  "debug": {
    "enable": false,
    "headless": false,
    "devtools": false,
    "listenToConsole": false,
    "dumpio": false,
    "slowMo": 0,
    "debuggingPort": 9222
  }
}
```

## Custom JSON Config

To load an additional JSON configuration file, use the `--loadConfig <filepath>` option. This JSON file can either be manually created or generated through a prompt triggered by the `--createConfig <filepath>` option. The `<filepath>` value does not need a _.json_ extension, but the file's content must be valid JSON when using the `--loadConfig` option.

## Environment Variables

These variables are set in your environment and take precedence over options from the `lib/schemas/config.js` file. They can be set in the `.env` file (refer to the `.env.sample` file). If you prefer setting these variables through the `package.json`, use `export` command on Linux/Mac OS X and `set` command on Windows.

_Available environment variables:_

### Puppeteer Config

- `PUPPETEER_ARGS`: A stringified version of additional Puppeteer arguments sent during browser initialization. The string can be enclosed in _[_ and _]_, and the arguments must be separated by the _;_ character (defaults to ``).

### Highcharts Config

- `HIGHCHARTS_VERSION`: Highcharts version to use (defaults to `latest`).
- `HIGHCHARTS_CDN_URL`: Highcharts CDN URL of scripts to be used (defaults to `https://code.highcharts.com`).
- `HIGHCHARTS_FORCE_FETCH`: The flag that determines whether to refetch all scripts after each server rerun (defaults to `false`).
- `HIGHCHARTS_CACHE_PATH`: A directory path where the fetched Highcharts scripts should be placed (defaults to `.cache`). Since v4.0.3 can be either absolute or relative path.
- `HIGHCHARTS_ADMIN_TOKEN`: An authentication token that is required to switch the Highcharts version on the server at runtime (defaults to ``).
- `HIGHCHARTS_CORE_SCRIPTS`: Highcharts core scripts to fetch (defaults to ``).
- `HIGHCHARTS_MODULE_SCRIPTS`: Highcharts module scripts to fetch (defaults to ``).
- `HIGHCHARTS_INDICATOR_SCRIPTS`: Highcharts indicator scripts to fetch (defaults to ``).
- `HIGHCHARTS_CUSTOM_SCRIPTS`: Additional custom scripts or dependencies to fetch (defaults to ``).

### Export Config

- `EXPORT_INFILE`: The input file should include a name and a type (**.json** or **.svg**) and must contain a correctly formatted JSON or SVG (defaults to ``).
- `EXPORT_INSTR`: An input in a form of a stringified JSON.
- `EXPORT_OPTIONS`: An alias for the `instr` option (defaults to ``).
- `EXPORT_SVG`: A string containing SVG representation to render as a chart (defaults to ``).
- `EXPORT_BATCH`: Initiates a batch job with a string containing input/output pairs: **"in=out;in=out;.."** (defaults to ``).
- `EXPORT_OUTFILE`: The output filename, accompanied by a type (**jpeg**, **png**, **pdf**, or **svg**). Ignores the `type` option (defaults to ``).
- `EXPORT_TYPE`: The format of the file to export to. Can be **jpeg**, **png**, **pdf**, or **svg** (defaults to `png`).
- `EXPORT_CONSTR`: The constructor to use. Can be **chart**, **stockChart**, **mapChart**, or **ganttChart** (defaults to `chart`).
- `EXPORT_B64`: Boolean flag, set to **true** to receive the chart in the _base64_ format instead of the _binary_ (defaults to `false`).
- `EXPORT_NO_DOWNLOAD`: Boolean flag, set to **true** to exclude attachment headers from the response (defaults to `false`).
- `EXPORT_HEIGHT`: The height of the exported chart. Overrides the option in the chart settings (defaults to ``).
- `EXPORT_WIDTH`: The width of the exported chart. Overrides the option in the chart settings (defaults to ``).
- `EXPORT_SCALE`: The scale of the exported chart. Ranges between **0.1** and **5.0** (defaults to ``).
- `EXPORT_DEFAULT_HEIGHT`: The default fallback height for exported charts if not set explicitly (defaults to `400`).
- `EXPORT_DEFAULT_WIDTH`: The default fallback width for exported charts if not set explicitly (defaults to `600`).
- `EXPORT_DEFAULT_SCALE`: The default fallback scale for exported charts if not set explicitly. Ranges between **0.1** and **5.0** (defaults to `1`).
- `EXPORT_GLOBAL_OPTIONS`: Either a stringified JSON or a filename containing global options to be passed into the `Highcharts.setOptions` (defaults to ``).
- `EXPORT_THEME_OPTIONS`: Either a stringified JSON or a filename containing theme options to be passed into the `Highcharts.setOptions` (defaults to ``).
- `EXPORT_RASTERIZATION_TIMEOUT`: The specified duration, in milliseconds, to wait for rendering a webpage (defaults to `1500`).

### Custom Logic Config

- `CUSTOM_LOGIC_ALLOW_CODE_EXECUTION`: Controls whether the execution of arbitrary code is allowed during the exporting process (defaults to `false`).
- `CUSTOM_LOGIC_ALLOW_FILE_RESOURCES`: Controls the ability to inject resources from the filesystem. This setting has no effect when running as a server (defaults to `false`).
- `CUSTOM_LOGIC_CUSTOM_CODE`: Custom code to execute before chart initialization. It can be a function, code wrapped within a function, or a filename with the _.js_ extension (defaults to ``).
- `CUSTOM_LOGIC_CALLBACK`: JavaScript code to run during construction. It can be a stringified function or a filename with the _.js_ extension that contains a correct Highcharts callback (defaults to ``).
- `CUSTOM_LOGIC_RESOURCES`: Additional resources in the form of a stringified JSON. It may contain `files` (array of JS filenames), `js` (stringified JS), and `css` (stringified CSS) sections (defaults to ``).
- `CUSTOM_LOGIC_LOAD_CONFIG`: A file containing a pre-defined configuration to use (defaults to ``).
- `CUSTOM_LOGIC_CREATE_CONFIG`: Enables setting options through a prompt and saving them in a provided config file (defaults to ``).

### Server Config

- `SERVER_ENABLE`: If set to **true**, the server starts on 0.0.0.0 (defaults to `false`).
- `SERVER_HOST`: The hostname of the server. Additionally, it starts a server listening on the provided hostname (defaults to `0.0.0.0`).
- `SERVER_PORT`: The port to be used for the server when enabled (defaults to `7801`).
- `SERVER_UPLOAD_LIMIT`: The maximum request body size in MB (defaults to `3`).
- `SERVER_BENCHMARKING`: Indicates whether to display a message with the duration, in milliseconds, of specific actions that occur on the server while serving a request (defaults to `false`).

### Server Proxy Config

- `SERVER_PROXY_HOST`: The host of the proxy server to use, if it exists (defaults to ``).
- `SERVER_PROXY_PORT`: The port of the proxy server to use, if it exists (defaults to ``).
- `SERVER_PROXY_TIMEOUT`: The timeout, in milliseconds, for the proxy server to use, if it exists (defaults to `5000`).

### Server Rate Limiting Config

- `SERVER_RATE_LIMITING_ENABLE`: Enables rate limiting for the server (defaults to `false`).
- `SERVER_RATE_LIMITING_MAX_REQUESTS`: The maximum number of requests allowed in one minute (defaults to `10`).
- `SERVER_RATE_LIMITING_WINDOW`: The time window, in minutes, for the rate limiting (defaults to `1`).
- `SERVER_RATE_LIMITING_DELAY`: The delay duration for each successive request before reaching the maximum limit (defaults to `0`).
- `SERVER_RATE_LIMITING_TRUST_PROXY`: Set this to **true** if the server is behind a load balancer (defaults to `false`).
- `SERVER_RATE_LIMITING_SKIP_KEY`: Allows bypassing the rate limiter and should be provided with the `skipToken` argument (defaults to ``).
- `SERVER_RATE_LIMITING_SKIP_TOKEN`: Allows bypassing the rate limiter and should be provided with the `skipKey` argument (defaults to ``).

### Server SSL Config

- `SERVER_SSL_ENABLE`: Enables or disables the SSL protocol (defaults to `false`).
- `SERVER_SSL_FORCE`: If set to **true**, the server is forced to serve only over HTTPS (defaults to `false`).
- `SERVER_SSL_PORT`: The port on which to run the SSL server (defaults to `443`).
- `SERVER_SSL_CERT_PATH`: The path to the SSL certificate/key file (defaults to ``).

### Pool Config

- `POOL_MIN_WORKERS`: The number of minimum and initial pool workers to spawn (defaults to `4`).
- `POOL_MAX_WORKERS`: The number of maximum pool workers to spawn (defaults to `8`).
- `POOL_WORK_LIMIT`: The number of work pieces that can be performed before restarting the worker process (defaults to `40`).
- `POOL_ACQUIRE_TIMEOUT`: The duration, in milliseconds, to wait for acquiring a resource (defaults to `5000`).
- `POOL_CREATE_TIMEOUT`: The duration, in milliseconds, to wait for creating a resource (defaults to `5000`).
- `POOL_DESTROY_TIMEOUT`: The duration, in milliseconds, to wait for destroying a resource (defaults to `5000`).
- `POOL_IDLE_TIMEOUT`: The duration, in milliseconds, after which an idle resource is destroyed (defaults to `30000`).
- `POOL_CREATE_RETRY_INTERVAL`: The duration, in milliseconds, to wait before retrying the create process in case of a failure (defaults to `200`).
- `POOL_REAPER_INTERVAL`: The duration, in milliseconds, after which the check for idle resources to destroy is triggered (defaults to `1000`).
- `POOL_BENCHMARKING`: Indicates whether to show statistics for the pool of resources or not (defaults to `false`).

### Logging Config

- `LOGGING_LEVEL`: The logging level to be used. Can be **0** - silent, **1** - error, **2** - warning, **3** - notice, **4** - verbose or **5** - benchmark (defaults to `4`).
- `LOGGING_FILE`: The name of a log file. The `logToFile` and `logDest` options also need to be set to enable file logging (defaults to `highcharts-export-server.log`).
- `LOGGING_DEST`: The path to store log files. The `logToFile` option also needs to be set to enable file logging (defaults to `log`).
- `LOGGING_TO_CONSOLE`: Enables or disables showing logs in the console (defaults to `true`).
- `LOGGING_TO_FILE`: Enables or disables creation of the log directory and saving the log into a .log file (defaults to `true`).

### UI Config

- `UI_ENABLE`: Enables or disables the user interface (UI) for the Export Server (defaults to `false`).
- `UI_ROUTE`: The endpoint route to which the user interface (UI) should be attached (defaults to `/`).

### Other Config

- `OTHER_NODE_ENV`: The type of Node.js environment. The value controls whether to include the error's stack in a response or not. Can be development or production (defaults to `production`).
- `OTHER_LISTEN_TO_PROCESS_EXITS`: Decides whether or not to attach _process.exit_ handlers (defaults to `true`).
- `OTHER_NO_LOGO`: Skip printing the logo on a startup. Will be replaced by a simple text (defaults to `false`).
- `OTHER_HARD_RESET_PAGE`: Determines whether the page's content should be reset from scratch, including Highcharts scripts (defaults to `false`).
- `OTHER_BROWSER_SHELL_MODE`: Decides whether to enable older but much more performant _shell_ mode for the browser (defaults to `true`).

### Debugging Config

- `DEBUG_ENABLE`: Enables or disables debug mode for the underlying browser (defaults to `false`).
- `DEBUG_HEADLESS`: Controls the mode in which the browser is launched when in the debug mode (defaults to `false`).
- `DEBUG_DEVTOOLS`: Decides whether to enable DevTools when the browser is in a headful state (defaults to `false`).
- `DEBUG_LISTEN_TO_CONSOLE`: Decides whether to enable a listener for console messages sent from the browser (defaults to `false`).
- `DEBUG_DUMPIO`: Redirects browser process stdout and stderr to process.stdout and process.stderr (defaults to `false`).
- `DEBUG_SLOW_MO`: Slows down Puppeteer operations by the specified number of milliseconds (defaults to `0`).
- `DEBUG_DEBUGGING_PORT`: Specifies the debugging port (defaults to `9222`).

## Command Line Arguments

To supply command line arguments, add them as flags when running the application:
`highcharts-export-server --flag1 value --flag2 value ...`

For readability reasons, many options passed as CLI arguments have slightly different names, which combine the option and the section it comes from. For example, to set `server.enable`, use `--enableServer`. This way, it is clear which option is being set. The full listing of CLI options can be seen by typing the `highcharts-export-server --help` command in the console.

_Available CLI arguments:_

### Puppeteer Config

- `--puppeteerArgs`: A stringified version of additional Puppeteer arguments sent during browser initialization. The string can be enclosed in _[_ and _]_, and the arguments must be separated by the _;_ character (defaults to [Default JSON Config](#default-json-config)).

### Highcharts Config

- `--version`: Highcharts version to use (defaults to `latest`).
- `--cdnUrl`: Highcharts CDN URL of scripts to be used (defaults to `https://code.highcharts.com`).
- `--forceFetch`: The flag that determines whether to refetch all scripts after each server rerun (defaults to `false`).
- `--cachePath`: A directory path where the fetched Highcharts scripts should be placed (defaults to `.cache`). Since v4.0.3 can be either absolute or relative path.
- `--coreScripts`: Highcharts core scripts to fetch (defaults to [Default JSON Config](#default-json-config)).
- `--moduleScripts`: Highcharts module scripts to fetch (defaults to [Default JSON Config](#default-json-config)).
- `--indicatorScripts`: Highcharts indicator scripts to fetch (defaults to [Default JSON Config](#default-json-config)).
- `--customScripts`: Additional custom scripts or dependencies to fetch (defaults to [Default JSON Config](#default-json-config)).

### Export Config

- `--infile`: The input file should include a name and a type (**.json** or **.svg**) and must contain a correctly formatted JSON or SVG (defaults to `null`).
- `--instr`: An input in a form of a stringified JSON.
- `--options`: An alias for the `instr` option (defaults to `null`).
- `--svg`: A string containing SVG representation to render as a chart (defaults to `null`).
- `--batch`: Initiates a batch job with a string containing input/output pairs: **"in=out;in=out;.."** (defaults to `null`).
- `--outfile`: The output filename, accompanied by a type (**jpeg**, **png**, **pdf**, or **svg**). Ignores the `type` option (defaults to `null`).
- `--type`: The format of the file to export to. Can be **jpeg**, **png**, **pdf**, or **svg** (defaults to `png`).
- `--constr`: The constructor to use. Can be **chart**, **stockChart**, **mapChart**, or **ganttChart** (defaults to `chart`).
- `--b64`: Boolean flag, set to **true** to receive the chart in the _base64_ format instead of the _binary_ (defaults to `false`).
- `--noDownload`: Boolean flag, set to **true** to exclude attachment headers from the response (defaults to `false`).
- `--height`: The height of the exported chart. Overrides the option in the chart settings (defaults to `null`).
- `--width`: The width of the exported chart. Overrides the option in the chart settings (defaults to `null`).
- `--scale`: The scale of the exported chart. Ranges between **0.1** and **5.0** (defaults to `null`).
- `--defaultHeight`: The default fallback height for exported charts if not set explicitly (defaults to `400`).
- `--defaultWidth`: The default fallback width for exported charts if not set explicitly (defaults to `600`).
- `--defaultScale`: The default fallback scale for exported charts if not set explicitly. Ranges between **0.1** and **5.0** (defaults to `1`).
- `--globalOptions`: Either a stringified JSON or a filename containing global options to be passed into the `Highcharts.setOptions` (defaults to `null`).
- `--themeOptions`: Either a stringified JSON or a filename containing theme options to be passed into the `Highcharts.setOptions` (defaults to `null`).
- `--rasterizationTimeout`: The specified duration, in milliseconds, to wait for rendering a webpage (defaults to `1500`).

### Custom Logic Config

- `--allowCodeExecution`: Controls whether the execution of arbitrary code is allowed during the exporting process (defaults to `false`).
- `--allowFileResources`: Controls the ability to inject resources from the filesystem. This setting has no effect when running as a server (defaults to `false`).
- `--customCode`: Custom code to execute before chart initialization. It can be a function, code wrapped within a function, or a filename with the _.js_ extension (defaults to `null`).
- `--callback`: JavaScript code to run during construction. It can be a stringified function or a filename with the _.js_ extension that contains a correct Highcharts callback (defaults to `null`).
- `--resources`: Additional resources in the form of a stringified JSON. It may contain `files` (array of JS filenames), `js` (stringified JS), and `css` (stringified CSS) sections (defaults to `null`).
- `--loadConfig`: A file containing a pre-defined configuration to use (defaults to `null`).
- `--createConfig`: Enables setting options through a prompt and saving them in a provided config file (defaults to `null`).

### Server Config

- `--enableServer`: If set to **true**, the server starts on 0.0.0.0 (defaults to `false`).
- `--host`: The hostname of the server. Additionally, it starts a server listening on the provided hostname (defaults to `0.0.0.0`).
- `--port`: The port to be used for the server when enabled (defaults to `7801`).
- `--uploadLimit`: The maximum request body size in MB (defaults to `3`).
- `--serverBenchmarking`: Indicates whether to display a message with the duration, in milliseconds, of specific actions that occur on the server while serving a request (defaults to `false`).

### Server Proxy Config

- `--proxyHost`: The host of the proxy server to use, if it exists (defaults to `null`).
- `--proxyPort`: The port of the proxy server to use, if it exists (defaults to `null`).
- `--proxyTimeout`: The timeout, in milliseconds, for the proxy server to use, if it exists (defaults to `5000`).

### Server Rate Limiting Config

- `--enableRateLimiting`: Enables rate limiting for the server (defaults to `false`).
- `--maxRequests`: The maximum number of requests allowed in one minute (defaults to `10`).
- `--window`: The time window, in minutes, for the rate limiting (defaults to `1`).
- `--delay`: The delay duration for each successive request before reaching the maximum limit (defaults to `0`).
- `--trustProxy`: Set this to **true** if the server is behind a load balancer (defaults to `false`).
- `--skipKey`: Allows bypassing the rate limiter and should be provided with the `skipToken` argument (defaults to `null`).
- `--skipToken`: Allows bypassing the rate limiter and should be provided with the `skipKey` argument (defaults to `null`).

### Server SSL Config

- `--enableSsl`: Enables or disables the SSL protocol (defaults to `false`).
- `--sslForce`: If set to **true**, the server is forced to serve only over HTTPS (defaults to `false`).
- `--sslPort`: The port on which to run the SSL server (defaults to `443`).
- `--sslCertPath`: The path to the SSL certificate/key file (defaults to `null`).

### Pool Config

- `--minWorkers`: The number of minimum and initial pool workers to spawn (defaults to `4`).
- `--maxWorkers`: The number of maximum pool workers to spawn (defaults to `8`).
- `--workLimit`: The number of work pieces that can be performed before restarting the worker process (defaults to `40`).
- `--acquireTimeout`: The duration, in milliseconds, to wait for acquiring a resource (defaults to `5000`).
- `--createTimeout`: The duration, in milliseconds, to wait for creating a resource (defaults to `5000`).
- `--destroyTimeout`: The duration, in milliseconds, to wait for destroying a resource (defaults to `5000`).
- `--idleTimeout`: The duration, in milliseconds, after which an idle resource is destroyed (defaults to `30000`).
- `--createRetryInterval`: The duration, in milliseconds, to wait before retrying the create process in case of a failure (defaults to `200`).
- `--reaperInterval`: The duration, in milliseconds, after which the check for idle resources to destroy is triggered (defaults to `1000`).
- `--poolBenchmarking`: Indicates whether to show statistics for the pool of resources or not (defaults to `false`).

### Logging Config

- `--logLevel`: The logging level to be used. Can be **0** - silent, **1** - error, **2** - warning, **3** - notice, **4** - verbose or **5** - benchmark (defaults to `4`).
- `--logFile`: The name of a log file. The `logToFile` and `logDest` options also need to be set to enable file logging (defaults to `highcharts-export-server.log`).
- `--logDest`: The path to store log files. The `logToFile` option also needs to be set to enable file logging (defaults to `log`).
- `--logToConsole`: Enables or disables showing logs in the console (defaults to `true`).
- `--logToFile`: Enables or disables creation of the log directory and saving the log into a .log file (defaults to `true`).

### UI Config

- `--enableUi`: Enables or disables the user interface (UI) for the Export Server (defaults to `false`).
- `--uiRoute`: The endpoint route to which the user interface (UI) should be attached (defaults to `/`).

### Other Config

- `--nodeEnv`: The type of Node.js environment. The value controls whether to include the error's stack in a response or not. Can be development or production (defaults to `production`).
- `--listenToProcessExits`: Decides whether or not to attach _process.exit_ handlers (defaults to `true`).
- `--noLogo`: Skip printing the logo on a startup. Will be replaced by a simple text (defaults to `false`).
- `--hardResetPage`: Determines whether the page's content should be reset from scratch, including Highcharts scripts (defaults to `false`).
- `--browserShellMode`: Decides whether to enable older but much more performant _shell_ mode for the browser (defaults to `true`).

### Debugging Config

- `--enableDebug`: Enables or disables debug mode for the underlying browser (defaults to `false`).
- `--headless`: Controls the mode in which the browser is launched when in the debug mode (defaults to `false`).
- `--devtools`: Decides whether to enable DevTools when the browser is in a headful state (defaults to `false`).
- `--listenToConsole`: Decides whether to enable a listener for console messages sent from the browser (defaults to `false`).
- `--dumpio`: Redirects browser process stdout and stderr to process.stdout and process.stderr (defaults to `false`).
- `--slowMo`: Slows down Puppeteer operations by the specified number of milliseconds (defaults to `0`).
- `--debuggingPort`: Specifies the debugging port (defaults to `9222`).

# HTTP Server

Apart from using as a CLI tool, which allows you to run one command at a time, it is also possible to configure the server to accept POST requests. The simplest way to enable the server is to run the command below:

`highcharts-export-server --enableServer true`

## Server Test

To test if the server is running correctly, you can send a simple POST request, e.g. by using Curl:

```
curl -H "Content-Type: application/json" -X POST -d '{"options":{"title": {"text": "Chart"}, "xAxis": {"categories": ["Jan", "Feb", "Mar"]}, "series": [{"data": [29.9, 71.5, 106.4]}]}}' 127.0.0.1:7801 -o chart.png
```

The above should result in a chart being generated and saved in a file named `chart.png`.

## SSL

To enable SSL support, add `--certPath <path to key/crt>` when running the server. Note that the certificate files needs to be named as such:

- `server.crt`
- `server.key`

## HTTP Server POST Arguments

The server accepts the following arguments in a POST request body.

_Available request arguments:_

- `instr`: Chart options in the form of JSON or stringified JSON.
- `options`: An alias for the `instr` option.
- `svg`: A string containing SVG representation to render as a chart.
- `outfile`: The output filename, accompanied by a type (**jpeg**, **png**, **pdf**, or **svg**). Ignores the `type` option.
- `type`: The format of an exported chart (can be **png**, **jpeg**, **pdf** or **svg**). Mimetypes can also be used.
- `constr`: The constructor to use (can be **chart**, **stockChart**, **mapChart** or **ganttChart**).
- `height`: The height of the exported chart.
- `width`: The width of the exported chart.
- `scale`: The scale factor of the exported chart. Use it to improve resolution in PNG and JPEG, for example setting scale to 2 on a 600px chart will result in a 1200px output.
- `globalOptions`: Either a JSON or a stringified JSON with global options to be passed into `Highcharts.setOptions`.
- `themeOptions`: Either a JSON or a stringified JSON with theme options to be passed into `Highcharts.setOptions`.
- `resources`: Additional resources in the form of a JSON or a stringified JSON. It may contain `files` (array of JS filenames), `js` (stringified JS), and `css` (stringified CSS) sections.
- `callback`: Stringified JavaScript function to execute in the Highcharts constructor.
- `customCode`: Custom code to be executed before the chart initialization. This can be a function, code wrapped within a function, or a filename with the _.js_ extension. Both `allowFileResources` and `allowCodeExecution` must be set to **true** for the option to be considered.
- `b64`: Boolean flag, set to **true** to receive the chart in the _base64_ format instead of the _binary_.
- `noDownload`: Boolean flag, set to **true** to exclude attachment headers from the response.

The server responds to `application/json`, `multipart/form-data`, and URL encoded requests.

CORS is enabled for the server.

It is recommended to run the server using [pm2](https://www.npmjs.com/package/pm2) unless running in a managed environment/container. Please refer to the pm2 documentation for details on how to set this up.

## Available Endpoints

- POST

  - `/`: An endpoint for exporting charts.
  - `/:filename` - An endpoint for exporting charts with a specified filename parameter to save the chart to. The file will be downloaded with the _{filename}.{type}_ name (the `noDownload` must be set to **false**).
  - `/version_change/:newVersion`: An authenticated endpoint allowing the modification of the Highcharts version on the server through the use of a token.

- GET

  - `/`: An endpoint to perform exports through the user interface the server allows it.
  - `/health`: An endpoint for outputting basic statistics for the server.

## Switching Highcharts Version At Runtime

If the `HIGHCHARTS_ADMIN_TOKEN` is set, you can use the `POST /version_change/:newVersion` route to switch the Highcharts version on the server at runtime, ie. without restarting or redeploying the application.

A sample request to change the version to 10.3.3 is as follows:

```
curl -H 'hc-auth: <YOUR AUTH TOKEN>' -X POST <SERVER URL>/change_hc_version/10.3.3
```

e.g.

```
curl -H 'hc-auth: 12345' -X POST 127.0.0.1:7801/change_hc_version/10.3.3
```

This is useful to e.g. upgrade to the latest HC version without downtime.

# Node.js Module

Finally, the Export Server can also be used as a Node.js module to simplify integrations:

```
// Import the Highcharts Export Server module
const exporter = require('highcharts-export-server');

// Options correspond to the available CLI/HTTP arguments described above
const customOptions = {
  export: {
    type: 'png',
    options: {
      title: {
        text: 'My Chart'
      },
      xAxis: {
        categories: ["Jan", "Feb", "Mar", "Apr"]
      },
      series: [
        {
          type: 'line',
          data: [1, 3, 2, 4]
        },
        {
          type: 'line',
          data: [5, 3, 4, 2]
        }
      ]
    }
  }
};

// Logic must be triggered in an asynchronous function
(async () => {
  // Set options with user configuration
  const options = exporter.setGlobalOptions(customOptions);

  // Must initialize exporting before being able to export charts
  await exporter.initExport(options);

  // Perform an export
  await exporter.startExport(options, async (error, data) => {
    // The export result is now in the `data` (it will be Base64 encoded)
    console.log(data.result);

    // Kill the pool when we are done with it
    await exporter.killPool();
  });
})();
```

In order for everything to work as it is supposed to, the `setGlobalOptions` function should be called before running the `initExport` and any export-related function (`startExport`, `singleExport`, or `batchExport`) to correctly initialize all option values.

## Options Handling

When starting a server or performing single or batch exports via the CLI, server's global options are initialized from the `defaultConfig` object located in `./lib/schemas/config.js`. These options are then extended with values from all other sources mentioned in the [Configuration](#configuration) section.

For `Node.js Module` usage, the process differs slightly. Some API functions must be called manually. By default, global options are initialized solely from the `defaultConfig` object at the start, similar to the server and CLI scenarios. However, to include options from other sources (as outlined in the [Configuration](#configuration) section), you need to explicitly call the `setGlobalOptions()` function. If `setGlobalOptions()` is not used, the system will rely on the default values from the defaultConfig object.

The `setGlobalOptions()` function allows you to either extend or copy global options.

- `Extend`: Adds new options to the global configuration while keeping the original options intact.
- `Copy`: Merges new options into a separate set, leaving global options unaffected.

This flexibility is useful for deciding whether global options should remain unmodified during subsequent exports or be updated dynamically. In either case, new options from other sources are merged into the configuration, and the final options are returned for use in API functions.

Functions such as `initExport()`, `singleExport()`, `batchExport()`, and `startExport()` accept partial options. Any missing values in these options will be automatically filled in using the default values from the defaultConfig object.

## CommonJS Support

This package supports both CommonJS and ES modules.

## Node.js API Reference

**highcharts-export-server module**

- `async function startServer(serverOptions)`: Starts an HTTP and/or HTTPS server based on the provided configuration. The `serverOptions` object contains server-related properties (refer to the `server` section in the `lib/schemas/config.js` file for details).

  - `@param {Object} serverOptions` - The configuration object containing `server` options. This object may include a partial or complete set of the `server` options. If the options are partial, missing values will default to the current global configuration.

  - `@returns {Promise<void>}` A Promise that resolves when the server is either not enabled or no valid Express app is found, signaling the end of the function's execution.

  - `@throws {ExportError}` Throws an `ExportError` if the server cannot be configured and started.

- `function closeServers()`: Closes all servers associated with Express app instance.

- `function getServers()`: Get all servers associated with Express app instance.

  - `@returns {Array.<Object>}` Servers associated with Express app instance.

- `function getExpress()`: Get the Express instance.

  - `@returns {Express}` The Express instance.

- `function getApp()`: Get the Express app instance.

  - `@returns {Express}` The Express app instance.

- `function enableRateLimiting(rateLimitingOptions)`: Enable rate limiting for the server.

  - `@param {Object} rateLimitingOptions` - The configuration object containing `rateLimiting` options. This object may include a partial or complete set of the `rateLimiting` options. If the options are partial, missing values will default to the current global configuration.

- `function use(path, ...middlewares)`: Apply middleware(s) to a specific path.

  - `@param {string} path` - The path to which the middleware(s) should be applied.
  - `@param {...Function} middlewares` - The middleware function(s) to be applied.

- `function get(path, ...middlewares)`: Set up a route with GET method and apply middleware(s).

  - `@param {string} path` - The path to which the middleware(s) should be applied.
  - `@param {...Function} middlewares` - The middleware function(s) to be applied.

- `function post(path, ...middlewares)`: Set up a route with POST method and apply middleware(s).

  - `@param {string} path` - The path to which the middleware(s) should be applied.
  - `@param {...Function} middlewares` - The middleware function(s) to be applied.

- `function getOptions(getInstance = true)`: Retrieves a reference to the options object. Depending on the `getInstance` parameter, it returns either the global options or the instance-specific options object.

  - `@param {boolean} [getInstance=true]` - Optional parameter that decides whether to return the instance-specific options (when `true`) or the global options (when `false`). The default value is `true`.

  - `@returns {Object}` A reference to either the global options or the instance-specific options, based on the `getInstance` parameter.

- `function setGlobalOptions(customOptions = {}, cliArgs = [])`: Sets the global options of the export server, keeping the principle of the options load priority from all available sources. It accepts optional `customOptions` object and `cliArgs` array with arguments from the CLI. These options will be validated and applied if provided.

  The priority order of setting values is:

  1. Options from the `lib/schemas/config.js` file (default values).
  2. Options from a custom JSON file (loaded by the `loadConfig` option).
  3. Options from the environment variables (the `.env` file).
  4. Options from the command line interface (CLI).
  5. Options from the first parameter (the `customOptions` is by default an empty object).

  - `@param {Object} [customOptions={}]` - Optional custom options for additional configuration. The default value is an empty object.
  - `@param {Array.<string>} [cliArgs=[]]` - Optional command line arguments for additional configuration. The default value is an empty array.

  - `@returns {Object}` The updated global options object, reflecting the merged configuration from all available sources.

- `function mapToNewOptions(oldOptions)`: Maps old-structured configuration options (PhantomJS) to a new format (Puppeteer). This function converts flat, old-structured options into a new, nested configuration format based on a predefined mapping (`nestedProps`). The new format is used for Puppeteer, while the old format was used for PhantomJS.

  - `@param {Object} oldOptions` - The old, flat configuration options to be converted.

  - `@returns {Object}` A new object containing options structured according to the mapping defined in `nestedProps` or an empty object if the provided `oldOptions` is not a correct object.

- `async function initExport(initOptions = {})`: Initializes the export process. Tasks such as configuring logging, checking the cache and sources, and initializing the resource pool occur during this stage.

  This function must be called before attempting to export charts or set up a server.

  - `@param {Object} [initOptions={}]` - The `initOptions` object, which may be a partial or complete set of options. If the options are partial, missing values will default to the current global configuration. The default value is an empty object.

- `async function singleExport(options)`: Starts a single export process based on the specified options and saves the resulting image to the provided output file.

  - `@param {Object} options` - The `options` object, which should include settings from the `export` and `customLogic` sections. It can be a partial or complete set of options from these sections. The object must contain at least one of the following `export` properties: `infile`, `instr`, `options`, or `svg` to generate a valid image.

  - `@returns {Promise<void>}` A Promise that resolves once the single export process is completed.

  - `@throws {ExportError}` Throws an `ExportError` if an error occurs during the single export process.

- `async function batchExport(options)`: Starts a batch export process for multiple charts based on information provided in the `batch` option. The `batch` is a string in the following format: "infile1.json=outfile1.png;infile2.json=outfile2.png;...". Results are saved to the specified output files.

  - `@param {Object} options` - The `options` object, which should include settings from the `export` and `customLogic` sections. It can be a partial or complete set of options from these sections. It must contain the `batch` option from the `export` section to generate valid images.

  - `@returns {Promise<void>}` A Promise that resolves once the batch export processes are completed.

  - `@throws {ExportError}` Throws an `ExportError` if an error occurs during any of the batch export process.

- `async function startExport(exportingOptions, endCallback)`: Starts an export process. The `exportingOptions` parameter is an object that should include settings from the `export` and `customLogic` sections. It can be a partial or complete set of options from these sections. If partial options are provided, missing values will be merged with the current global options.

  The `endCallback` function is invoked upon the completion of the export, either successfully or with an error. The `error` object is provided as the first argument, and the `data` object is the second, containing the Base64 representation of the chart in the `result` property and the complete set of options in the `options` property.

  - `@param {Object} exportingOptions` - The `exportingOptions` object, which should include settings from the `export` and `customLogic` sections. It can be a partial or complete set of options from these sections. If the provided options are partial, missing values will be merged with the current global options.
  - `@param {Function} endCallback` - The callback function to be invoked upon finalizing the export process or upon encountering an error. The first argument is the `error` object, and the second argument is the `data` object, which includes the Base64 representation of the chart in the `result` property and the full set of options in the `options` property.

  - `@returns {Promise<void>}` This function does not return a value directly. Instead, it communicates results via the `endCallback`.

  - `@throws {ExportError}` Throws an `ExportError` if there is a problem with processing input of any type. The error is passed into the `endCallback` function and processed there.

- `async function killPool()`: Terminates all workers in the pool, destroys the pool, and closes the browser instance.

  - `@returns {Promise<void>}` A Promise that resolves once all workers are terminated, the pool is destroyed, and the browser is successfully closed.

- `async function shutdownCleanUp(exitCode = 0)`: Performs cleanup operations to ensure a graceful shutdown of the process. This includes clearing all registered timeouts/intervals, closing active servers, terminating resources (pages) of the pool, pool itself, and closing the browser.

  - `@param {number} [exitCode=0]` - The exit code to use with `process.exit()`. The default value is `0`.

- `function log(...args)`: Logs a message with a specified log level. Accepts a variable number of arguments. The arguments after the `level` are passed to `console.log` and/or used to construct and append messages to a log file.

  - `@param {...unknown} args` - An array of arguments where the first is the log level and the remaining are strings used to build the log message.

  - `@returns {void}` Exits the function execution if attempting to log at a level higher than allowed.

- `function logWithStack(newLevel, error, customMessage)`: Logs an error message along with its stack trace. Optionally, a custom message can be provided.

  - `@param {number} newLevel` - The log level.
  - `@param {Error} error` - The error object containing the stack trace.
  - `@param {string} customMessage` - An optional custom message to be included in the log alongside the error.

  - `@returns {void}` Exits the function execution if attempting to log at a level higher than allowed.

<<<<<<< HEAD
- `function logZodIssues(newLevel, issues = [], customMessage)`: Logs an error message about Zod issues with the validation. Optionally, a custom message can be provided.

  - `@param {number} newLevel` - The log level.
  - `@param {Error[]} issues` - The array of Zod issues.
  - `@param {string} customMessage` - An optional custom message to be logged along with the error.

- `function setLogLevel(level)`: Sets the log level to the specified value. Log levels are (0 = no logging, 1 = error, 2 = warning, 3 = notice, 4 = verbose, or 5 = benchmark).
=======
- `function setLogLevel(level)`: Sets the log level to the specified value. Log levels are (`0` = no logging, `1` = error, `2` = warning, `3` = notice, `4` = verbose, or `5` = benchmark).
>>>>>>> b663fe7d

  - `@param {number} level` - The log level to be set.

- `function enableConsoleLogging(toConsole)`: Enables console logging.

  - `@param {boolean} toConsole` - The flag for setting the logging to the console.

- `function enableFileLogging(dest, file, toFile)`: Enables file logging with the specified destination and log file name.

  - `@param {string} dest` - The destination path where the log file should be saved.
  - `@param {string} file` - The name of the log file.
  - `@param {boolean} toFile` - A flag indicating whether logging should be directed to a file.

# Examples

Samples and tests for every mentioned export method can be found in the `./samples` and `./tests` folders. Detailed descriptions are available in their corresponding sections on the [Wiki](https://github.com/highcharts/node-export-server/wiki).

# Tips, Tricks & Notes

## Note About Version And Help Information

Typing `highcharts-export-server --v` will display information about the current version of the Export Server, and `highcharts-export-server --h` will display information about available CLI options.

## Note About Deprecated Options

At some point during the transition process from the `PhantomJS` solution, certain options were deprecated. Here is a list of options that no longer work with the server based on `Puppeteer`:

- `async`
- `asyncRendering`
- `tmpdir`
- `dataOptions`
- `queueSize`

Additionally, some options are now named differently due to the new structure and categorization. Here is a list of old names and their corresponding new names (`old name` -> `new name`):

- `fromFile` -> `loadConfig`
- `sslOnly` -> `force` or `sslForce`
- `sslPath` -> `sslCertPath`
- `rateLimit` -> `maxRequests`
- `workers` -> `maxWorkers`

If you depend on any of the above options, the optimal approach is to directly change the old names to the new ones in the options. However, you don't have to do it manually, as there is a utility function called `mapToNewOptions` that can easily transfer the old-structured options to the new format. For an example, refer to the `./samples/module/optionsPhantom.js` file.

## Note About Chart Size

If you need to set the `height` or `width` of the chart, it can be done in two ways:

Set it in the `chart` config under:

- [`chart.height`](https://api.highcharts.com/highcharts/chart.height).
- [`chart.width`](https://api.highcharts.com/highcharts/chart.width).

Set it in the `exporting` config under:

- [`exporting.sourceHeight`](https://api.highcharts.com/highcharts/exporting.sourceHeight).
- [`exporting.sourceWidth`](https://api.highcharts.com/highcharts/exporting.sourceWidth).

The latter is preferred, as it allows you to set separate sizing when exporting and when displaying the chart on your web page.

Like previously mentioned, there are multiple ways to set and prioritize options, and the `height`, `width` and `scale` are no exceptions here. The priority goes like this:

1. The `height`, `width`, and `scale` options from the `export` section of the provided options (CLI, JSON, envs).
2. The `sourceHeight`, `sourceWidth` and `scale` from the `chart.exporting` section of chart's Highcharts options.
3. The `height` and `width` from the `chart` section of chart's Highcharts options.
4. The `sourceHeight`, `sourceWidth` and `scale` from the `chart.exporting` section of chart's Highcharts global options, if provided.
5. The `height` and `width` from the `chart` section of chart's Highcharts global options, if provided.
6. The `sourceHeight`, `sourceWidth` and `scale` from the `chart.exporting` section of chart's Highcharts theme options, if provided.
7. The `height` and `width` from the `chart` section of chart's Highcharts theme options, if provided.
8. If no options are found to this point, the default values will be used (`height = 400`, `width = 600` and `scale = 1`).

## Note About Event Listeners

The Export Server attaches event listeners to `process.exit`, `uncaughtException` and signals such as `SIGINT`, `SIGTERM` and `SIGHUP`. This is to make sure that there are no memory leaks or zombie processes if the application is unexpectedly terminated.

Listeners are also attached to handle `uncaught exceptions`. If an exception occurs, the entire pool and browser instance are terminated, and the application is shut down.

If you do not want this behavior, start the server with `--listenToProcessExits 0` or `--listenToProcessExits false`.

Be aware though, that if you disable this and you do not take great care to manually kill the pool of resources along with a browser instance, your server will bleed memory when the app is terminated.

## Note About Resources

If `--resources` argument is not set and a file named `resources.json` exists in the folder from which the CLI tool was ran, it will use the `resources.json` file.

## Note About Worker Count & Work Limit

The Export Server utilizes a pool of workers, where each worker is a Puppeteer process (browser instance's page) responsible for the actual chart rasterization. The pool size can be set with the `--minWorkers` and `--maxWorkers` options, and should be tweaked to fit the hardware on which you are running the server.

It is recommended that you start with the default `4`, and work your way up (or down if `8` is too many for your setup, and things are unstable) gradually. The `tests/other/stress-test.js` script can be used to test the server and expects the server to be running on port `7801`.

Each of the workers has a maximum number of requests it can handle before it restarts itself to keep everything responsive. This number is `40` by default, and can be tweaked with `--workLimit`. As with `--minWorkers` and `--maxWorkers`, this number should also be tweaked to fit your use case. Also, the `--acquireTimeout` option is worth to mention as well, in case there would be problems with acquiring resources. It is set in miliseconds with `5000` as a default value. Lastly, the `--createTimeout` and `--destroyTimeout` options are similar to the `--acquireTimeout` but for resource's create and destroy actions.

# Usage

## Injecting The Highcharts Dependency

In order to use the Export Server, Highcharts needs to be injected into the export template (see the `./templates` folder for reference).

Since version 3.0.0, Highcharts is fetched in a Just-In-Time manner, making it easy to switch configurations. It is no longer required to explicitly accept the license, as in older versions. **However, the Export Server still requires a valid Highcharts license to be used**.

## Using In Automated Deployments

Since version 3.0.0, when using in automated deployments, the configuration can be loaded either using environment variables or a JSON configuration file.

For a reference on available variables, refer to the configuration section above.

If you are using the Export Server as a dependency in your application, depending on your setup, it may be possible to set the environment variables in the `package.json` file as follows:

On Linux/Mac OS X:

```
{
  "scripts": {
    "preinstall": "export <variable1>=<value1>&&<variable2>=<value2>&&..."
  }
}
```

On Windows:

```
{
  "scripts": {
    "preinstall": "set <variable1>=<value1>&&<variable2>=<value2>&&..."
  }
}
```

## Library Fetches

When fetching the built Highcharts library, the default behaviour is to fetch them from `https://code.highcharts.com`.

## Installing Fonts

Does your Linux server not have Arial or Calibri? Puppeteer uses the system installed fonts to render pages. Therefore the Highcharts Export Server requires fonts to be properly installed on the system in order to use them to render charts.

Note that the default font-family config in Highcharts is `"Lucida Grande", "Lucida Sans Unicode", Verdana, Arial, Helvetica, sans-serif"`.

Fonts are installed differently depending on your system. Please follow the below guides for font installation on most common systems.

### Mac OS X

Install your desired fonts with the Font Book app, or place it in `/Library/Fonts/` (system) or `~/Library/Fonts/` (user).

### Linux

Copy or move the TTF file to the `/usr/share/fonts/truetype` (may require sudo privileges):

```
mkdir -p /usr/share/fonts/truetype
cp yourFont.ttf /usr/share/fonts/truetype/
fc-cache -fv
```

### Windows

Copy or move the TTF file to `C:\Windows\Fonts\`:

```
copy yourFont.ttf C:\Windows\Fonts\yourFont.ttf
```

### Google Fonts

If you need Google Fonts in your custom installation, they can be had here: https://github.com/google/fonts.

Download them, and follow the above instructions for your OS.

# Debug Mode

Version 4.0.0 introduced a new mode that allows debugging the Puppeteer browser instance. This is particularly useful when setting up a custom server. It helps to delve into the implementation, observe how things work, and analyze and resolve potential problems.

## Launching

Setting the `--enableDebug` to **true** passes all debug options to the `puppeteer.launch()` function on startup. Together with the `--headless` option set to **false**, it launches the browser in a headful state providing a full version of the browser with a graphical user interface (GUI). While this serves as the minimal configuration to simply display the browser, Puppeteer offers additional options. Here is the full list:

- `--enableDebug`: Enables passing debug options to the `puppeteer.launch()`.
- `--headless`: Sets the browser's state.
- `--devtools`: Allows turning on the DevTools automatically upon launching the browser.
- `--listenToConsole`: Allows listening to messages from the browser's console.
- `--dumpio`: Redirects the browser's process `stdout` and `stderr` to `process.stdout` and `process.stderr` respectively.
- `--slowMo`: Delays Puppeteer operations by a specified amount of milliseconds.
- `--debuggingPort`: Specifies a debugging port for a browser.

## Debugging

There are two main ways to debug code:

- By adding a `debugger` statement within any client-side code (e.g., inside a `page.evaluate` callback). With the `--devtools` option set to **true**, the code execution will stop automatically.

- By running the export server with the `--inspect-brk=<PORT>` flag, and adding a `debugger` statement within any server-side code. Subsequently, navigate to `chrome://inspect/`, input the server's IP address and port (e.g., `localhost:9229`) in the Configure section. Clicking 'inspect' initiates debugging of the server-side code.

The `npm run start:debug` script from the `package.json` allows debugging code using both methods simultaneously. In this setup, client-side code is accessible from the devTools of a specific Puppeteer browser's page, while server-side code can be debugged from the devTools of `chrome://inspect/`.

For more details, refer to the [Puppeteer debugging guide](https://pptr.dev/guides/debugging).

## Additional Notes

- Ensure to set the `--headless` to **false** when the `--devtools` is set to **true**. Otherwise, there's a possibility that while DevTools may be recognized as enabled, the browser won't be displayed. Moreover, if a `debugger` is caught within the browser, it might lead to the entire debugging process getting stuck. In such scenarios, you can set the IP address and port (using the value of the `--debuggingPort` option) the same way as described in the section for debugging server-side code. This allows you to access DevTools and resume code execution.

- When using the `--listenToConsole` and `--dumpio` options, be aware that the server's console may become 'polluted' with messages from the browser. If you prefer to avoid this, simply set both options to **false**.

# Performance Notice

In cases of batch exports, using the HTTP server is faster than the CLI. This is due to the overhead of starting Puppeteer for each job when using the CLI.

So it is better to write a bash script that starts the server and then performs a set of POSTS to it through e.g. Curl if not wanting to host the Export Server as a service.

Alternatively, you can use the `--batch` switch if the output format is the same for each of the input files to process:

```
highcharts-export-server --batch "infile1.json=outfile1.png;infile2.json=outfile2.png;..."
```

Other switches can be combined with this switch.

## System Requirements

The system requirements largely depend on your use case.

The application is largely CPU and memory bound, so for heavy-traffic situations, it needs a fairly beefy server. It is recommended that the server has at least 1GB of memory regardless of traffic, and more than one core.

# License

[MIT](LICENSE). Note that a valid Highcharts License is also required to do exports.<|MERGE_RESOLUTION|>--- conflicted
+++ resolved
@@ -831,17 +831,13 @@
 
   - `@returns {void}` Exits the function execution if attempting to log at a level higher than allowed.
 
-<<<<<<< HEAD
 - `function logZodIssues(newLevel, issues = [], customMessage)`: Logs an error message about Zod issues with the validation. Optionally, a custom message can be provided.
 
   - `@param {number} newLevel` - The log level.
   - `@param {Error[]} issues` - The array of Zod issues.
   - `@param {string} customMessage` - An optional custom message to be logged along with the error.
 
-- `function setLogLevel(level)`: Sets the log level to the specified value. Log levels are (0 = no logging, 1 = error, 2 = warning, 3 = notice, 4 = verbose, or 5 = benchmark).
-=======
 - `function setLogLevel(level)`: Sets the log level to the specified value. Log levels are (`0` = no logging, `1` = error, `2` = warning, `3` = notice, `4` = verbose, or `5` = benchmark).
->>>>>>> b663fe7d
 
   - `@param {number} level` - The log level to be set.
 
