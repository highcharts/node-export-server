--- conflicted
+++ resolved
@@ -380,29 +380,6 @@
 - `--enableSsl`: Enables or disables the SSL protocol (defaults to `false`).
 - `--sslForced`: If set to true, the server is forced to serve only over HTTPS (defaults to `false`).
 - `--sslPort`: The port on which to run the SSL server (defaults to `443`).
-<<<<<<< HEAD
-- `--certPath`: The path to the SSL certificate/key (defaults to ``).
-- `--enableRateLimiting`: Enables rate limiting (defaults to `false`).
-- `--maxRequests`: Max requests allowed in a one minute (defaults to `10`).
-- `--skipKey`: Allows bypassing the rate limiter and should be provided with skipToken argument (defaults to ``).
-- `--skipToken`: Allows bypassing the rate limiter and should be provided with skipKey argument (defaults to ``).
-- `--minWorkers`: The number of initial workers to spawn (defaults to `4`).
-- `--maxWorkers`: The number of max workers to spawn (defaults to `8`).
-- `--workLimit`: The pieces of work that can be performed before restarting process (defaults to `40`).
-- `--acquireTimeout`: The number of milliseconds to wait for acquiring a resource (defaults to `5000`).
-- `--createTimeout`: The number of milliseconds to wait for creating a resource (defaults to `5000`).
-- `--destroyTimeout`: The number of milliseconds to wait for destroying a resource (defaults to `5000`).
-- `--idleTimeout`: The number of milliseconds after an idle resource is destroyed (defaults to `30000`).
-- `--createRetryInterval`: The number of milliseconds after the create process is retried in case of fail (defaults to `200`).
-- `--reaperInterval`: The number of milliseconds after the check for idle resources to destroy is triggered (defaults to `1000`).
-- `--benchmarking`: Enable benchmarking (defaults to `true`).
-- `--listenToProcessExits`: Set to false in order to skip attaching process.exit handlers (defaults to `true`).
-- `--logLevel`: The log level (0: silent, 1: error, 2: warning, 3: notice, 4: verbose) (defaults to `4`).
-- `--logFile`: A name of a log file. The --logDest also needs to be set to enable file logging (defaults to `highcharts-export-server.log`).
-- `--logDest`: The path to store log files. Also enables file logging (defaults to `log/`).
-- `--enableUi`: Enables the UI for the export server (defaults to `false`).
-- `--uiRoute`: The route to attach the UI to (defaults to `/`).
-=======
 - `--certPath`: The path to the SSL certificate/key file (defaults to ``).
 - `--enableRateLimiting`: Enables rate limiting for the server (defaults to `false`).
 - `--maxRequests`: The maximum number of requests allowed in one minute (defaults to `10`).
@@ -427,7 +404,6 @@
 - `--logDest`: The path to store log files. This also enables file logging (defaults to `log/`).
 - `--enableUi`: Enables or disables the user interface (UI) for the Export Server (defaults to `false`).
 - `--uiRoute`: The endpoint route to which the user interface (UI) should be attached (defaults to `/`).
->>>>>>> 7f359683
 - `--noLogo`: Skip printing the logo on a startup. Will be replaced by a simple text (defaults to `false`).
 
 # HTTP Server
