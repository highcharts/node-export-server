# Highcharts Node.js Export Server

Convert Highcharts.JS charts into static image files.

## Upgrade Notes for v3.0

In most cases, v3 should serve as a drop-in replacement for v2. However, due to changes in the browser backend, various tweaks related to process handling (e.g., worker counts, and so on) may now have different effects than before.

Significant changes have been made to the API for using the server as a Node.js module. While a compatibility layer has been created to address this, it is recommended to transition to the new API described below. It is worth noting that the compatibility layer may be deprecated at some point in the future.

An important note is that the Export Server now requires `Node.js v16.14.0` or a higher version.

## Changelog

The full change log for all versions can be viewed [here](CHANGELOG.md).

# What & Why

This Node.js application/service converts [Highcharts.JS](http://highcharts.com) charts into static image files, supporting PNG, JPEG, SVG, and PDF output. The input can be either SVG or JSON-formatted chart options.

The application is versatile and can be used as a CLI (Command Line Interface), an HTTP server, or as a Node.js module.

## Use Cases

The primary use case for the Export Server is scenarios requiring headless conversion of charts. Common cases of using include automatic report generation, static caching, and incorporating charts into presentations or other documents.

In addition, the HTTP mode enables you to run your own Export Server for users, reducing reliance on the public `https://export.highcharts.com/` server, which has rate limitations.

The HTTP server can be run either independently, integrating with your other applications and services, or in a way that directs the export buttons on your charts to your customized server.

To implement the latter, include the following configuration in your chart options:

```
{
  exporting: {
    url: "<IP to the self-hosted Export Server>"
  }
}
```

For systems that generate automatic reports, using the Export Server as a Node.js module is a great fit - especially if your report generator is also written in Node.js. Check [here](https://github.com/highcharts/node-export-server#nodejs-module) for examples.

# Install

First, make sure you have Node.js installed. If not, visit [nodejs.org](https://nodejs.org/en/download/), download and install Node.js for your platform.

Once Node.js is installed, proceed to install the Export Server by opening a terminal and typing:

```
npm install highcharts-export-server -g
```

or:

```
git clone https://github.com/highcharts/node-export-server
npm install
npm link
```

Depending on your Node.js installation method, you might need to create a symlink from `nodejs` to `node`. For example, on Linux:

```
ln -s `which nodejs` /usr/bin/node
```

# Running

To use the Export Server, simply run the following command with the correct arguments:

```
highcharts-export-server <arguments>
```

# Configuration

There are four main ways of loading configurations:

- By loading default options from the `lib/schemas/config.js` file.
- By loading options from a custom JSON file.
- By providing configurations via environment variables from the `.env` file.
- By passing arguments through command line interface (CLI).

...or any combination of the four. In such cases, the options from the later step take precedence (config file -> custom JSON -> envs -> CLI arguments).

## Default JSON Config

The JSON below represents the default configuration stored in the `lib/schemas/config.js` file. If no `.env` file is found (more details on the file and environment variables below), these options will be used.

The format, along with its default values, is as follows (using the recommended ordering of core scripts and modules below):

```
{
  "puppeteer": {
    "args": []
  },
  "highcharts": {
    "version": "latest",
    "cdnURL": "https://code.highcharts.com/",
<<<<<<< HEAD
    "forceFetch": false,
    "cachePath": ".cache",
=======
>>>>>>> 5a48fdc9
    "coreScripts": [
      "highcharts",
      "highcharts-more",
      "highcharts-3d"
    ],
    "modules": [
      "stock",
      "map",
      "gantt",
      "exporting",
      "export-data",
      "parallel-coordinates",
      "accessibility",
      "annotations-advanced",
      "boost-canvas",
      "boost",
      "data",
      "data-tools",
      "draggable-points",
      "static-scale",
      "broken-axis",
      "heatmap",
      "tilemap",
      "tiledwebmap",
      "timeline",
      "treemap",
      "treegraph",
      "item-series",
      "drilldown",
      "histogram-bellcurve",
      "bullet",
      "funnel",
      "funnel3d",
      "geoheatmap",
      "pyramid3d",
      "networkgraph",
      "overlapping-datalabels",
      "pareto",
      "pattern-fill",
      "pictorial",
      "price-indicator",
      "sankey",
      "arc-diagram",
      "dependency-wheel",
      "series-label",
      "solid-gauge",
      "sonification",
      "stock-tools",
      "streamgraph",
      "sunburst",
      "variable-pie",
      "variwide",
      "vector",
      "venn",
      "windbarb",
      "wordcloud",
      "xrange",
      "no-data-to-display",
      "drag-panes",
      "debugger",
      "dumbbell",
      "lollipop",
      "cylinder",
      "organization",
      "dotplot",
      "marker-clusters",
      "hollowcandlestick",
      "heikinashi",
      "flowmap"
    ],
    "indicators": [
      "indicators-all"
    ],
    "scripts": [
      "https://cdnjs.cloudflare.com/ajax/libs/moment.js/2.29.4/moment.min.js",
      "https://cdnjs.cloudflare.com/ajax/libs/moment-timezone/0.5.34/moment-timezone-with-data.min.js"
    ],
    "forceFetch": false
  },
  "export": {
    "infile": false,
    "instr": false,
    "options": false,
    "outfile": false,
    "type": "png",
    "constr": "chart",
    "height": 400,
    "width": 600,
    "scale": 1,
    "globalOptions": false,
    "themeOptions": false,
    "batch": false,
    "rasterizationTimeout": 1500
  },
  "customLogic": {
    "allowCodeExecution": false,
    "allowFileResources": false,
    "customCode": false,
    "callback": false,
    "resources": false,
    "loadConfig": false,
    "createConfig": false
  },
  "server": {
    "enable": false,
    "host": "0.0.0.0",
    "port": 7801,
    "benchmarking": false,
    "ssl": {
      "enable": false,
      "force": false,
      "port": 443,
      "certPath": ""
    },
    "rateLimiting": {
      "enable": false,
      "maxRequests": 10,
      "window": 1,
      "delay": 0,
      "trustProxy": false,
      "skipKey": "",
      "skipToken": ""
    }
  },
  "pool": {
    "minWorkers": 4,
    "maxWorkers": 8,
    "workLimit": 40,
    "acquireTimeout": 5000,
    "createTimeout": 5000,
    "destroyTimeout": 5000,
    "idleTimeout": 30000,
    "createRetryInterval": 200,
    "reaperInterval": 1000,
    "benchmarking": false,
    "listenToProcessExits": true
  },
  "logging": {
    "level": 4,
    "file": "highcharts-export-server.log",
    "dest": "log/"
  },
  "ui": {
    "enable": false,
    "route": "/"
  },
  "other": {
    "noLogo": false
  }
}
```

## Custom JSON Config

To load an additional JSON configuration file, use the `--loadConfig <filepath>` option. This JSON file can either be manually created or generated through a prompt triggered by the `--createConfig` option.

## Environment Variables

These variables are set in your environment and take precedence over options from the `lib/schemas/config.js` file. They can be set in the `.env` file (refer to the `.env.sample` file). If you prefer setting these variables through the `package.json`, use `export` command on Linux/Mac OS X and `set` command on Windows.

### Node Environment Config

- `NODE_ENV`: The type of Node.js environment. The value controls whether to include the error's stack in a response or not. Can be development or production (defaults to `development`).

### Highcharts Config

- `HIGHCHARTS_VERSION`: Highcharts version to use (defaults to `latest`).
- `HIGHCHARTS_CDN_URL`: Highcharts CDN URL of scripts to be used (defaults to `https://code.highcharts.com/`).
- `HIGHCHARTS_CORE_SCRIPTS`: Highcharts core scripts to fetch (defaults to ``).
- `HIGHCHARTS_MODULES`: Highcharts modules to fetch (defaults to ``).
- `HIGHCHARTS_INDICATORS`: Highcharts indicators to fetch (defaults to ``).
- `HIGHCHARTS_FORCE_FETCH`: The flag that determines whether to refetch all scripts after each server rerun (defaults to `false`).
- `HIGHCHARTS_ADMIN_TOKEN`: An authentication token that is required to switch the Highcharts version on the server at runtime (defaults to ``).

### Export Config

- `EXPORT_TYPE`: The format of the file to export to. Can be _jpeg_, _png_, _pdf_ or _svg_ (defaults to `png`).
- `EXPORT_CONSTR`: The constructor to use. Can be _chart_, _stockChart_, _mapChart_ or _ganttChart_ (defaults to `chart`).
- `EXPORT_DEFAULT_HEIGHT`: The default height of the exported chart. Used when not found any value set (defaults to `400`).
- `EXPORT_DEFAULT_WIDTH`: The default width of the exported chart. Used when not found any value set (defaults to `600`).
- `EXPORT_DEFAULT_SCALE`: The default scale of the exported chart. Ranges between _0.1_ and _5.0_ (defaults to `1`).
- `EXPORT_RASTERIZATION_TIMEOUT`: The specified duration, in milliseconds, to wait for rendering a webpage (defaults to `1500`).

### Custom Logic Config

- `CUSTOM_LOGIC_ALLOW_CODE_EXECUTION`: Controls whether the execution of arbitrary code is allowed during the exporting process (defaults to `false`).
- `CUSTOM_LOGIC_ALLOW_FILE_RESOURCES`: Controls the ability to inject resources from the filesystem. This setting has no effect when running as a server (defaults to `false`).

### Server Config

<<<<<<< HEAD
- `HIGHCHARTS_SERVER_ENABLE`: If set to true, starts a server on 0.0.0.0.
- `HIGHCHARTS_SERVER_HOST`: The hostname of the server. Also starts a server listening on the supplied hostname.
- `HIGHCHARTS_SERVER_PORT`: The port to use for the server. Defaults to 7801.
- `HIGHCHARTS_CACHE_PATH`: In which directory should the fetched Highcharts scripts be placed. Defaults to `.cache`.
=======
- `SERVER_ENABLE`: If set to true, the server starts on 0.0.0.0 (defaults to `false`).
- `SERVER_HOST`: The hostname of the server. Additionally, it starts a server listening on the provided hostname (defaults to `0.0.0.0`).
- `SERVER_PORT`: The port to be used for the server when enabled (defaults to `7801`).
- `SERVER_BENCHMARKING`: Indicates whether to display a message with the duration, in milliseconds, of specific actions that occur on the server while serving a request (defaults to `false`).
>>>>>>> 5a48fdc9

### Server SSL Config

- `SERVER_SSL_ENABLE`: Enables or disables the SSL protocol (defaults to `false`).
- `SERVER_SSL_FORCE`: If set to true, the server is forced to serve only over HTTPS (defaults to `false`).
- `SERVER_SSL_PORT`: The port on which to run the SSL server (defaults to `443`).
- `SERVER_SSL_CERT_PATH`: The path to the SSL certificate/key file (defaults to ``).

### Server Rate Limiting Config

- `SERVER_RATE_LIMITING_ENABLE`: Enables rate limiting for the server (defaults to `false`).
- `SERVER_RATE_LIMITING_MAX_REQUESTS`: The maximum number of requests allowed in one minute (defaults to `10`).
- `SERVER_RATE_LIMITING_WINDOW`: The time window, in minutes, for the rate limiting (defaults to `1`).
- `SERVER_RATE_LIMITING_DELAY`: The delay duration for each successive request before reaching the maximum limit (defaults to `0`).
- `SERVER_RATE_LIMITING_TRUST_PROXY`: Set this to true if the server is behind a load balancer (defaults to `false`).
- `SERVER_RATE_LIMITING_SKIP_KEY`: Allows bypassing the rate limiter and should be provided with the _skipToken_ argument (defaults to ``).
- `SERVER_RATE_LIMITING_SKIP_TOKEN`: Allows bypassing the rate limiter and should be provided with the _skipKey_ argument (defaults to ``).

### Pool Config

- `POOL_MIN_WORKERS`: The number of minimum and initial pool workers to spawn (defaults to `4`).
- `POOL_MAX_WORKERS`: The number of maximum pool workers to spawn (defaults to `8`).
- `POOL_WORK_LIMIT`: The number of work pieces that can be performed before restarting the worker process (defaults to `40`).
- `POOL_ACQUIRE_TIMEOUT`: The duration, in milliseconds, to wait for acquiring a resource (defaults to `5000`).
- `POOL_CREATE_TIMEOUT`: The duration, in milliseconds, to wait for creating a resource (defaults to `5000`).
- `POOL_DESTROY_TIMEOUT`: The duration, in milliseconds, to wait for destroying a resource (defaults to `5000`).
- `POOL_IDLE_TIMEOUT`: The duration, in milliseconds, after which an idle resource is destroyed (defaults to `30000`).
- `POOL_CREATE_RETRY_INTERVAL`: The duration, in milliseconds, to wait before retrying the create process in case of a failure (defaults to `200`).
- `POOL_REAPER_INTERVAL`: The duration, in milliseconds, after which the check for idle resources to destroy is triggered (defaults to `1000`).
- `POOL_BENCHMARKING`: Indicates whether to show statistics for the pool of resources or not (defaults to `false`).
- `POOL_LISTEN_TO_PROCESS_EXITS`: Decides whether or not to attach _process.exit_ handlers (defaults to `true`).

### Logging Config

- `LOGGING_LEVEL`: The logging level to be used. Can be _0_ - silent, _1_ - error, _2_ - warning, _3_ - notice, _4_ - verbose or _5_ benchmark (defaults to `4`).
- `LOGGING_FILE`: The name of a log file. The _logDest_ option also needs to be set to enable file logging (defaults to `highcharts-export-server.log`).
- `LOGGING_DEST`: The path to store log files. This also enables file logging (defaults to `log/`).

### UI Config

- `UI_ENABLE`: Enables or disables the user interface (UI) for the Export Server (defaults to `true`).
- `UI_ROUTE`: The endpoint route to which the user interface (UI) should be attached (defaults to `/`).

### Other Config

- `OTHER_NO_LOGO`: Skip printing the logo on a startup. Will be replaced by a simple text (defaults to `false`).

### Proxy Config

- `PROXY_SERVER_HOST`: The host of the proxy server to use, if it exists (defaults to ``).
- `PROXY_SERVER_PORT`: The port of the proxy server to use, if it exists (defaults to ``).
- `PROXY_SERVER_TIMEOUT`: The timeout for the proxy server to use, if it exists (defaults to ``).

## Command Line Arguments

To supply command line arguments, add them as flags when running the application:
`highcharts-export-server --flag1 value --flag2 value ...`

_Available options:_

- `--infile`: The input file should include a name and a type (_.json_ or _.svg_) and must be a correctly formatted JSON or SVG file (defaults to `false`).
- `--instr`: An input in a form of a stringified JSON or SVG file. Overrides the `--infile` option (defaults to `false`).
- `--options`: An alias for the `--instr` option (defaults to `false`).
- `--outfile`: The output filename, accompanied by a type (_jpeg_, _png_, _pdf_, or _svg_). Ignores the `--type` flag (defaults to `false`).
- `--type`: The format of the file to export to. Can be _jpeg_, _png_, _pdf_, or _svg_ (defaults to `png`).
- `--constr`: The constructor to use. Can be _chart_, _stockChart_, _mapChart_ or _ganttChart_ (defaults to `chart`).
- `--height`: The height of the exported chart. Overrides the option in the chart settings (defaults to `400`).
- `--width`: The width of the exported chart. Overrides the option in the chart settings (defaults to `600`).
- `--scale`: The scale of the exported chart. Ranges between _0.1_ and _5.0_ (defaults to `1`).
- `--globalOptions`: Either a stringified JSON or a filename containing global options to be passed into the `Highcharts.setOptions` (defaults to `false`).
- `--themeOptions`: Either a stringified JSON or a filename containing theme options to be passed into the `Highcharts.setOptions` (defaults to `false`).
- `--batch`: Initiates a batch job with a string containing input/output pairs: "in=out;in=out;.." (defaults to `false`).
- `--rasterizationTimeout`: The specified duration, in milliseconds, to wait for rendering a webpage (defaults to `1500`).
- `--allowCodeExecution`: Controls whether the execution of arbitrary code is allowed during the exporting process (defaults to `false`).
- `--allowFileResources`: Controls the ability to inject resources from the filesystem. This setting has no effect when running as a server (defaults to `false`).
- `--customCode`: Custom code to execute before chart initialization. It can be a function, code wrapped within a function, or a filename with the _.js_ extension (defaults to `false`).
- `--callback`: JavaScript code to run during construction. It can be a function or a filename with the _.js_ extension (defaults to `false`).
- `--resources`: Additional resources in the form of a stringified JSON. It may contain `files`, `js`, and `css` sections (defaults to `false`).
- `--loadConfig`: A file containing a pre-defined configuration to use (defaults to `false`).
- `--createConfig`: Enables setting options through a prompt and saving them in a provided config file (defaults to `false`).
- `--enableServer`: If set to true, the server starts on 0.0.0.0 (defaults to `false`).
- `--host`: The hostname of the server. Additionally, it starts a server listening on the provided hostname (defaults to `0.0.0.0`).
- `--port`: The port to be used for the server when enabled (defaults to `7801`).
- `--serverBenchmarking`: Indicates whether to display the duration, in milliseconds, of specific actions that occur on the server while serving a request (defaults to `false`).
- `--enableSsl`: Enables or disables the SSL protocol (defaults to `false`).
- `--sslForced`: If set to true, the server is forced to serve only over HTTPS (defaults to `false`).
- `--sslPort`: The port on which to run the SSL server (defaults to `443`).
- `--certPath`: The path to the SSL certificate/key file (defaults to ``).
- `--enableRateLimiting`: Enables rate limiting for the server (defaults to `false`).
- `--maxRequests`: The maximum number of requests allowed in one minute (defaults to `10`).
- `--window`: The time window, in minutes, for the rate limiting (defaults to `1`).
- `--delay`: The delay duration for each successive request before reaching the maximum limit (defaults to `0`).
- `--trustProxy`: Set this to true if the server is behind a load balancer (defaults to `false`).
- `--skipKey`: Allows bypassing the rate limiter and should be provided with the `--skipToken` argument (defaults to ``).
- `--skipToken`: Allows bypassing the rate limiter and should be provided with the `--skipKey` argument (defaults to ``).
- `--minWorkers`: The number of minimum and initial pool workers to spawn (defaults to `4`).
- `--maxWorkers`: The number of maximum pool workers to spawn (defaults to `8`).
- `--workLimit`: The number of work pieces that can be performed before restarting the worker process (defaults to `40`).
- `--acquireTimeout`: The duration, in milliseconds, to wait for acquiring a resource (defaults to `5000`).
- `--createTimeout`: The duration, in milliseconds, to wait for creating a resource (defaults to `5000`).
- `--destroyTimeout`: The duration, in milliseconds, to wait for destroying a resource (defaults to `5000`).
- `--idleTimeout`: The duration, in milliseconds, after which an idle resource is destroyed (defaults to `30000`).
- `--createRetryInterval`: The duration, in milliseconds, to wait before retrying the create process in case of a failure (defaults to `200`).
- `--reaperInterval`: The duration, in milliseconds, after which the check for idle resources to destroy is triggered (defaults to `1000`).
- `--poolBenchmarking`: Indicate whether to show statistics for the pool of resources or not (defaults to `false`).
- `--listenToProcessExits`: Decides whether or not to attach process.exit handlers (defaults to `true`).
- `--logLevel`: The logging level to be used. Can be _0_ - silent, _1_ - error, _2_ - warning, _3_ - notice, _4_ - verbose or _5_ - benchmark (defaults to `4`).
- `--logFile`: The name of a log file. The `--logDest` option also needs to be set to enable file logging (defaults to `highcharts-export-server.log`).
- `--logDest`: The path to store log files. This also enables file logging (defaults to `log/`).
- `--enableUi`: Enables or disables the user interface (UI) for the Export Server (defaults to `false`).
- `--uiRoute`: The endpoint route to which the user interface (UI) should be attached (defaults to `/`).
- `--noLogo`: Skip printing the logo on a startup. Will be replaced by a simple text (defaults to `false`).

# HTTP Server

Apart from using as a CLI tool, which allows you to run one command at a time, it is also possible to configure the server to accept POST requests. The simplest way to enable the server is to run the command below:

`highcharts-export-server --enableServer 1`

## Server Test

To test if the server is running correctly, you can send a simple POST request, e.g. by using Curl:

```
curl -H "Content-Type: application/json" -X POST -d '{"infile":{"title": {"text": "Chart"}, "xAxis": {"categories": ["Jan", "Feb", "Mar"]}, "series": [{"data": [29.9, 71.5, 106.4]}]}}' 127.0.0.1:7801 -o chart.png
```

The above should result in a chart being generated and saved in a file named `chart.png`.

## SSL

To enable SSL support, add `--certPath <path to key/crt>` when running the server. Note that the certificate files needs to be named as such:

- `server.crt`
- `server.key`

## HTTP Server POST Arguments

The server accepts the following arguments in a POST request body:

- `infile`: Chart options in the form of JSON or stringified JSON.
- `options`: An alias for the `infile` option.
- `data`: Another alias for the `infile` option.
- `svg`: A string containing SVG representation to render as a chart.
- `type`: The format of an exported chart (can be _png_, _jpeg_, _pdf_ or _svg_). Mimetypes can also be used.
- `constr`: The constructor to use (can be _chart_, _stockChart_, _mapChart_ or _ganttChart_).
- `height`: The height of the exported chart.
- `width`: The width of the exported chart.
- `scale`: The scale factor of the exported chart. Use it to improve resolution in PNG and JPEG, for example setting scale to 2 on a 600px chart will result in a 1200px output.
- `globalOptions`: Either a JSON or a stringified JSON with global options to be passed into `Highcharts.setOptions`.
- `themeOptions`: Either a JSON or a stringified JSON with theme options to be passed into `Highcharts.setOptions`.
- `resources`: Additional resources in the form of a JSON or a stringified JSON. It may contain `files`, `js`, and `css` sections.
- `callback`: Stringified JavaScript function to execute in the Highcharts constructor.
- `customCode`: Custom code to be executed before the chart initialization. This can be a function, code wrapped within a function, or a filename with the _.js_ extension. Both `allowFileResources` and `allowCodeExecution` must be set to _true_ for the option to be considered.
- `b64`: Boolean flag, set to true to receive the chart in the _base64_ format instead of the _binary_.
- `noDownload`: Boolean flag, set to true to exclude attachment headers from the response.

The server responds to `application/json`, `multipart/form-data`, and URL encoded requests.

CORS is enabled for the server.

It is recommended to run the server using [pm2](https://www.npmjs.com/package/pm2) unless running in a managed environment/container. Please refer to the pm2 documentation for details on how to set this up.

## Available Endpoints

- POST
  - `/`: An endpoint for exporting charts.
  - `/:filename` - An endpoint for exporting charts with a specified filename parameter to save the chart to. The file will be downloaded with the _{filename}.{type}_ name (the `noDownload` must be set to _false_).
  - `/change_hc_version/:newVersion`: An authenticated endpoint allowing the modification of the Highcharts version on the server through the use of a token.

- GET
  - `/`: An endpoint to perform exports through the user interface the server allows it.
  - `/health`: An endpoint for outputting basic statistics for the server.

## Switching Highcharts Version at Runtime

If the `HIGHCHARTS_ADMIN_TOKEN` is set, you can use the `POST /change_hc_version/:newVersion` route to switch the Highcharts version on the server at runtime, ie. without restarting or redeploying the application.

A sample request to change the version to 10.3.3 is as follows:

```
curl -H 'hc-auth: <YOUR AUTH TOKEN>' -X POST <SERVER URL>/change_hc_version/10.3.3
```

e.g.

```
curl -H 'hc-auth: 12345' -X POST 127.0.0.1:7801/change_hc_version/10.3.3
```

This is useful to e.g. upgrade to the latest HC version without downtime.

# Node.js Module

Finally, the Export Server can also be used as a Node.js module to simplify integrations:

```
// Import the Highcharts Export Server module
const exporter = require('highcharts-export-server');

// Export options correspond to the available CLI/HTTP arguments described above
const options = {
  export: {
    type: 'png',
    options: {
      title: {
        text: 'My Chart'
      },
      xAxis: {
        categories: ["Jan", "Feb", "Mar", "Apr"]
      },
      series: [
        {
          type: 'line',
          data: [1, 3, 2, 4]
        },
        {
          type: 'line',
          data: [5, 3, 4, 2]
        }
      ]
    }
  }
};

// Initialize export settings with your chart's config
const exportSettings = exporter.setOptions(options);

// Must initialize exporting before being able to export charts
await exporter.initExport(exportSettings);

// Perform an export
await exporter.startExport(exportSettings, async (error, info) => {
  // The export result is now in info
  // It will be base64 encoded (info.data)

  // Kill the pool when we are done with it
  await exporter.killPool();
});
```

## CommonJS support

This package supports both CommonJS and ES modules.

## Node.js API Reference

**highcharts-export-server module**

- `server`: The server instance which offers the following functions:
  - `async startServer(serverConfig)`: The same as `startServer` describe below.

  - `enableRateLimiting(options)`: Enable rate limiting for the server.
    - `{Object} limitConfig`: Configuration object for rate limiting.

  - `getExpress()`: Get the Express instance.

  - `getApp()`: Get the Express app instance.

  - `use(path, ...middlewares)`: Apply middleware(s) to a specific path.
    - `{string} path`: The path to which the middleware(s) should be applied.
    - `{...Function} middlewares`: The middleware functions to be applied.

  - `get(path, ...middlewares)`: Set up a route with GET method and apply middleware(s).
    - `{string} path`: The route path.
    - `{...Function} middlewares`: The middleware functions to be applied.

  - `post(path, ...middlewares)`: Set up a route with POST method and apply middleware(s).
    - `{string} path`: The route path.
    - `{...Function} middlewares`: The middleware functions to be applied.

- `async startServer(serverConfig)`: Starts an HTTP server based on the provided configuration. The `serverConfig` object contains all server related properties (see the `server` section in the `lib/schemas/config.js` file for a reference).
  - `{Object} serverConfig`: The server configuration object.

- `async initExport(options)`: Initializes the export process. Tasks such as configuring logging, checking cache and sources, and initializing the pool of resources happen during this stage. Function that is required to be called before trying to export charts or setting a server. The `options` is an object that contains all options.
  - `{Object} options`: All export options.

- `setOptions(userOptions, args)`: Initializes and sets the general options for the server instace, keeping the principle of the options load priority. It accepts optional userOptions and args from the CLI.
  - `{Object} userOptions`: User-provided options for customization.
  - `{Array} args`: Command-line arguments for additional configuration (CLI usage).

- `async singleExport(options)`: Starts a single export process based on the specified options. Runs the `startExport` underneath.
  - `{Object} options`: The options object containing configuration for a single export.

- `async batchExport(options)`: Starts a batch export process for multiple charts based on the information in the batch option. The batch is a string in the following format: `"infile1.json=outfile1.png;infile2.json=outfile2.png;..."`. Runs the `startExport` underneath.
  - `{Object} options`: The options object containing configuration for a batch export.

- `async startExport(settings, endCallback)`: Starts an export process. The `settings` contains final options gathered from all possible sources (config, env, cli, json). The `endCallback` is called when the export is completed, with an error object as the first argument and the second containing the base64 respresentation of a chart.
  - `{Object} settings`: The settings object containing export configuration.
  - `{function} endCallback`: The callback function to be invoked upon finalizing work or upon error occurance of the exporting process.

- `async killPool()`: Kills all workers in the pool, destroys the pool, and closes the browser instance.

- `log(...args)`: Logs a message. Accepts a variable amount of arguments. Arguments after `level` will be passed directly to console.log, and/or will be joined and appended to the log file.
  - `{any} args`: An array of arguments where the first is the log level and the rest are strings to build a message with.

- `logWithStack(level, error, customMessage)`: Logs an error message with its stack trace. Optionally, a custom message can be provided.
  - `{number} level`: The log level.
  - `{Error} error`: The error object.
  - `{string} customMessage`: An optional custom message to be logged along with the error.

- `setLogLevel`: Sets the log level to the specified value. Log levels are (0 = no logging, 1 = error, 2 = warning, 3 = notice, 4 = verbose or 5 = benchmark).
  - `{number} newLevel`: The new log level to be set.

- `enableFileLogging`: Enables file logging with the specified destination and log file.
  - `{string} logDest`: The destination path for log files.
  - `{string} logFile`: The log file name.

- `mapToNewConfig(oldOptions)`: Maps old-structured (PhantomJS) options to a new configuration format (Puppeteer).
  - `{Object} oldOptions`: Old-structured options to be mapped.

- `async manualConfig(configFileName)`: Allows manual configuration based on specified prompts and saves the configuration to a file.
  - `{string} configFileName`: The name of the configuration file.

- `printLogo(noLogo)`: Prints the Highcharts Export Server logo and version information.
  - `{boolean} noLogo`: If true, only prints version information without the logo.

- `printUsage()`: Prints the usage information for CLI arguments. If required, it can list properties recursively.

# Examples

Samples and tests for every mentioned export method can be found in the `./samples` and `./tests` folders. Detailed descriptions are available in their corresponding sections on the [Wiki](https://github.com/highcharts/node-export-server/wiki).

# Tips, Tricks & Notes

## Note about Deprecated Options

At some point during the transition process from the `PhantomJS` solution, certain options were deprecated. Here is a list of options that no longer work with the server based on `Puppeteer`:

- `async`
- `asyncRendering`
- `tmpdir`
- `dataOptions`
- `queueSize`

Additionally, some options are now named differently due to the new structure and categorization. Here is a list of old names and their corresponding new names (`old name` -> `new name`):

- `fromFile` -> `loadConfig`
- `sslOnly` -> `force` or `sslForced`
- `sslPath` -> `certPath`
- `rateLimit` -> `maxRequests`
- `workers` -> `maxWorkers`

If you depend on any of the above options, the optimal approach is to directly change the old names to the new ones in the options. However, you don't have to do it manually, as there is a utility function called `mapToNewConfig` that can easily transfer the old-structured options to the new format. For an example, refer to the `./samples/module/options_phantomjs.js` file.

## Note about Chart Size

If you need to set the `height` or `width` of the chart, it can be done in two ways:

Set it in the `chart` config under:
  - [`chart.height`](https://api.highcharts.com/highcharts/chart.height).
  - [`chart.width`](https://api.highcharts.com/highcharts/chart.width).

Set it in the `exporting` config under:
  - [`exporting.sourceHeight`](https://api.highcharts.com/highcharts/exporting.sourceHeight).
  - [`exporting.sourceWidth`](https://api.highcharts.com/highcharts/exporting.sourceWidth).

The latter is preferred, as it allows you to set separate sizing when exporting and when displaying the chart on your web page.

Like previously mentioned, there are multiple ways to set and prioritize options, and the `height`, `width` and `scale` are no exceptions here. The priority goes like this:

1. Options from the `export` section of the provided options (CLI, JSON, etc.).
2. The `sourceHeight`, `sourceWidth` and `scale` from the `chart.exporting` section of chart's Highcharts options.
3. The `height` and `width` from the `chart` section of chart's Highcharts options.
4. The `sourceHeight`, `sourceWidth` and `scale` from the `chart.exporting` section of chart's Highcharts global options, if provided.
5. The `height` and `width` from the `chart` section of chart's Highcharts global options, if provided.
6. If no options are found to this point, the default values will be used (`height = 400`, `width = 600` and `scale = 1`).

## Note about Event Listeners

The Export Server attaches event listeners to `process.exit`. This is to make sure that there are no memory leaks or zombie processes if the application is unexpectedly terminated.

Listeners are also attached to handle `uncaught exceptions`. If an exception occurs, the entire pool and browser instance are terminated, and the application is shut down.

If you do not want this behavior, start the server with `--listenToProcessExits 0` or `--listenToProcessExits false`.

Be aware though, that if you disable this and you do not take great care to manually kill the pool of resources along with a browser instance, your server will bleed memory when the app is terminated.

## Note about Resources

If `--resources` argument is not set and a file named `resources.json` exists in the folder from which the CLI tool was ran, it will use the `resources.json` file.

## Note about Worker Count & Work Limit

The Export Server utilizes a pool of workers, where each worker is a Puppeteer process (browser instance's page) responsible for the actual chart rasterization. The pool size can be set with the `--minWorkers` and `--maxWorkers` options, and should be tweaked to fit the hardware on which you are running the server.

It is recommended that you start with the default `4`, and work your way up (or down if `8` is too many for your setup, and things are unstable) gradually. The `tests/other/stress-test.js` script can be used to test the server and expects the server to be running on port `7801`.

Each of the workers has a maximum number of requests it can handle before it restarts itself to keep everything responsive. This number is `40` by default, and can be tweaked with `--workLimit`. As with `--minWorkers` and `--maxWorkers`, this number should also be tweaked to fit your use case. Also, the `--acquireTimeout` option is worth to mention as well, in case there would be problems with acquiring resources. It is set in miliseconds with `5000` as a default value. Lastly, the `--createTimeout` and `--destroyTimeout` options are similar to the `--acquireTimeout` but for resource's create and destroy actions.

# Usage

## Injecting the Highcharts Dependency

In order to use the Export Server, Highcharts needs to be injected into the export template (see the `./templates` folder for reference).

Since version 3.0.0, Highcharts is fetched in a Just-In-Time manner, making it easy to switch configurations. It is no longer required to explicitly accept the license, as in older versions. **However, the Export Server still requires a valid Highcharts license to be used**.

## Using in Automated Deployments

Since version 3.0.0, when using in automated deployments, the configuration can be loaded either using environment variables or a JSON configuration file.

For a reference on available variables, refer to the configuration section above.

If you are using the Export Server as a dependency in your application, depending on your setup, it may be possible to set the environment variables in the `package.json` file as follows:

On Linux/Mac OS X:

```
{
  "scripts": {
    "preinstall": "export <variable1>=<value1>&&<variable2>=<value2>&&..."
  }
}
```

On Windows:

```
{
  "scripts": {
    "preinstall": "set <variable1>=<value1>&&<variable2>=<value2>&&..."
  }
}
```

## Library Fetches

When fetching the built Highcharts library, the default behaviour is to fetch them from `code.highcharts.com`.

## Installing Fonts

Does your Linux server not have Arial or Calibri? Puppeteer uses the system installed fonts to render pages. Therefore the Highcharts Export Server requires fonts to be properly installed on the system in order to use them to render charts.

Note that the default font-family config in Highcharts is `"Lucida Grande", "Lucida Sans Unicode", Verdana, Arial, Helvetica, sans-serif"`.

Fonts are installed differently depending on your system. Please follow the below guides for font installation on most common systems.

### Mac OS X

Install your desired fonts with the Font Book app, or place it in `/Library/Fonts/` (system) or `~/Library/Fonts/` (user).

### Linux

Copy or move the TTF file to the `/usr/share/fonts/truetype` (may require sudo privileges):

```
mkdir -p /usr/share/fonts/truetype
cp yourFont.ttf /usr/share/fonts/truetype/
fc-cache -fv
```

### Windows

Copy or move the TTF file to `C:\Windows\Fonts\`:

```
copy yourFont.ttf C:\Windows\Fonts\yourFont.ttf
```

### Google fonts

If you need Google Fonts in your custom installation, they can be had here: https://github.com/google/fonts.

Download them, and follow the above instructions for your OS.

# Performance Notice

In cases of batch exports, using the HTTP server is faster than the CLI. This is due to the overhead of starting Puppeteer for each job when using the CLI.

So it is better to write a bash script that starts the server and then performs a set of POSTS to it through e.g. Curl if not wanting to host the Export Server as a service.

Alternatively, you can use the `--batch` switch if the output format is the same for each of the input files to process:

```
highcharts-export-server --batch "infile1.json=outfile1.png;infile2.json=outfile2.png;..."
```

Other switches can be combined with this switch.

## System Requirements

The system requirements largely depend on your use case.

The application is largely CPU and memory bound, so for heavy-traffic situations, it needs a fairly beefy server. It is recommended that the server has at least 1GB of memory regardless of traffic, and more than one core.

# License

[MIT](LICENSE). Note that a valid Highcharts License is also required to do exports.<|MERGE_RESOLUTION|>--- conflicted
+++ resolved
@@ -97,11 +97,7 @@
   "highcharts": {
     "version": "latest",
     "cdnURL": "https://code.highcharts.com/",
-<<<<<<< HEAD
     "forceFetch": false,
-    "cachePath": ".cache",
-=======
->>>>>>> 5a48fdc9
     "coreScripts": [
       "highcharts",
       "highcharts-more",
@@ -179,7 +175,8 @@
       "https://cdnjs.cloudflare.com/ajax/libs/moment.js/2.29.4/moment.min.js",
       "https://cdnjs.cloudflare.com/ajax/libs/moment-timezone/0.5.34/moment-timezone-with-data.min.js"
     ],
-    "forceFetch": false
+    "forceFetch": false,
+    "cachePath": ".cache"
   },
   "export": {
     "infile": false,
@@ -274,6 +271,7 @@
 - `HIGHCHARTS_MODULES`: Highcharts modules to fetch (defaults to ``).
 - `HIGHCHARTS_INDICATORS`: Highcharts indicators to fetch (defaults to ``).
 - `HIGHCHARTS_FORCE_FETCH`: The flag that determines whether to refetch all scripts after each server rerun (defaults to `false`).
+- `HIGHCHARTS_CACHE_PATH`: In which directory should the fetched Highcharts scripts be placed (defaults to `.cache`).
 - `HIGHCHARTS_ADMIN_TOKEN`: An authentication token that is required to switch the Highcharts version on the server at runtime (defaults to ``).
 
 ### Export Config
@@ -292,17 +290,10 @@
 
 ### Server Config
 
-<<<<<<< HEAD
-- `HIGHCHARTS_SERVER_ENABLE`: If set to true, starts a server on 0.0.0.0.
-- `HIGHCHARTS_SERVER_HOST`: The hostname of the server. Also starts a server listening on the supplied hostname.
-- `HIGHCHARTS_SERVER_PORT`: The port to use for the server. Defaults to 7801.
-- `HIGHCHARTS_CACHE_PATH`: In which directory should the fetched Highcharts scripts be placed. Defaults to `.cache`.
-=======
 - `SERVER_ENABLE`: If set to true, the server starts on 0.0.0.0 (defaults to `false`).
 - `SERVER_HOST`: The hostname of the server. Additionally, it starts a server listening on the provided hostname (defaults to `0.0.0.0`).
 - `SERVER_PORT`: The port to be used for the server when enabled (defaults to `7801`).
 - `SERVER_BENCHMARKING`: Indicates whether to display a message with the duration, in milliseconds, of specific actions that occur on the server while serving a request (defaults to `false`).
->>>>>>> 5a48fdc9
 
 ### Server SSL Config
 
