--- conflicted
+++ resolved
@@ -59,22 +59,15 @@
     "express": "^4.19.2",
     "express-rate-limit": "^7.2.0",
     "https-proxy-agent": "^7.0.4",
-<<<<<<< HEAD
+    "jsdom": "^24.0.0",
     "jsonwebtoken": "^9.0.2",
-=======
-    "jsdom": "^24.0.0",
->>>>>>> c2348b1c
     "multer": "^1.4.5-lts.1",
     "prompts": "^2.4.2",
     "puppeteer": "^22.9.0",
     "tarn": "^3.0.2",
     "uuid": "^9.0.1",
-<<<<<<< HEAD
     "ws": "^8.14.2",
-    "zod": "^3.22.4"
-=======
     "zod": "^3.23.8"
->>>>>>> c2348b1c
   },
   "lint-staged": {
     "*.js": "npx eslint --cache --fix",
