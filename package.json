{
  "name": "highcharts-export-server",
  "author": "Highsoft AS <support@highcharts.com> (http://www.highcharts.com/about)",
  "license": "MIT",
  "type": "module",
  "version": "4.0.0",
  "main": "dist/index.esm.js",
  "exports": {
    ".": {
      "import": "./dist/index.esm.js",
      "require": "./dist/index.cjs"
    }
  },
  "repository": {
    "url": "https://github.com/highcharts/node-export-server",
    "type": "git"
  },
  "bin": {
    "highcharts-export-server": "./bin/cli.js"
  },
  "scripts": {
    "install": "node install.js",
    "prestart": "rm -rf tmp && node node_modules/puppeteer/install.js",
    "start": "node bin/cli.js --enableServer 1 --logLevel 2",
    "lint": "eslint ./ --fix",
    "cli-tests": "node tests/cli/cli_test_runner.js",
    "cli-tests-single": "node tests/cli/cli_test_runner_single.js",
    "http-tests": "node tests/http/http_test_runner.js",
    "http-tests-single": "node tests/http/http_test_runner_single.js",
    "node-tests": "node tests/node/node_test_runner.js",
    "node-tests-single": "node tests/node/node_test_runner_single.js",
    "prepare": "husky install",
    "build": "rollup -c",
    "unit:test": "mocha \"tests/unit/**/*.test.js\""
  },
  "devDependencies": {
    "@rollup/plugin-terser": "^0.4.4",
<<<<<<< HEAD
    "chai": "^5.1.0",
    "eslint": "^8.46.0",
    "eslint-config-prettier": "^8.9.0",
    "eslint-plugin-import": "^2.28.0",
    "eslint-plugin-prettier": "^5.0.1",
    "husky": "^8.0.3",
    "lint-staged": "^13.2.3",
    "mocha": "^10.3.0",
    "prettier": "^3.0.0",
    "rollup": "^3.29.4"
=======
    "eslint": "^8.57.0",
    "eslint-config-prettier": "^9.1.0",
    "eslint-plugin-import": "^2.29.1",
    "eslint-plugin-prettier": "^5.1.3",
    "husky": "^9.0.11",
    "lint-staged": "^15.2.2",
    "prettier": "^3.2.5",
    "rollup": "^4.12.1"
>>>>>>> 7f359683
  },
  "dependencies": {
    "colors": "1.4.0",
    "cors": "^2.8.5",
    "dotenv": "^16.4.5",
    "express": "^4.18.3",
    "express-rate-limit": "^7.2.0",
    "https-proxy-agent": "^7.0.4",
    "multer": "^1.4.5-lts.1",
    "prompts": "^2.4.2",
    "puppeteer": "^22.4.0",
    "tarn": "^3.0.2",
    "uuid": "^9.0.1"
  },
  "engines": {
    "node": ">=16.14.0"
  },
  "lint-staged": {
    "*.js": "npx eslint --cache --fix",
    "*.{js,css,md}": "npx prettier --write"
  }
}<|MERGE_RESOLUTION|>--- conflicted
+++ resolved
@@ -35,18 +35,8 @@
   },
   "devDependencies": {
     "@rollup/plugin-terser": "^0.4.4",
-<<<<<<< HEAD
     "chai": "^5.1.0",
-    "eslint": "^8.46.0",
-    "eslint-config-prettier": "^8.9.0",
-    "eslint-plugin-import": "^2.28.0",
-    "eslint-plugin-prettier": "^5.0.1",
-    "husky": "^8.0.3",
-    "lint-staged": "^13.2.3",
     "mocha": "^10.3.0",
-    "prettier": "^3.0.0",
-    "rollup": "^3.29.4"
-=======
     "eslint": "^8.57.0",
     "eslint-config-prettier": "^9.1.0",
     "eslint-plugin-import": "^2.29.1",
@@ -55,7 +45,6 @@
     "lint-staged": "^15.2.2",
     "prettier": "^3.2.5",
     "rollup": "^4.12.1"
->>>>>>> 7f359683
   },
   "dependencies": {
     "colors": "1.4.0",
