{
  "name": "highcharts-export-server",
  "author": "Highsoft AS <support@highcharts.com> (http://www.highcharts.com/about)",
  "license": "MIT",
  "type": "module",
<<<<<<< HEAD
  "version": "3.1.2",
=======
  "version": "4.0.0",
>>>>>>> 531d207b
  "main": "dist/index.esm.js",
  "exports": {
    ".": {
      "import": "./dist/index.esm.js",
      "require": "./dist/index.cjs"
    }
  },
  "repository": {
    "url": "https://github.com/highcharts/node-export-server",
    "type": "git"
  },
  "bin": {
    "highcharts-export-server": "./bin/cli.js"
  },
  "scripts": {
    "install": "node install.js",
    "prestart": "rm -rf tmp && node node_modules/puppeteer/install.js",
    "start": "node bin/cli.js --enableServer 1 --logLevel 2",
    "lint": "eslint ./ --fix",
    "cli-tests": "node tests/cli/cli_test_runner.js",
    "cli-tests-single": "node tests/cli/cli_test_runner_single.js",
    "http-tests": "node tests/http/http_test_runner.js",
    "http-tests-single": "node tests/http/http_test_runner_single.js",
    "node-tests": "node tests/node/node_test_runner.js",
    "node-tests-single": "node tests/node/node_test_runner_single.js",
    "prepare": "husky install",
    "build": "rollup -c"
  },
  "devDependencies": {
    "@rollup/plugin-terser": "^0.4.4",
    "eslint": "^8.56.0",
    "eslint-config-prettier": "^8.10.0",
    "eslint-plugin-import": "^2.29.1",
    "eslint-plugin-prettier": "^5.1.3",
    "husky": "^8.0.3",
    "lint-staged": "^13.2.3",
    "prettier": "^3.2.4",
    "rollup": "^3.29.4"
  },
  "dependencies": {
    "colors": "1.4.0",
    "cors": "^2.8.5",
    "dotenv": "^16.3.1",
    "express": "^4.18.2",
    "express-rate-limit": "^6.8.1",
    "https-proxy-agent": "^7.0.1",
    "multer": "1.4.5-lts.1",
    "prompts": "^2.4.2",
    "puppeteer": "^21.1.1",
    "tarn": "^3.0.2",
    "uuid": "^9.0.0"
  },
  "engines": {
    "node": ">=16.14.0"
  },
  "lint-staged": {
    "*.js": "npx eslint --cache --fix",
    "*.{js,css,md}": "npx prettier --write"
  }
}<|MERGE_RESOLUTION|>--- conflicted
+++ resolved
@@ -3,11 +3,7 @@
   "author": "Highsoft AS <support@highcharts.com> (http://www.highcharts.com/about)",
   "license": "MIT",
   "type": "module",
-<<<<<<< HEAD
-  "version": "3.1.2",
-=======
   "version": "4.0.0",
->>>>>>> 531d207b
   "main": "dist/index.esm.js",
   "exports": {
     ".": {
