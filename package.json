--- conflicted
+++ resolved
@@ -19,13 +19,9 @@
     "bin",
     "templates",
     "install.js",
-<<<<<<< HEAD
-    "lib"
-=======
     "lib",
     "msg",
     "public"
->>>>>>> d61b4622
   ],
   "repository": {
     "url": "https://github.com/highcharts/node-export-server",
@@ -65,11 +61,7 @@
     "jsonwebtoken": "^9.0.2",
     "multer": "^1.4.5-lts.1",
     "prompts": "^2.4.2",
-<<<<<<< HEAD
-    "puppeteer": "^22.15.0",
-=======
     "puppeteer": "^23.5.3",
->>>>>>> d61b4622
     "tarn": "^3.0.2",
     "uuid": "^10.0.0",
     "ws": "^8.18.0",
