<<<<<<< HEAD
#!/usr/bin/env sh
. "$(dirname -- "$0")/_/husky.sh"

npx lint-staged
=======
npm run lint
>>>>>>> b523e5e2
npm run unit:test<|MERGE_RESOLUTION|>--- conflicted
+++ resolved
@@ -1,9 +1,2 @@
-<<<<<<< HEAD
-#!/usr/bin/env sh
-. "$(dirname -- "$0")/_/husky.sh"
-
 npx lint-staged
-=======
-npm run lint
->>>>>>> b523e5e2
 npm run unit:test