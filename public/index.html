<!doctype html>
<html>

<head>
  <title>Highcharts Export Server</title>
  <link rel="icon" type="image/x-icon" href="https://www.highcharts.com/demo/static/favicon.ico" />

  <link rel="stylesheet" href="https://fonts.googleapis.com/css?family=Source+Sans+Pro:200,400,700,400italic"
    type="text/css" />
  <link rel="stylesheet" type="text/css" href="css/style.css" />
  <link rel="stylesheet" type="text/css"
    href="https://cdnjs.cloudflare.com/ajax/libs/codemirror/5.20.2/codemirror.css" />

  <script type="text/javascript" src="https://cdnjs.cloudflare.com/ajax/libs/codemirror/5.20.2/codemirror.js"
    integrity="sha256-nmc3i0zqNwShb7mBJjCzsMqeITv9DcHvkJ9gxmfnV+8=" crossorigin="anonymous"></script>

  <script type="text/javascript"
    src="https://cdnjs.cloudflare.com/ajax/libs/codemirror/5.20.2/mode/javascript/javascript.min.js"
    integrity="sha256-VCI9wgJK81jD+WoGeiVQXSS7MMWqjRbZQ446hRcLmBU=" crossorigin="anonymous"></script>

  <script type="text/javascript" src="https://cdnjs.cloudflare.com/ajax/libs/codemirror/5.20.2/mode/css/css.min.js"
    integrity="sha256-D5oJ11cOmRhXSYWELwG2U/XYH3YveZJr9taRYLZ2DSM=" crossorigin="anonymous"></script>

  <script type="text/javascript" src="js/main.js"></script>
</head>

<body>
  <div class="page box-size">
    <div class="panel-container main-panel box-size">
      <div class="panel">
        <h1>Highcharts Export Server</h1>

        <p>
          This page allows you to experiment with different options for the
          export server. If you use the public Export Server at
          <a href="https://export.highcharts.com">https://export.highcharts.com</a>
          you should read our <a href="https://www.highcharts.com/docs/export-module/privacy-disclaimer-export"
            target="_blank">Terms of use and Fair Usage Policy.</a>
        </p>

        <label>Options</label>
        <div class="info">Your Highcharts configuration object.</div>
        <div class="error" id="error"></div>
        <textarea id="options" class="codeinput box-size">
{
    "xAxis": {
        "categories": [
            "Jan",
            "Feb",
            "Mar",
            "Apr",
            "May",
            "Jun",
            "Jul",
            "Aug",
            "Sep",
            "Oct",
            "Nov",
            "Dec"
        ]
    },
    "series": [
        {
            "data": [1,3,2,4],
            "type": "line"
        },
        {
            "data": [5,3,4,2],
            "type":"line"
        }
    ]
}
          </textarea>

<<<<<<< HEAD
          <label>Image file format</label>
          <select id="format" class="box-size">
            <option>image/png</option>
            <option>image/jpeg</option>
            <option>image/svg+xml</option>
            <option>application/pdf</option>
          </select>

          <label>Width</label>
          <div class="info box-size">
            The exact pixel width of the exported image. Defaults to chart.width
            or 600px. Maximum width is 2000px.
          </div>
          <input type="number" class="box-size" id="width" />

          <label>Scale</label>
          <div class="info box-size">
            A scaling factor for a higher image resolution. Maximum scaling is
            set to 4x. Remember that the width parameter has a higher precedence
            over scaling.
          </div>
          <input type="number" id="scale" class="box-size" />

          <label>Constructor</label>
          <div class="info box-size">
            Either a chart, stockChart, mapChart, or a ganttChart (depending on
            what product you use).
          </div>
          <select id="constr">
            <option>chart</option>
            <option>stockChart</option>
            <option>mapChart</option>
            <option>ganttChart</option>
          </select>
=======
        <label>Image file format</label>
        <select id="format" class="box-size">
          <option>image/png</option>
          <option>image/jpeg</option>
          <option>image/svg+xml</option>
          <option>application/pdf</option>
        </select>

        <label>Width</label>
        <div class="info box-size">
          The exact pixel width of the exported image. Defaults to chart.width
          or 600px. Maximum width is 2000px.
>>>>>>> d61b4622
        </div>
        <input type="number" class="box-size" id="width" />

        <label>Scale</label>
        <div class="info box-size">
          A scaling factor for a higher image resolution. Maximum scaling is
          set to 4x. Remember that the width parameter has a higher precedence
          over scaling.
        </div>
        <input type="number" id="scale" class="box-size" />

        <label>Constructor</label>
        <div class="info box-size">
          Either a chart, stockChart, mapChart, or a ganttChart (depending on what product you use).
        </div>
        <select id="constr">
          <option>chart</option>
          <option>stockChart</option>
          <option>mapChart</option>
          <option>ganttChart</option>
        </select>
      </div>
    </div>

    <div class="panel-container chart-panel box-size">
      <div class="panel" style="pointer-events: auto">
        <h1>Result Preview</h1>
        <div id="preview-container" class="preview-container">
          <div class="info">Click the Preview button to see a preview.</div>
        </div>
      </div>
    </div>

    <div class="buttons">
      <button id="preview" class="button">PREVIEW</button>
      <button id="download" class="button">DOWNLOAD</button>
    </div>
  </div>

  <div class="header"></div>
</body>

<script>
  highexp.init();
</script>

</html><|MERGE_RESOLUTION|>--- conflicted
+++ resolved
@@ -72,42 +72,6 @@
 }
           </textarea>
 
-<<<<<<< HEAD
-          <label>Image file format</label>
-          <select id="format" class="box-size">
-            <option>image/png</option>
-            <option>image/jpeg</option>
-            <option>image/svg+xml</option>
-            <option>application/pdf</option>
-          </select>
-
-          <label>Width</label>
-          <div class="info box-size">
-            The exact pixel width of the exported image. Defaults to chart.width
-            or 600px. Maximum width is 2000px.
-          </div>
-          <input type="number" class="box-size" id="width" />
-
-          <label>Scale</label>
-          <div class="info box-size">
-            A scaling factor for a higher image resolution. Maximum scaling is
-            set to 4x. Remember that the width parameter has a higher precedence
-            over scaling.
-          </div>
-          <input type="number" id="scale" class="box-size" />
-
-          <label>Constructor</label>
-          <div class="info box-size">
-            Either a chart, stockChart, mapChart, or a ganttChart (depending on
-            what product you use).
-          </div>
-          <select id="constr">
-            <option>chart</option>
-            <option>stockChart</option>
-            <option>mapChart</option>
-            <option>ganttChart</option>
-          </select>
-=======
         <label>Image file format</label>
         <select id="format" class="box-size">
           <option>image/png</option>
@@ -120,7 +84,6 @@
         <div class="info box-size">
           The exact pixel width of the exported image. Defaults to chart.width
           or 600px. Maximum width is 2000px.
->>>>>>> d61b4622
         </div>
         <input type="number" class="box-size" id="width" />
 
